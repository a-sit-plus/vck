--- conflicted
+++ resolved
@@ -135,16 +135,6 @@
 In particular, external contributions to this project are subject to the A-SIT Plus Contributor License Agreement (see also [CONTRIBUTING.md](CONTRIBUTING.md)).
 
 
-<<<<<<< HEAD
-=======
-
-## Contributing
-External contributions are greatly appreciated! Be sure to observe the contribution guidelines (see [CONTRIBUTING.md](CONTRIBUTING.md)).
-In particular, external contributions to this project are subject to the A-SIT Plus Contributor License Agreement (see also [CONTRIBUTING.md](CONTRIBUTING.md)).
-
-
-
->>>>>>> 8e6c8c3f
 <br>
 
 ---
