--- conflicted
+++ resolved
@@ -43,11 +43,7 @@
 
 Some parts for increased multiplatform support have been extracted into separate repositories:
  - Reimplementation of Kotlin's [Result](https://kotlinlang.org/api/latest/jvm/stdlib/kotlin/-result/) called [KmmResult](https://github.com/a-sit-plus/kmmresult) for easy use from Swift code (since inline classes are [not supported](https://kotlinlang.org/docs/native-objc-interop.html#unsupported)).
-<<<<<<< HEAD
- - Several crypto datatypes including an ASN.1 parser and encoder called [Signum](https://github.com/a-sit-plus/signum).
-=======
  - Several crypto datatypes (including an ASN.1 parser and encoder), as well as a mulitplatform crypto library, called [Signum](https://github.com/a-sit-plus/signum).
->>>>>>> 11e6dbd3
 
 The main entry point for applications is an instance of `HolderAgent`, `VerifierAgent` or `IssuerAgent`, according to the nomenclature from the [W3C VC Data Model](https://w3c.github.io/vc-data-model/).
 
