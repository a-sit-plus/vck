package at.asitplus.wallet.lib.rqes

import at.asitplus.dif.DifInputDescriptor
import at.asitplus.dif.InputDescriptor
import at.asitplus.dif.PresentationDefinition
import at.asitplus.openid.TransactionData
import at.asitplus.rqes.QesInputDescriptor
import at.asitplus.rqes.collection_entries.QCertCreationAcceptance
import at.asitplus.rqes.collection_entries.QesAuthorization
import at.asitplus.rqes.collection_entries.RqesDocumentDigestEntry
<<<<<<< HEAD
import at.asitplus.rqes.rdcJsonSerializer
=======
>>>>>>> 6ed417ee
import at.asitplus.rqes.serializers.Base64URLTransactionDataSerializer
import at.asitplus.rqes.serializers.DeprecatedBase64URLTransactionDataSerializer
import at.asitplus.signum.indispensable.asn1.KnownOIDs.sha_256
import at.asitplus.signum.indispensable.io.Base64UrlStrict
import at.asitplus.signum.indispensable.io.ByteArrayBase64Serializer
import at.asitplus.wallet.lib.data.vckJsonSerializer
import io.kotest.core.spec.style.FreeSpec
import io.kotest.matchers.shouldBe
import io.kotest.matchers.shouldNotBe
import io.kotest.matchers.string.shouldContain
<<<<<<< HEAD
=======
import io.kotest.matchers.string.shouldNotContain
>>>>>>> 6ed417ee
import io.kotest.matchers.types.shouldBeInstanceOf
import io.ktor.util.*
import io.matthewnelson.encoding.core.Decoder.Companion.decodeToByteArray
import kotlinx.serialization.PolymorphicSerializer
<<<<<<< HEAD
import kotlinx.serialization.json.Json
import kotlinx.serialization.json.JsonArray
import kotlinx.serialization.json.JsonElement
import kotlinx.serialization.json.JsonNull
import kotlinx.serialization.json.JsonObject
import kotlinx.serialization.json.JsonPrimitive
=======
import kotlinx.serialization.json.*
>>>>>>> 6ed417ee

/**
 * Test vectors taken from "Transaction Data entries as defined in D3.1: UC Specification WP3"
 */
class TransactionDataInterop : FreeSpec({

    val presentationDefinitionAsJsonString = """
        {
            "id": "d76c51b7-ea90-49bb-8368-6b3d194fc131",
            "input_descriptors": [
                {
                    "id": "IdentityCredential",
                    "format": {
                        "vc+sd-jwt": {}
                    },
                    "constraints": {
                        "limit_disclosure": "required",
                        "fields": [
                            {
                                "path": ["$.vct"],
                                "filter": {
                                    "type": "string",
                                    "const": "IdentityCredential"
                                }
                            },
                            {
                                "path": ["$.family_name"]
                            },
                            {
                                "path": ["$.given_name"]
                            }
                        ]
                    },
                    "transaction_data": [
                        "ewogICJ0eXBlIjogInFlc19hdXRob3JpemF0aW9uIiwKICAic2lnbmF0dXJlUXVhbGlmaWVyIjogImV1X2VpZGFzX3FlcyIsCiAgImNyZWRlbnRpYWxJRCI6ICJvRW92QzJFSEZpRUZyRHBVeDhtUjBvN3llR0hrMmg3NGIzWHl3a05nQkdvPSIsCiAgImRvY3VtZW50RGlnZXN0cyI6IFsKICAgIHsKICAgICAgImxhYmVsIjogIkV4YW1wbGUgQ29udHJhY3QiLAogICAgICAiaGFzaCI6ICJzVE9nd09tKzQ3NGdGajBxMHgxaVNOc3BLcWJjc2U0SWVpcWxEZy9IV3VJPSIsCiAgICAgICJoYXNoQWxnb3JpdGhtT0lEIjogIjIuMTYuODQwLjEuMTAxLjMuNC4yLjEiLAogICAgICAiZG9jdW1lbnRMb2NhdGlvbl91cmkiOiAiaHR0cHM6Ly9wcm90ZWN0ZWQucnAuZXhhbXBsZS9jb250cmFjdC0wMS5wZGY/dG9rZW49SFM5bmFKS1d3cDkwMWhCY0szNDhJVUhpdUg4Mzc0IiwKICAgICAgImRvY3VtZW50TG9jYXRpb25fbWV0aG9kIjogewogICAgICAgICJkb2N1bWVudF9hY2Nlc3NfbW9kZSI6ICJPVFAiLAogICAgICAgICJvbmVUaW1lUGFzc3dvcmQiOiAibXlGaXJzdFBhc3N3b3JkIgogICAgICB9LAogICAgICAiRFRCUy9SIjogIlZZRGw0b1RlSjVUbUlQQ1hLZFRYMU1TV1JMSTlDS1ljeU1SejZ4bGFHZyIsCiAgICAgICJEVEJTL1JIYXNoQWxnb3JpdGhtT0lEIjogIjIuMTYuODQwLjEuMTAxLjMuNC4yLjEiCiAgICB9CiAgXSwKICAicHJvY2Vzc0lEIjogImVPWjZVd1h5ZUZMSzk4RG81MXgzM2ZtdXY0T3FBejVaYzRsc2hLTnRFZ1E9Igp9",
                        "ewogICJ0eXBlIjogInFjZXJ0X2NyZWF0aW9uX2FjY2VwdGFuY2UiLAogICJRQ190ZXJtc19jb25kaXRpb25zX3VyaSI6ICJodHRwczovL2V4YW1wbGUuY29tL3RvcyIsCiAgIlFDX2hhc2giOiAia1hBZ3dEY2RBZTNvYnhwbzhVb0RrQytEK2I3T0NyRG84SU9HWmpTWDgvTT0iLAogICJRQ19oYXNoQWxnb3JpdGhtT0lEIjogIjIuMTYuODQwLjEuMTAxLjMuNC4yLjEiCn0="
                    ]
                }
            ]
        }
    """.trimIndent().replace("\n", "").replace("\r", "").replace(" ", "")

    val transactionDataTest = QCertCreationAcceptance(
<<<<<<< HEAD
        qcTermsConditionsUri = "abc",
        qcHash = "cde".decodeBase64Bytes(),
        qcHashAlgorithmOid = sha_256
=======
        qcTermsConditionsUri = "abc", qcHash = "cde".decodeBase64Bytes(), qcHashAlgorithmOid = sha_256
>>>>>>> 6ed417ee
    )

    "Polymorphic Serialization is stable" {
        val encoded =
<<<<<<< HEAD
            rdcJsonSerializer.encodeToString(PolymorphicSerializer(TransactionData::class), transactionDataTest)
        encoded shouldContain "type"
        rdcJsonSerializer.decodeFromString(PolymorphicSerializer(TransactionData::class), encoded)
=======
            vckJsonSerializer.encodeToString(PolymorphicSerializer(TransactionData::class), transactionDataTest)
        encoded shouldContain "type"
        vckJsonSerializer.decodeFromString(PolymorphicSerializer(TransactionData::class), encoded)
>>>>>>> 6ed417ee
            .shouldBe(transactionDataTest)
    }

    "Base64Url Serialization is stable" {
<<<<<<< HEAD
        val encoded = rdcJsonSerializer.encodeToString(Base64URLTransactionDataSerializer, transactionDataTest)
        rdcJsonSerializer.decodeFromString(Base64URLTransactionDataSerializer, encoded)
            .shouldBe(transactionDataTest)
=======
        val encoded = vckJsonSerializer.encodeToString(Base64URLTransactionDataSerializer, transactionDataTest)
        vckJsonSerializer.decodeFromString(Base64URLTransactionDataSerializer, encoded).shouldBe(transactionDataTest)
>>>>>>> 6ed417ee
    }

    "Backwards compatible with escaped Json" {
        val incorrectlyEncoded = """
            "{\"type\":\"qcert_creation_acceptance\",\"QC_terms_conditions_uri\":\"https://apps.egiz.gv.at/qtsp\",\"QC_hash\":\"47DEQpj8HBSa+/TImW+5JCeuQeRkm5NMpJWZG3hSuFU=\",\"QC_hashAlgorithmOID\":\"2.16.840.1.101.3.4.2.1\"}"
        """.trimIndent()
<<<<<<< HEAD
        val decoded = rdcJsonSerializer.decodeFromString(DeprecatedBase64URLTransactionDataSerializer, incorrectlyEncoded)
        decoded.shouldBeInstanceOf<QCertCreationAcceptance>()
    }

    "InputDescriptor serializable" {
=======
        val decoded =
            vckJsonSerializer.decodeFromString(DeprecatedBase64URLTransactionDataSerializer, incorrectlyEncoded)
        decoded.shouldBeInstanceOf<QCertCreationAcceptance>()
    }

    "QesInputDescriptor serializable" {
>>>>>>> 6ed417ee
        val input = QesInputDescriptor(
            id = "123",
            transactionData = listOf(
                transactionDataTest.toBase64UrlJsonString()
            )
        )
        val serialized = vckJsonSerializer.encodeToString(input)
        serialized.shouldNotContain("type")
        vckJsonSerializer.decodeFromString(PolymorphicSerializer(InputDescriptor::class), serialized).shouldBe(input)
    }

<<<<<<< HEAD
=======
    "DifInputDescriptor Sanity Check" {
        val input = DifInputDescriptor(id = "123")
        val serialized = vckJsonSerializer.encodeToString(input)
        serialized.shouldNotContain("type")
        vckJsonSerializer.decodeFromString(PolymorphicSerializer(InputDescriptor::class), serialized).shouldBe(input)
    }

>>>>>>> 6ed417ee
    "QesAuthorization can be parsed" - {
        val testVector =
            "ewogICJ0eXBlIjogInFlc19hdXRob3JpemF0aW9uIiwKICAic2lnbmF0dXJlUXVhbGlmaWVyIjogImV1X2VpZGFzX3FlcyIsCiAgImNyZWRlbnRpYWxJRCI6ICJvRW92QzJFSEZpRUZyRHBVeDhtUjBvN3llR0hrMmg3NGIzWHl3a05nQkdvPSIsCiAgImRvY3VtZW50RGlnZXN0cyI6IFsKICAgIHsKICAgICAgImxhYmVsIjogIkV4YW1wbGUgQ29udHJhY3QiLAogICAgICAiaGFzaCI6ICJzVE9nd09tKzQ3NGdGajBxMHgxaVNOc3BLcWJjc2U0SWVpcWxEZy9IV3VJPSIsCiAgICAgICJoYXNoQWxnb3JpdGhtT0lEIjogIjIuMTYuODQwLjEuMTAxLjMuNC4yLjEiLAogICAgICAiZG9jdW1lbnRMb2NhdGlvbl91cmkiOiAiaHR0cHM6Ly9wcm90ZWN0ZWQucnAuZXhhbXBsZS9jb250cmFjdC0wMS5wZGY/dG9rZW49SFM5bmFKS1d3cDkwMWhCY0szNDhJVUhpdUg4Mzc0IiwKICAgICAgImRvY3VtZW50TG9jYXRpb25fbWV0aG9kIjogewogICAgICAgICJkb2N1bWVudF9hY2Nlc3NfbW9kZSI6ICJPVFAiLAogICAgICAgICJvbmVUaW1lUGFzc3dvcmQiOiAibXlGaXJzdFBhc3N3b3JkIgogICAgICB9LAogICAgICAiRFRCUy9SIjogIlZZRGw0b1RlSjVUbUlQQ1hLZFRYMU1TV1JMSTlDS1ljeU1SejZ4bGFHZyIsCiAgICAgICJEVEJTL1JIYXNoQWxnb3JpdGhtT0lEIjogIjIuMTYuODQwLjEuMTAxLjMuNC4yLjEiCiAgICB9CiAgXSwKICAicHJvY2Vzc0lEIjogImVPWjZVd1h5ZUZMSzk4RG81MXgzM2ZtdXY0T3FBejVaYzRsc2hLTnRFZ1E9Igp9"
        val transactionData = vckJsonSerializer.decodeFromString(
            Base64URLTransactionDataSerializer, vckJsonSerializer.encodeToString(testVector)
        )

        "Data classes are deserialized correctly" {
            transactionData.shouldBeInstanceOf<QesAuthorization>()
            transactionData.documentDigests shouldNotBe emptyList<RqesDocumentDigestEntry>()
            transactionData.documentDigests.first().documentLocationMethod shouldNotBe null
            transactionData.documentDigests.first().documentLocationMethod!!.documentAccessMode shouldBe RqesDocumentDigestEntry.DocumentLocationMethod.DocumentAccessMode.OTP
            transactionData.documentDigests.first().documentLocationMethod!!.oneTimePassword shouldNotBe null
        }


        "Encoding-Decoding is correct" {
            val expected = vckJsonSerializer.decodeFromString<JsonElement>(
                testVector.decodeToByteArray(Base64UrlStrict).decodeToString()
            ).canonicalize() as JsonObject
            val actual =
<<<<<<< HEAD
                rdcJsonSerializer.encodeToJsonElement(PolymorphicSerializer(TransactionData::class), transactionData)
=======
                vckJsonSerializer.encodeToJsonElement(PolymorphicSerializer(TransactionData::class), transactionData)
>>>>>>> 6ed417ee
                    .canonicalize() as JsonObject

            actual["credentialID"] shouldBe expected["credentialID"]
            actual["processID"] shouldBe expected["processID"]
            actual["signatureQualifier"] shouldBe expected["signatureQualifier"]
            actual["type"] shouldBe expected["type"]

            val expectedDocumentDigest = (expected["documentDigests"] as JsonArray).first() as JsonObject
            val actualDocumentDigest = (actual["documentDigests"] as JsonArray).first() as JsonObject

            actualDocumentDigest["documentLocation_method"] shouldBe expectedDocumentDigest["documentLocation_method"]
            actualDocumentDigest["documentLocation_uri"] shouldBe expectedDocumentDigest["documentLocation_uri"]

            //In order to deal with padding we deserialize and compare the bytearrays
            actualDocumentDigest["dtbsr"]?.let {
                vckJsonSerializer.decodeFromJsonElement(ByteArrayBase64Serializer, it)
            } shouldBe expectedDocumentDigest["dtbsr"]?.let {
                vckJsonSerializer.decodeFromJsonElement(ByteArrayBase64Serializer, it)
            }
            actualDocumentDigest["dtbsrHashAlgorithmOID"] shouldBe expectedDocumentDigest["dtbsrHashAlgorithmOID"]
            //In order to deal with padding we deserialize and compare the bytearrays
            actualDocumentDigest["hash"]?.let {
                vckJsonSerializer.decodeFromJsonElement(ByteArrayBase64Serializer, it)
            } shouldBe expectedDocumentDigest["hash"]?.let {
                vckJsonSerializer.decodeFromJsonElement(ByteArrayBase64Serializer, it)
            }
            actualDocumentDigest["hashHashAlgorithmOID"] shouldBe expectedDocumentDigest["hashHashAlgorithmOID"]
        }
    }

    "QCertCreationAcceptance can be parsed" - {
        val testVector =
            "ewogICJ0eXBlIjogInFjZXJ0X2NyZWF0aW9uX2FjY2VwdGFuY2UiLAogICJRQ190ZXJtc19jb25kaXRpb25zX3VyaSI6ICJodHRwczovL2V4YW1wbGUuY29tL3RvcyIsCiAgIlFDX2hhc2giOiAia1hBZ3dEY2RBZTNvYnhwbzhVb0RrQytEK2I3T0NyRG84SU9HWmpTWDgvTT0iLAogICJRQ19oYXNoQWxnb3JpdGhtT0lEIjogIjIuMTYuODQwLjEuMTAxLjMuNC4yLjEiCn0="

        val transactionData = vckJsonSerializer.decodeFromString(
            Base64URLTransactionDataSerializer, vckJsonSerializer.encodeToString(testVector)
        )
        "Data classes are deserialized correctly" {
            transactionData.shouldBeInstanceOf<QCertCreationAcceptance>()
        }

        "Encoding-Decoding is correct" {
            val expected = vckJsonSerializer.decodeFromString<JsonElement>(
                testVector.decodeToByteArray(Base64UrlStrict).decodeToString()
            ).canonicalize()

<<<<<<< HEAD
            rdcJsonSerializer.encodeToJsonElement(PolymorphicSerializer(TransactionData::class), transactionData)
                .canonicalize()
                .shouldBe(expected)
=======
            vckJsonSerializer.encodeToJsonElement(PolymorphicSerializer(TransactionData::class), transactionData)
                .canonicalize().shouldBe(expected)
>>>>>>> 6ed417ee
        }
    }

    "The presentation Definition can be parsed" {
        val presentationDefinition =
<<<<<<< HEAD
            rdcJsonSerializer.decodeFromString<PresentationDefinition>(presentationDefinitionAsJsonString)
        val first = presentationDefinition.inputDescriptors.first()
            .shouldBeInstanceOf<QesInputDescriptor>()
=======
            vckJsonSerializer.decodeFromString<PresentationDefinition>(presentationDefinitionAsJsonString)
        val first = presentationDefinition.inputDescriptors.first().shouldBeInstanceOf<QesInputDescriptor>()
>>>>>>> 6ed417ee
        first.transactionData shouldNotBe null
    }
})

/**
 * Sorts all entries of the JsonElement which is necessary in case we want to compare two objects
 */
fun JsonElement.canonicalize(serializer: Json = vckJsonSerializer): JsonElement = when (this) {
    is JsonObject -> JsonObject(this.entries.sortedBy { it.key }.sortedBy { serializer.encodeToString(it.value) }
        .associate { it.key to it.value.canonicalize(serializer) })

    is JsonArray -> JsonArray(this.map { it.canonicalize() }.sortedBy { serializer.encodeToString(it) })
    is JsonPrimitive -> this
    JsonNull -> this
}<|MERGE_RESOLUTION|>--- conflicted
+++ resolved
@@ -8,10 +8,6 @@
 import at.asitplus.rqes.collection_entries.QCertCreationAcceptance
 import at.asitplus.rqes.collection_entries.QesAuthorization
 import at.asitplus.rqes.collection_entries.RqesDocumentDigestEntry
-<<<<<<< HEAD
-import at.asitplus.rqes.rdcJsonSerializer
-=======
->>>>>>> 6ed417ee
 import at.asitplus.rqes.serializers.Base64URLTransactionDataSerializer
 import at.asitplus.rqes.serializers.DeprecatedBase64URLTransactionDataSerializer
 import at.asitplus.signum.indispensable.asn1.KnownOIDs.sha_256
@@ -22,24 +18,12 @@
 import io.kotest.matchers.shouldBe
 import io.kotest.matchers.shouldNotBe
 import io.kotest.matchers.string.shouldContain
-<<<<<<< HEAD
-=======
 import io.kotest.matchers.string.shouldNotContain
->>>>>>> 6ed417ee
 import io.kotest.matchers.types.shouldBeInstanceOf
 import io.ktor.util.*
 import io.matthewnelson.encoding.core.Decoder.Companion.decodeToByteArray
 import kotlinx.serialization.PolymorphicSerializer
-<<<<<<< HEAD
-import kotlinx.serialization.json.Json
-import kotlinx.serialization.json.JsonArray
-import kotlinx.serialization.json.JsonElement
-import kotlinx.serialization.json.JsonNull
-import kotlinx.serialization.json.JsonObject
-import kotlinx.serialization.json.JsonPrimitive
-=======
 import kotlinx.serialization.json.*
->>>>>>> 6ed417ee
 
 /**
  * Test vectors taken from "Transaction Data entries as defined in D3.1: UC Specification WP3"
@@ -83,58 +67,32 @@
     """.trimIndent().replace("\n", "").replace("\r", "").replace(" ", "")
 
     val transactionDataTest = QCertCreationAcceptance(
-<<<<<<< HEAD
-        qcTermsConditionsUri = "abc",
-        qcHash = "cde".decodeBase64Bytes(),
-        qcHashAlgorithmOid = sha_256
-=======
         qcTermsConditionsUri = "abc", qcHash = "cde".decodeBase64Bytes(), qcHashAlgorithmOid = sha_256
->>>>>>> 6ed417ee
     )
 
     "Polymorphic Serialization is stable" {
         val encoded =
-<<<<<<< HEAD
-            rdcJsonSerializer.encodeToString(PolymorphicSerializer(TransactionData::class), transactionDataTest)
-        encoded shouldContain "type"
-        rdcJsonSerializer.decodeFromString(PolymorphicSerializer(TransactionData::class), encoded)
-=======
             vckJsonSerializer.encodeToString(PolymorphicSerializer(TransactionData::class), transactionDataTest)
         encoded shouldContain "type"
         vckJsonSerializer.decodeFromString(PolymorphicSerializer(TransactionData::class), encoded)
->>>>>>> 6ed417ee
             .shouldBe(transactionDataTest)
     }
 
     "Base64Url Serialization is stable" {
-<<<<<<< HEAD
-        val encoded = rdcJsonSerializer.encodeToString(Base64URLTransactionDataSerializer, transactionDataTest)
-        rdcJsonSerializer.decodeFromString(Base64URLTransactionDataSerializer, encoded)
-            .shouldBe(transactionDataTest)
-=======
         val encoded = vckJsonSerializer.encodeToString(Base64URLTransactionDataSerializer, transactionDataTest)
         vckJsonSerializer.decodeFromString(Base64URLTransactionDataSerializer, encoded).shouldBe(transactionDataTest)
->>>>>>> 6ed417ee
     }
 
     "Backwards compatible with escaped Json" {
         val incorrectlyEncoded = """
             "{\"type\":\"qcert_creation_acceptance\",\"QC_terms_conditions_uri\":\"https://apps.egiz.gv.at/qtsp\",\"QC_hash\":\"47DEQpj8HBSa+/TImW+5JCeuQeRkm5NMpJWZG3hSuFU=\",\"QC_hashAlgorithmOID\":\"2.16.840.1.101.3.4.2.1\"}"
         """.trimIndent()
-<<<<<<< HEAD
-        val decoded = rdcJsonSerializer.decodeFromString(DeprecatedBase64URLTransactionDataSerializer, incorrectlyEncoded)
-        decoded.shouldBeInstanceOf<QCertCreationAcceptance>()
-    }
-
-    "InputDescriptor serializable" {
-=======
         val decoded =
             vckJsonSerializer.decodeFromString(DeprecatedBase64URLTransactionDataSerializer, incorrectlyEncoded)
         decoded.shouldBeInstanceOf<QCertCreationAcceptance>()
     }
 
     "QesInputDescriptor serializable" {
->>>>>>> 6ed417ee
         val input = QesInputDescriptor(
             id = "123",
             transactionData = listOf(
@@ -146,8 +104,6 @@
         vckJsonSerializer.decodeFromString(PolymorphicSerializer(InputDescriptor::class), serialized).shouldBe(input)
     }
 
-<<<<<<< HEAD
-=======
     "DifInputDescriptor Sanity Check" {
         val input = DifInputDescriptor(id = "123")
         val serialized = vckJsonSerializer.encodeToString(input)
@@ -155,7 +111,6 @@
         vckJsonSerializer.decodeFromString(PolymorphicSerializer(InputDescriptor::class), serialized).shouldBe(input)
     }
 
->>>>>>> 6ed417ee
     "QesAuthorization can be parsed" - {
         val testVector =
             "ewogICJ0eXBlIjogInFlc19hdXRob3JpemF0aW9uIiwKICAic2lnbmF0dXJlUXVhbGlmaWVyIjogImV1X2VpZGFzX3FlcyIsCiAgImNyZWRlbnRpYWxJRCI6ICJvRW92QzJFSEZpRUZyRHBVeDhtUjBvN3llR0hrMmg3NGIzWHl3a05nQkdvPSIsCiAgImRvY3VtZW50RGlnZXN0cyI6IFsKICAgIHsKICAgICAgImxhYmVsIjogIkV4YW1wbGUgQ29udHJhY3QiLAogICAgICAiaGFzaCI6ICJzVE9nd09tKzQ3NGdGajBxMHgxaVNOc3BLcWJjc2U0SWVpcWxEZy9IV3VJPSIsCiAgICAgICJoYXNoQWxnb3JpdGhtT0lEIjogIjIuMTYuODQwLjEuMTAxLjMuNC4yLjEiLAogICAgICAiZG9jdW1lbnRMb2NhdGlvbl91cmkiOiAiaHR0cHM6Ly9wcm90ZWN0ZWQucnAuZXhhbXBsZS9jb250cmFjdC0wMS5wZGY/dG9rZW49SFM5bmFKS1d3cDkwMWhCY0szNDhJVUhpdUg4Mzc0IiwKICAgICAgImRvY3VtZW50TG9jYXRpb25fbWV0aG9kIjogewogICAgICAgICJkb2N1bWVudF9hY2Nlc3NfbW9kZSI6ICJPVFAiLAogICAgICAgICJvbmVUaW1lUGFzc3dvcmQiOiAibXlGaXJzdFBhc3N3b3JkIgogICAgICB9LAogICAgICAiRFRCUy9SIjogIlZZRGw0b1RlSjVUbUlQQ1hLZFRYMU1TV1JMSTlDS1ljeU1SejZ4bGFHZyIsCiAgICAgICJEVEJTL1JIYXNoQWxnb3JpdGhtT0lEIjogIjIuMTYuODQwLjEuMTAxLjMuNC4yLjEiCiAgICB9CiAgXSwKICAicHJvY2Vzc0lEIjogImVPWjZVd1h5ZUZMSzk4RG81MXgzM2ZtdXY0T3FBejVaYzRsc2hLTnRFZ1E9Igp9"
@@ -177,11 +132,7 @@
                 testVector.decodeToByteArray(Base64UrlStrict).decodeToString()
             ).canonicalize() as JsonObject
             val actual =
-<<<<<<< HEAD
-                rdcJsonSerializer.encodeToJsonElement(PolymorphicSerializer(TransactionData::class), transactionData)
-=======
                 vckJsonSerializer.encodeToJsonElement(PolymorphicSerializer(TransactionData::class), transactionData)
->>>>>>> 6ed417ee
                     .canonicalize() as JsonObject
 
             actual["credentialID"] shouldBe expected["credentialID"]
@@ -228,27 +179,15 @@
                 testVector.decodeToByteArray(Base64UrlStrict).decodeToString()
             ).canonicalize()
 
-<<<<<<< HEAD
-            rdcJsonSerializer.encodeToJsonElement(PolymorphicSerializer(TransactionData::class), transactionData)
-                .canonicalize()
-                .shouldBe(expected)
-=======
             vckJsonSerializer.encodeToJsonElement(PolymorphicSerializer(TransactionData::class), transactionData)
                 .canonicalize().shouldBe(expected)
->>>>>>> 6ed417ee
         }
     }
 
     "The presentation Definition can be parsed" {
         val presentationDefinition =
-<<<<<<< HEAD
-            rdcJsonSerializer.decodeFromString<PresentationDefinition>(presentationDefinitionAsJsonString)
-        val first = presentationDefinition.inputDescriptors.first()
-            .shouldBeInstanceOf<QesInputDescriptor>()
-=======
             vckJsonSerializer.decodeFromString<PresentationDefinition>(presentationDefinitionAsJsonString)
         val first = presentationDefinition.inputDescriptors.first().shouldBeInstanceOf<QesInputDescriptor>()
->>>>>>> 6ed417ee
         first.transactionData shouldNotBe null
     }
 })
