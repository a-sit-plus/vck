--- conflicted
+++ resolved
@@ -95,10 +95,7 @@
             transactionData.shouldBeInstanceOf<TransactionData.QesAuthorization>()
             transactionData.documentDigests shouldNotBe emptyList<RqesDocumentDigestEntry>()
             transactionData.documentDigests.first().documentLocationMethod shouldNotBe null
-<<<<<<< HEAD
-=======
             @Suppress("DEPRECATION")
->>>>>>> bf440e94
             transactionData.documentDigests.first().documentLocationMethod!!.documentAccessMode shouldBe RqesDocumentDigestEntry.DocumentLocationMethod.DocumentAccessMode.OTP
             transactionData.documentDigests.first().documentLocationMethod!!.oneTimePassword shouldNotBe null
         }
