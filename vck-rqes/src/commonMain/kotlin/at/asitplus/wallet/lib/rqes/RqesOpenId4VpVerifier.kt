package at.asitplus.wallet.lib.rqes

import at.asitplus.dif.FormatContainerJwt
import at.asitplus.dif.FormatContainerSdJwt
import at.asitplus.dif.InputDescriptor
import at.asitplus.dif.PresentationDefinition
import at.asitplus.openid.AuthenticationRequestParameters
import at.asitplus.rqes.QesInputDescriptor
<<<<<<< HEAD
import at.asitplus.wallet.lib.agent.*
import at.asitplus.wallet.lib.cbor.DefaultVerifierCoseService
import at.asitplus.wallet.lib.cbor.VerifierCoseService
import at.asitplus.wallet.lib.jws.DefaultJwsService
import at.asitplus.wallet.lib.jws.DefaultVerifierJwsService
import at.asitplus.wallet.lib.jws.JwsService
import at.asitplus.wallet.lib.jws.VerifierJwsService
=======
import at.asitplus.rqes.collection_entries.TransactionData
import at.asitplus.signum.indispensable.josef.JwsAlgorithm
import at.asitplus.wallet.lib.agent.*
import at.asitplus.wallet.lib.cbor.DefaultVerifierCoseService
import at.asitplus.wallet.lib.cbor.VerifierCoseService
import at.asitplus.wallet.lib.cbor.VerifyCoseSignatureWithKey
import at.asitplus.wallet.lib.cbor.VerifyCoseSignatureWithKeyFun
import at.asitplus.wallet.lib.jws.*
>>>>>>> 6ed417ee
import at.asitplus.wallet.lib.oidvci.DefaultMapStore
import at.asitplus.wallet.lib.oidvci.DefaultNonceService
import at.asitplus.wallet.lib.oidvci.MapStore
import at.asitplus.wallet.lib.oidvci.NonceService
import at.asitplus.wallet.lib.openid.ClientIdScheme
import at.asitplus.wallet.lib.openid.OpenId4VpVerifier
import at.asitplus.wallet.lib.openid.OpenIdRequestOptions
import at.asitplus.wallet.lib.openid.RequestOptions
import com.benasher44.uuid.uuid4
import io.ktor.util.*
import kotlinx.datetime.Clock

/**
 * Verifier with access to [TransactionData] class can now generate requests containing [TransactionData]
 */
<<<<<<< HEAD
@Deprecated("OpenId4VpVerifier can now access TransactionData, for RqesRequests use RqesRequestOptions", ReplaceWith("OpenId4VpVerifier"))
=======
@Deprecated(
    "OpenId4VpVerifier can now access TransactionData, for RqesRequests use RqesRequestOptions",
    ReplaceWith("OpenId4VpVerifier")
)
>>>>>>> 6ed417ee
class RqesOpenId4VpVerifier(
    private val clientIdScheme: ClientIdScheme,
    private val keyMaterial: KeyMaterial = EphemeralKeyWithoutCert(),
    verifier: Verifier = VerifierAgent(identifier = clientIdScheme.clientId),
    jwsService: JwsService = DefaultJwsService(DefaultCryptoService(keyMaterial)),
    verifierJwsService: VerifierJwsService = DefaultVerifierJwsService(),
    verifyJwsObject: VerifyJwsObjectFun = VerifyJwsObject(),
    supportedAlgorithms: List<JwsAlgorithm> = listOf(JwsAlgorithm.ES256),
    verifierCoseService: VerifierCoseService = DefaultVerifierCoseService(),
    verifyCoseSignature: VerifyCoseSignatureWithKeyFun<ByteArray> = VerifyCoseSignatureWithKey(),
    timeLeewaySeconds: Long = 300L,
    clock: Clock = Clock.System,
    nonceService: NonceService = DefaultNonceService(),
    /** Used to store issued authn requests, to verify the authn response to it */
    stateToAuthnRequestStore: MapStore<String, AuthenticationRequestParameters> = DefaultMapStore(),
) : OpenId4VpVerifier(
    clientIdScheme = clientIdScheme,
    keyMaterial = keyMaterial,
    verifier = verifier,
    jwsService = jwsService,
    verifierJwsService = verifierJwsService,
    verifyJwsObject = verifyJwsObject,
    supportedAlgorithms = supportedAlgorithms,
    verifierCoseService = verifierCoseService,
    verifyCoseSignature = verifyCoseSignature,
    timeLeewaySeconds = timeLeewaySeconds,
    clock = clock,
    nonceService = nonceService,
    stateToAuthnRequestStore = stateToAuthnRequestStore
) {
    /**
     * Necessary to use [QesInputDescriptor]
     * ExtendedRequestOptions cannot generate [DifInputDescriptor]!
     */
    @Deprecated("Replaced", ReplaceWith("RqesRequestOptions"))
    data class ExtendedRequestOptions(
        val baseRequestOptions: OpenIdRequestOptions,
    ) : RequestOptions by baseRequestOptions {

        override fun toPresentationDefinition(
            containerJwt: FormatContainerJwt,
            containerSdJwt: FormatContainerSdJwt,
            flow: PresentationRequestParameters.Flow?
        ): PresentationDefinition = PresentationDefinition(
            id = uuid4().toString(),
            inputDescriptors = this.toInputDescriptor(containerJwt, containerSdJwt, flow)
        )

        override fun toInputDescriptor(
            containerJwt: FormatContainerJwt,
            containerSdJwt: FormatContainerSdJwt,
            flow: PresentationRequestParameters.Flow?
        ): List<InputDescriptor> = credentials.map { requestOptionCredential ->
            QesInputDescriptor(
                id = requestOptionCredential.buildId(),
                format = requestOptionCredential.toFormatHolder(containerJwt, containerSdJwt),
                constraints = requestOptionCredential.toConstraint(),
<<<<<<< HEAD
                transactionData = transactionData?.toList()
=======
                transactionData = transactionData?.map { it.toBase64UrlJsonString() }
>>>>>>> 6ed417ee
            )
        }
    }
}<|MERGE_RESOLUTION|>--- conflicted
+++ resolved
@@ -6,15 +6,6 @@
 import at.asitplus.dif.PresentationDefinition
 import at.asitplus.openid.AuthenticationRequestParameters
 import at.asitplus.rqes.QesInputDescriptor
-<<<<<<< HEAD
-import at.asitplus.wallet.lib.agent.*
-import at.asitplus.wallet.lib.cbor.DefaultVerifierCoseService
-import at.asitplus.wallet.lib.cbor.VerifierCoseService
-import at.asitplus.wallet.lib.jws.DefaultJwsService
-import at.asitplus.wallet.lib.jws.DefaultVerifierJwsService
-import at.asitplus.wallet.lib.jws.JwsService
-import at.asitplus.wallet.lib.jws.VerifierJwsService
-=======
 import at.asitplus.rqes.collection_entries.TransactionData
 import at.asitplus.signum.indispensable.josef.JwsAlgorithm
 import at.asitplus.wallet.lib.agent.*
@@ -23,7 +14,6 @@
 import at.asitplus.wallet.lib.cbor.VerifyCoseSignatureWithKey
 import at.asitplus.wallet.lib.cbor.VerifyCoseSignatureWithKeyFun
 import at.asitplus.wallet.lib.jws.*
->>>>>>> 6ed417ee
 import at.asitplus.wallet.lib.oidvci.DefaultMapStore
 import at.asitplus.wallet.lib.oidvci.DefaultNonceService
 import at.asitplus.wallet.lib.oidvci.MapStore
@@ -39,14 +29,10 @@
 /**
  * Verifier with access to [TransactionData] class can now generate requests containing [TransactionData]
  */
-<<<<<<< HEAD
-@Deprecated("OpenId4VpVerifier can now access TransactionData, for RqesRequests use RqesRequestOptions", ReplaceWith("OpenId4VpVerifier"))
-=======
 @Deprecated(
     "OpenId4VpVerifier can now access TransactionData, for RqesRequests use RqesRequestOptions",
     ReplaceWith("OpenId4VpVerifier")
 )
->>>>>>> 6ed417ee
 class RqesOpenId4VpVerifier(
     private val clientIdScheme: ClientIdScheme,
     private val keyMaterial: KeyMaterial = EphemeralKeyWithoutCert(),
@@ -104,11 +90,7 @@
                 id = requestOptionCredential.buildId(),
                 format = requestOptionCredential.toFormatHolder(containerJwt, containerSdJwt),
                 constraints = requestOptionCredential.toConstraint(),
-<<<<<<< HEAD
-                transactionData = transactionData?.toList()
-=======
                 transactionData = transactionData?.map { it.toBase64UrlJsonString() }
->>>>>>> 6ed417ee
             )
         }
     }
