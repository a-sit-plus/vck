--- conflicted
+++ resolved
@@ -10,10 +10,7 @@
 
     val uuid get() = versionOf("uuid")
     val signum get() = versionOf("signum")
-<<<<<<< HEAD
-=======
     val supreme get() = versionOf("supreme")
->>>>>>> 11e6dbd3
     val jsonpath get() = versionOf("jsonpath")
     val eupidcredential get() = versionOf("eupid")
     val mdl get() = versionOf("mdl")
