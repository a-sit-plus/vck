--- conflicted
+++ resolved
@@ -2,13 +2,8 @@
     const val uuid = "0.8.1"
     const val encoding = "1.2.3"
     const val okio = "3.5.0"
-<<<<<<< HEAD
-    const val kmpcrypto = "3.2.0-SNAPSHOT"
+    const val kmpcrypto = "3.2.0"
     const val jsonpath = "2.1.0"
-=======
-    const val kmpcrypto = "3.2.0"
-    const val jsonpath = "2.0.0"
->>>>>>> 1219a1e3
     const val bignum = "0.3.9"
 
     object Jvm {
