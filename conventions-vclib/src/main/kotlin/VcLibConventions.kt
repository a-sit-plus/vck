@file:Suppress("NOTHING_TO_INLINE", "PackageDirectoryMismatch")

package at.asitplus.gradle

import VcLibVersions
import com.android.build.gradle.LibraryExtension
import com.squareup.kotlinpoet.ClassName
import com.squareup.kotlinpoet.FileSpec
import com.squareup.kotlinpoet.FunSpec
import com.squareup.kotlinpoet.TypeSpec
import org.gradle.api.Plugin
import org.gradle.api.Project
import org.gradle.api.artifacts.VersionCatalog
import org.gradle.api.artifacts.VersionCatalogsExtension
import org.gradle.kotlin.dsl.dependencies
import org.gradle.kotlin.dsl.getByName
import org.gradle.kotlin.dsl.getByType
import org.gradle.kotlin.dsl.withType
import org.jetbrains.kotlin.gradle.plugin.KotlinDependencyHandler
import org.jetbrains.kotlin.gradle.tasks.KotlinCompilationTask
<<<<<<< HEAD


=======
import java.io.FileInputStream
import java.util.regex.Pattern

>>>>>>> 11e6dbd3
val Project.signumVersionCatalog: VersionCatalog
    get() = extensions.getByType<VersionCatalogsExtension>().named("signum")

inline fun Project.commonApiDependencies(): List<String> {
    project.AspVersions.versions["signum"] = VcLibVersions.signum
<<<<<<< HEAD
    project.AspVersions.versions["jsonpath"] = VcLibVersions.jsonpath
    project.AspVersions.versions["okio"] = signumVersionCatalog.findVersion("okio").get().toString()
    project.AspVersions.versions["encoding"] = "2.2.1"
=======
    project.AspVersions.versions["supreme"] = VcLibVersions.supreme
    project.AspVersions.versions["jsonpath"] = VcLibVersions.jsonpath
    project.AspVersions.versions["okio"] = signumVersionCatalog.findVersion("okio").get().toString()
>>>>>>> 11e6dbd3


    return listOf(
        coroutines(),
<<<<<<< HEAD
        serialization("json"),
        serialization("cbor"),
        addDependency("at.asitplus.signum:indispensable", "signum"), //for iOS Export
        addDependency("at.asitplus.signum:indispensable-cosef", "signum"),
        addDependency("at.asitplus.signum:indispensable-josef", "signum"),
        addDependency("at.asitplus:jsonpath4k", "jsonpath"),
        datetime(),
=======
        addDependency("at.asitplus.signum:supreme", "supreme"),
        addDependency("at.asitplus.signum:indispensable-cosef", "signum"),
        addDependency("at.asitplus.signum:indispensable-josef", "signum"),
>>>>>>> 11e6dbd3
        addDependency("com.squareup.okio:okio", "okio"),
        addDependency("at.asitplus:jsonpath4k", "jsonpath"),
    )
}

inline fun KotlinDependencyHandler.commonImplementationAndApiDependencies() {
    project.commonApiDependencies().forEach { dep -> api(dep) }
    commonImplementationDependencies()
}

inline fun KotlinDependencyHandler.commonImplementationDependencies() {
    implementation(project.ktor("http"))
    implementation(project.napier())
    implementation(project.ktor("utils"))
}

/**
 * Hooks up Kotest tests from common using a frankensteined JUnit runner.
 * It generates code using KotlinPoet to hook it up as per https://github.com/kotest/kotest/issues/189
 */
inline fun Project.wireAndroidInstrumentedTests() {
    logger.lifecycle("  Wiring up Android Instrumented Tests")
    val targetDir = project.layout.projectDirectory.dir("src")
        .dir("androidInstrumentedTest").dir("kotlin")
        .dir("generated").asFile.apply { deleteRecursively() }

    val packagePattern = Pattern.compile("package\\s+(\\S+)", Pattern.UNICODE_CHARACTER_CLASS)
    val searchPattern =
        Pattern.compile("\\s+class\\s+(\\S+)\\s*:\\s*FreeSpec", Pattern.UNICODE_CHARACTER_CLASS)
    project.layout.projectDirectory.dir("src").dir("commonTest")
        .dir("kotlin").asFileTree.filter { it.extension == "kt" }.forEach { file ->
            FileInputStream(file).bufferedReader().use { reader ->
                val source = reader.readText()

                val packageName = packagePattern.matcher(source).run {
                    if (find()) group(1) else null
                }

                val matcher = searchPattern.matcher(source)

                while (matcher.find()) {
                    val className = matcher.group(1)
                    logger.lifecycle("Found Test class $className in file ${file.name}")

                    FileSpec.builder("at.asitplus.wallet.instrumented", "Android$className")
                        .addType(
                            TypeSpec.classBuilder("Android$className")
                                .apply {
                                    // this.superclass(ClassName(packageName ?: "", className))
                                    addFunction(
                                        FunSpec.Companion.builder("test").addCode(
                                            "%L",
                                            """
                                            val listener = io.kotest.engine.listener.CollectingTestEngineListener()
                                            io.kotest.engine.TestEngineLauncher(listener)
                                                .withClasses(
                                                """.trimIndent()
                                                    + ClassName(
                                                packageName ?: "",
                                                className
                                            ).canonicalName + "::class)" +
                                                    """
                                            .launch()
                                            listener.tests.map { entry ->
                                                {
                                                    val testCase = entry.key
                                                    val descriptor = testCase.descriptor.chain().joinToString(" > ") {
                                                        it.id.value
                                                    }
                                                    val cause = when (val value = entry.value) {
                                                        is io.kotest.core.test.TestResult.Error -> value.cause
                                                        is io.kotest.core.test.TestResult.Failure -> value.cause
                                                        else -> null
                                                    }
                                                    org.junit.jupiter.api.Assertions.assertFalse(entry.value.isErrorOrFailure) {
                                            """.trimIndent()
                                                    + "\"\"\"\$descriptor\n" +
                                                    "                        |\${cause?.stackTraceToString()}\"\"\".trimMargin()\n" +
                                                    """
                                                            }
                                                        }
                                                    }.let {
                                                        org.junit.jupiter.api.assertAll(it)
                                                    }
                                                    """.trimIndent() +
                                                    "\nprint(\"Total \${listener.tests.size}\")\n" +
                                                    "println(\" Failure \${listener.tests.count { it.value.isErrorOrFailure }}\")"

                                        ).addAnnotation(ClassName("org.junit.jupiter.api", "Test"))
                                            .build()


                                    )
                                        .build()
                                }.build()
                        ).build().apply {
                            targetDir.also { file ->
                                file.mkdirs()
                                writeTo(file)
                            }
                        }
                }
            }
        }
}

fun Project.setupAndroid() {
    project.extensions.getByName<LibraryExtension>("android").apply {
        namespace = "$group.${name.replace('-','.')}".also { logger.lifecycle("Setting Android namespace to $it") }
        compileSdk = 34
        defaultConfig {
            minSdk = 30
            testInstrumentationRunner = "androidx.test.runner.AndroidJUnitRunner"
        }


<<<<<<< HEAD
fun Project.commonIosExports() = arrayOf(
    datetime(),
    "com.ionspin.kotlin:bignum:${signumVersionCatalog.findVersion("bignum").get()}",
    kmmresult(),
    "at.asitplus.signum:indispensable:${VcLibVersions.signum}",
    "at.asitplus.signum:indispensable-cosef:${VcLibVersions.signum}",
    "at.asitplus.signum:indispensable-josef:${VcLibVersions.signum}",
    "at.asitplus:jsonpath4k:${VcLibVersions.jsonpath}",
    "io.matthewnelson.encoding:core:${AspVersions.versions["encoding"]}",
    "io.matthewnelson.encoding:base16:${AspVersions.versions["encoding"]}",
    "io.matthewnelson.encoding:base64:${AspVersions.versions["encoding"]}",
)
=======
        dependencies {
            add("androidTestImplementation", "androidx.test:runner:${VcLibVersions.Android.testRunner}")
            add("androidTestImplementation", "androidx.test:core:${VcLibVersions.Android.testCore}")
            add("testImplementation", "org.junit.jupiter:junit-jupiter-api:${VcLibVersions.Android.junit}")
            add("testRuntimeOnly", "org.junit.jupiter:junit-jupiter-engine:${VcLibVersions.Android.junit}")
            add("androidTestImplementation", "org.junit.jupiter:junit-jupiter-api:${VcLibVersions.Android.junit}")
        }

        packaging {
            resources.excludes.add("/META-INF/{AL2.0,LGPL2.1}")
            resources.excludes.add("win32-x86-64/attach_hotspot_windows.dll")
            resources.excludes.add("win32-x86/attach_hotspot_windows.dll")
            resources.excludes.add("META-INF/versions/9/OSGI-INF/MANIFEST.MF")
            resources.excludes.add("META-INF/licenses/*")
        }

        testOptions {
            managedDevices {
                localDevices.create("pixel2api33") {
                    device = "Pixel 2"
                    apiLevel = 33
                    systemImageSource = "aosp-atd"
                }
            }
        }
    }
}
>>>>>>> 11e6dbd3


class VcLibConventions : Plugin<Project> {
    override fun apply(target: Project) {
        if (target.rootProject != target) target.plugins.apply("com.android.library")
        target.plugins.apply("at.asitplus.gradle.conventions")
        if (target.rootProject != target) target.plugins.apply("de.mannodermaus.android-junit5")

        target.task("wireAndroidInstrumentedTests") {
            doFirst { target.wireAndroidInstrumentedTests() }
        }
        target.gradle.taskGraph.whenReady {
            target.wireAndroidInstrumentedTests()
            target.tasks.withType<KotlinCompilationTask<*>>().configureEach {
                compilerOptions {
                    freeCompilerArgs.add("-Xexpect-actual-classes")
                    optIn.add("kotlinx.cinterop.BetaInteropApi")
                }
            }
        }

    }
}
<|MERGE_RESOLUTION|>--- conflicted
+++ resolved
@@ -18,45 +18,24 @@
 import org.gradle.kotlin.dsl.withType
 import org.jetbrains.kotlin.gradle.plugin.KotlinDependencyHandler
 import org.jetbrains.kotlin.gradle.tasks.KotlinCompilationTask
-<<<<<<< HEAD
-
-
-=======
 import java.io.FileInputStream
 import java.util.regex.Pattern
 
->>>>>>> 11e6dbd3
 val Project.signumVersionCatalog: VersionCatalog
     get() = extensions.getByType<VersionCatalogsExtension>().named("signum")
 
 inline fun Project.commonApiDependencies(): List<String> {
     project.AspVersions.versions["signum"] = VcLibVersions.signum
-<<<<<<< HEAD
-    project.AspVersions.versions["jsonpath"] = VcLibVersions.jsonpath
-    project.AspVersions.versions["okio"] = signumVersionCatalog.findVersion("okio").get().toString()
-    project.AspVersions.versions["encoding"] = "2.2.1"
-=======
     project.AspVersions.versions["supreme"] = VcLibVersions.supreme
     project.AspVersions.versions["jsonpath"] = VcLibVersions.jsonpath
     project.AspVersions.versions["okio"] = signumVersionCatalog.findVersion("okio").get().toString()
->>>>>>> 11e6dbd3
 
 
     return listOf(
         coroutines(),
-<<<<<<< HEAD
-        serialization("json"),
-        serialization("cbor"),
-        addDependency("at.asitplus.signum:indispensable", "signum"), //for iOS Export
-        addDependency("at.asitplus.signum:indispensable-cosef", "signum"),
-        addDependency("at.asitplus.signum:indispensable-josef", "signum"),
-        addDependency("at.asitplus:jsonpath4k", "jsonpath"),
-        datetime(),
-=======
         addDependency("at.asitplus.signum:supreme", "supreme"),
         addDependency("at.asitplus.signum:indispensable-cosef", "signum"),
         addDependency("at.asitplus.signum:indispensable-josef", "signum"),
->>>>>>> 11e6dbd3
         addDependency("com.squareup.okio:okio", "okio"),
         addDependency("at.asitplus:jsonpath4k", "jsonpath"),
     )
@@ -173,20 +152,6 @@
         }
 
 
-<<<<<<< HEAD
-fun Project.commonIosExports() = arrayOf(
-    datetime(),
-    "com.ionspin.kotlin:bignum:${signumVersionCatalog.findVersion("bignum").get()}",
-    kmmresult(),
-    "at.asitplus.signum:indispensable:${VcLibVersions.signum}",
-    "at.asitplus.signum:indispensable-cosef:${VcLibVersions.signum}",
-    "at.asitplus.signum:indispensable-josef:${VcLibVersions.signum}",
-    "at.asitplus:jsonpath4k:${VcLibVersions.jsonpath}",
-    "io.matthewnelson.encoding:core:${AspVersions.versions["encoding"]}",
-    "io.matthewnelson.encoding:base16:${AspVersions.versions["encoding"]}",
-    "io.matthewnelson.encoding:base64:${AspVersions.versions["encoding"]}",
-)
-=======
         dependencies {
             add("androidTestImplementation", "androidx.test:runner:${VcLibVersions.Android.testRunner}")
             add("androidTestImplementation", "androidx.test:core:${VcLibVersions.Android.testCore}")
@@ -214,7 +179,6 @@
         }
     }
 }
->>>>>>> 11e6dbd3
 
 
 class VcLibConventions : Plugin<Project> {
