name: Build iOS Framework
on: [push]
jobs:
  build:
    runs-on: macos-latest
    steps:
      - name: Checkout
        uses: actions/checkout@v3
        with:
          submodules: recursive
      - uses: actions/setup-java@v3
        with:
          distribution: 'temurin'
          java-version: '11'
<<<<<<< HEAD
      - name: Build kotlinx.serialization
        run: ./gradlew publishToMavenLocal
        working-directory: kotlinx.serialization
=======
      - name: Build klibs
        run: ./gradlew iosArm64MainKlibrary iosX64MainKlibrary
>>>>>>> a7ad1019
      - name: Build XCFrameworks
        run: ./gradlew assembleVcLibKmmXCFramework assembleVcLibAriesKmmXCFramework assembleVcLibOpenIdKmmXCFramework
      - name: Upload debug XCFramework vclib
        uses: actions/upload-artifact@v3
        with:
          name: VcLibKmm-debug.xcframework
          path: |
            vclib/build/XCFrameworks/debug/
      - name: Upload debug XCFramework vclib-aries
        uses: actions/upload-artifact@v3
        with:
          name: VcLibAriesKmm-debug.xcframework
          path: |
            vclib-aries/build/XCFrameworks/debug/
      - name: Upload debug XCFramework vclib-openid
        uses: actions/upload-artifact@v3
        with:
          name: VcLibOpenIdKmm-debug.xcframework
          path: |
            vclib-openid/build/XCFrameworks/debug/
      - name: Upload release XCFramework vclib
        uses: actions/upload-artifact@v3
        with:
          name: VcLibKmm-release.xcframework
          path: |
            vclib/build/XCFrameworks/release/
      - name: Upload release XCFramework vclib-aries
        uses: actions/upload-artifact@v3
        with:
          name: VcLibAriesKmm-release.xcframework
          path: |
            vclib-aries/build/XCFrameworks/release/
      - name: Upload release XCFramework vclib-openid
        uses: actions/upload-artifact@v3
        with:
          name: VcLibOpenIdKmm-release.xcframework
          path: |
            vclib-openid/build/XCFrameworks/release/<|MERGE_RESOLUTION|>--- conflicted
+++ resolved
@@ -12,14 +12,8 @@
         with:
           distribution: 'temurin'
           java-version: '11'
-<<<<<<< HEAD
-      - name: Build kotlinx.serialization
-        run: ./gradlew publishToMavenLocal
-        working-directory: kotlinx.serialization
-=======
       - name: Build klibs
         run: ./gradlew iosArm64MainKlibrary iosX64MainKlibrary
->>>>>>> a7ad1019
       - name: Build XCFrameworks
         run: ./gradlew assembleVcLibKmmXCFramework assembleVcLibAriesKmmXCFramework assembleVcLibOpenIdKmmXCFramework
       - name: Upload debug XCFramework vclib
