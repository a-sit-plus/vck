--- conflicted
+++ resolved
@@ -110,18 +110,10 @@
 
         if (credentialScheme == EuPidScheme) {
             val subjectId = subjectPublicKey.didEncoded
-<<<<<<< HEAD
-            val claims = claimNames?.map {
-                // TODO: remove this workaround and actually issue the credentials correctly
-                ClaimToBeIssued(it, "${it}_DUMMY_VALUE")
-            } ?: listOfNotNull(
-                ClaimToBeIssued("family_name", "someone"),
-=======
             val claims = listOfNotNull(
                 optionalClaim(claimNames, EuPidScheme.Attributes.FAMILY_NAME, "Musterfrau"),
                 optionalClaim(claimNames, EuPidScheme.Attributes.GIVEN_NAME, "Maria"),
                 optionalClaim(claimNames, EuPidScheme.Attributes.BIRTH_DATE, LocalDate.parse("1970-01-01")),
->>>>>>> 61aa811f
             )
             credentials += when (representation) {
                 ConstantIndex.CredentialRepresentation.SD_JWT -> listOf(
