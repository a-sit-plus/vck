package at.asitplus.wallet.lib.oidc

import at.asitplus.crypto.datatypes.jws.JweAlgorithm
import at.asitplus.crypto.datatypes.jws.JwsAlgorithm
import at.asitplus.crypto.datatypes.jws.JwsSigned
import at.asitplus.wallet.eupid.EuPidScheme
import at.asitplus.wallet.lib.agent.CryptoService
import at.asitplus.wallet.lib.agent.DefaultCryptoService
import at.asitplus.wallet.lib.agent.Holder
import at.asitplus.wallet.lib.agent.HolderAgent
import at.asitplus.wallet.lib.agent.IssuerAgent
import at.asitplus.wallet.lib.data.ConstantIndex
import at.asitplus.wallet.lib.jws.DefaultJwsService
import at.asitplus.wallet.lib.oidvci.decodeFromPostBody
import at.asitplus.wallet.lib.oidvci.decodeFromUrlQuery
import at.asitplus.wallet.lib.oidvci.formUrlEncode
import io.github.aakira.napier.Napier
import io.kotest.core.spec.style.FreeSpec
import io.kotest.matchers.collections.shouldBeSingleton
import io.kotest.matchers.collections.shouldHaveSingleElement
import io.kotest.matchers.nulls.shouldNotBeNull
import io.kotest.matchers.shouldBe
import io.kotest.matchers.types.shouldBeInstanceOf
import io.ktor.http.*
import io.ktor.util.*
import kotlinx.coroutines.runBlocking
import kotlinx.datetime.Instant

/**
 * Tests our SIOP implementation against EUDI Ref Impl.,
 * see [https://verifier.eudiw.dev/cbor-selectable/verifiable](https://verifier.eudiw.dev/cbor-selectable/verifiable)
 */
class OidcSiopInteropTest : FreeSpec({

    lateinit var holderCryptoService: CryptoService
    lateinit var holderAgent: Holder
    lateinit var holderSiop: OidcSiopWallet

    beforeSpec {
        at.asitplus.wallet.eupid.Initializer.initWithVcLib()
    }

    beforeEach {
        holderCryptoService = DefaultCryptoService()
        holderAgent = HolderAgent.newDefaultInstance(holderCryptoService)
        runBlocking {
            holderAgent.storeCredentials(
                IssuerAgent.newDefaultInstance(
                    DefaultCryptoService(),
                    dataProvider = DummyCredentialDataProvider(),
                ).issueCredential(
                    subjectPublicKey = holderCryptoService.publicKey,
                    attributeTypes = listOf(EuPidScheme.vcType),
                    representation = ConstantIndex.CredentialRepresentation.ISO_MDOC,
                    claimNames = EuPidScheme.claimNames
                ).toStoreCredentialInput()
            )
        }
    }

    "EUDI from URL 2024-05-17" {
        val url = """
            eudi-openid4vp://verifier-backend.eudiw.dev?client_id=verifier-backend.eudiw.dev&request_uri=https%3A%2F%2Fverifier-backend.eudiw.dev%2Fwallet%2Frequest.jwt%2FVu3g2FXDeqday-wS0Xmty0bYzzq3MeVGrPSGTdk3Y60tWNLHkr_bg9WJMK3xktNsqWpEXPsDgBw5g3r80MQyTw
        """.trimIndent().replace("\n", "")

        val requestObject = """
        eyJ4NWMiOlsiTUlJREtqQ0NBckNnQXdJQkFnSVVmeTl1NlNMdGdOdWY5UFhZYmgvUURxdVh6NTB3Q2dZSUtvWkl6ajBFQXdJd1hERWVNQndHQTFV
        RUF3d1ZVRWxFSUVsemMzVmxjaUJEUVNBdElGVlVJREF4TVMwd0t3WURWUVFLRENSRlZVUkpJRmRoYkd4bGRDQlNaV1psY21WdVkyVWdTVzF3YkdW
        dFpXNTBZWFJwYjI0eEN6QUpCZ05WQkFZVEFsVlVNQjRYRFRJME1ESXlOakF5TXpZek0xb1hEVEkyTURJeU5UQXlNell6TWxvd2FURWRNQnNHQTFV
        RUF3d1VSVlZFU1NCU1pXMXZkR1VnVm1WeWFXWnBaWEl4RERBS0JnTlZCQVVUQXpBd01URXRNQ3NHQTFVRUNnd2tSVlZFU1NCWFlXeHNaWFFnVW1W
        bVpYSmxibU5sSUVsdGNHeGxiV1Z1ZEdGMGFXOXVNUXN3Q1FZRFZRUUdFd0pWVkRCWk1CTUdCeXFHU000OUFnRUdDQ3FHU000OUF3RUhBMElBQk1i
        V0JBQzFHaitHRE8veUNTYmdiRndwaXZQWVdMekV2SUxOdGRDdjdUeDFFc3hQQ3hCcDNEWkI0RklyNEJsbVZZdEdhVWJvVklpaFJCaVFEbzNNcFdp
        amdnRkJNSUlCUFRBTUJnTlZIUk1CQWY4RUFqQUFNQjhHQTFVZEl3UVlNQmFBRkxOc3VKRVhITmVrR21ZeGgwTGhpOEJBekpVYk1DVUdBMVVkRVFR
        ZU1CeUNHblpsY21sbWFXVnlMV0poWTJ0bGJtUXVaWFZrYVhjdVpHVjJNQklHQTFVZEpRUUxNQWtHQnlpQmpGMEZBUVl3UXdZRFZSMGZCRHd3T2pB
        NG9EYWdOSVl5YUhSMGNITTZMeTl3Y21Wd2NtOWtMbkJyYVM1bGRXUnBkeTVrWlhZdlkzSnNMM0JwWkY5RFFWOVZWRjh3TVM1amNtd3dIUVlEVlIw
        T0JCWUVGRmdtQWd1QlN2U25tNjhaem81SVN0SXYyZk0yTUE0R0ExVWREd0VCL3dRRUF3SUhnREJkQmdOVkhSSUVWakJVaGxKb2RIUndjem92TDJk
        cGRHaDFZaTVqYjIwdlpYVXRaR2xuYVhSaGJDMXBaR1Z1ZEdsMGVTMTNZV3hzWlhRdllYSmphR2wwWldOMGRYSmxMV0Z1WkMxeVpXWmxjbVZ1WTJV
        dFpuSmhiV1YzYjNKck1Bb0dDQ3FHU000OUJBTUNBMmdBTUdVQ01RREdmZ0xLbmJLaGlPVkYzeFNVMGFlanUvbmVHUVVWdU5ic1F3MExlRER3SVcr
        ckxhdGViUmdvOWhNWERjM3dybFVDTUFJWnlKN2xSUlZleU1yM3dqcWtCRjJsOVliMHdPUXBzblpCQVZVQVB5STV4aFdYMlNBYXpvbTJKanNOL2FL
        QWtRPT0iLCJNSUlESFRDQ0FxT2dBd0lCQWdJVVZxamd0SnFmNGhVWUprcWRZemkrMHh3aHdGWXdDZ1lJS29aSXpqMEVBd013WERFZU1Cd0dBMVVF
        QXd3VlVFbEVJRWx6YzNWbGNpQkRRU0F0SUZWVUlEQXhNUzB3S3dZRFZRUUtEQ1JGVlVSSklGZGhiR3hsZENCU1pXWmxjbVZ1WTJVZ1NXMXdiR1Z0
        Wlc1MFlYUnBiMjR4Q3pBSkJnTlZCQVlUQWxWVU1CNFhEVEl6TURrd01URTRNelF4TjFvWERUTXlNVEV5TnpFNE16UXhObG93WERFZU1Cd0dBMVVF
        QXd3VlVFbEVJRWx6YzNWbGNpQkRRU0F0SUZWVUlEQXhNUzB3S3dZRFZRUUtEQ1JGVlVSSklGZGhiR3hsZENCU1pXWmxjbVZ1WTJVZ1NXMXdiR1Z0
        Wlc1MFlYUnBiMjR4Q3pBSkJnTlZCQVlUQWxWVU1IWXdFQVlIS29aSXpqMENBUVlGSzRFRUFDSURZZ0FFRmc1U2hmc3hwNVIvVUZJRUtTM0wyN2R3
        bkZobmpTZ1VoMmJ0S09RRW5mYjNkb3llcU1BdkJ0VU1sQ2xoc0YzdWVmS2luQ3cwOE5CMzFyd0MrZHRqNlgvTEUzbjJDOWpST0lVTjhQcm5sTFM1
        UXM0UnM0WlU1T0lnenRvYU84RzlvNElCSkRDQ0FTQXdFZ1lEVlIwVEFRSC9CQWd3QmdFQi93SUJBREFmQmdOVkhTTUVHREFXZ0JTemJMaVJGeHpY
        cEJwbU1ZZEM0WXZBUU15Vkd6QVdCZ05WSFNVQkFmOEVEREFLQmdncmdRSUNBQUFCQnpCREJnTlZIUjhFUERBNk1EaWdOcUEwaGpKb2RIUndjem92
        TDNCeVpYQnliMlF1Y0d0cExtVjFaR2wzTG1SbGRpOWpjbXd2Y0dsa1gwTkJYMVZVWHpBeExtTnliREFkQmdOVkhRNEVGZ1FVczJ5NGtSY2MxNlFh
        WmpHSFF1R0x3RURNbFJzd0RnWURWUjBQQVFIL0JBUURBZ0VHTUYwR0ExVWRFZ1JXTUZTR1VtaDBkSEJ6T2k4dloybDBhSFZpTG1OdmJTOWxkUzFr
        YVdkcGRHRnNMV2xrWlc1MGFYUjVMWGRoYkd4bGRDOWhjbU5vYVhSbFkzUjFjbVV0WVc1a0xYSmxabVZ5Wlc1alpTMW1jbUZ0WlhkdmNtc3dDZ1lJ
        S29aSXpqMEVBd01EYUFBd1pRSXdhWFVBM2orK3hsL3RkRDc2dFhFV0Npa2ZNMUNhUno0dnpCQzdOUzB3Q2RJdEtpejZIWmVWOEVQdE5DbnNmS3BO
        QWpFQXFyZGVLRG5yNUt3ZjhCQTd0QVRlaHhObE9WNEhuYzEwWE8xWFVMdGlnQ3diNDlScGtxbFMySHVsK0RwcU9iVXMiXSwidHlwIjoib2F1dGgt
        YXV0aHotcmVxK2p3dCIsImFsZyI6IkVTMjU2In0.eyJyZXNwb25zZV91cmkiOiJodHRwczovL3ZlcmlmaWVyLWJhY2tlbmQuZXVkaXcuZGV2L3dh
        bGxldC9kaXJlY3RfcG9zdCIsImNsaWVudF9pZF9zY2hlbWUiOiJ4NTA5X3Nhbl9kbnMiLCJyZXNwb25zZV90eXBlIjoidnBfdG9rZW4iLCJub25j
        ZSI6ImRhNDE0YWJhLTM3NjktNGMzZC1iMGZhLWI5MGZmNTM2ZDc3YSIsImNsaWVudF9pZCI6InZlcmlmaWVyLWJhY2tlbmQuZXVkaXcuZGV2Iiwi
        cmVzcG9uc2VfbW9kZSI6ImRpcmVjdF9wb3N0Lmp3dCIsImF1ZCI6Imh0dHBzOi8vc2VsZi1pc3N1ZWQubWUvdjIiLCJzY29wZSI6IiIsInByZXNl
        bnRhdGlvbl9kZWZpbml0aW9uIjp7ImlkIjoiMzJmNTQxNjMtNzE2Ni00OGYxLTkzZDgtZmYyMTdiZGIwNjUzIiwiaW5wdXRfZGVzY3JpcHRvcnMi
        Olt7ImlkIjoiZXUuZXVyb3BhLmVjLmV1ZGl3LnBpZC4xIiwibmFtZSI6IkVVREkgUElEIiwicHVycG9zZSI6IldlIG5lZWQgdG8gdmVyaWZ5IHlv
        dXIgaWRlbnRpdHkiLCJmb3JtYXQiOnsibXNvX21kb2MiOnsiYWxnIjpbIkVTMjU2IiwiRVMzODQiLCJFUzUxMiIsIkVkRFNBIiwiRVNCMjU2Iiwi
        RVNCMzIwIiwiRVNCMzg0IiwiRVNCNTEyIl19fSwiY29uc3RyYWludHMiOnsiZmllbGRzIjpbeyJwYXRoIjpbIiRbJ2V1LmV1cm9wYS5lYy5ldWRp
        dy5waWQuMSddWydmYW1pbHlfbmFtZSddIl0sImludGVudF90b19yZXRhaW4iOmZhbHNlfSx7InBhdGgiOlsiJFsnZXUuZXVyb3BhLmVjLmV1ZGl3
        LnBpZC4xJ11bJ2dpdmVuX25hbWUnXSJdLCJpbnRlbnRfdG9fcmV0YWluIjpmYWxzZX0seyJwYXRoIjpbIiRbJ2V1LmV1cm9wYS5lYy5ldWRpdy5w
        aWQuMSddWydiaXJ0aF9kYXRlJ10iXSwiaW50ZW50X3RvX3JldGFpbiI6ZmFsc2V9LHsicGF0aCI6WyIkWydldS5ldXJvcGEuZWMuZXVkaXcucGlk
        LjEnXVsnYWdlX292ZXJfMTgnXSJdLCJpbnRlbnRfdG9fcmV0YWluIjpmYWxzZX0seyJwYXRoIjpbIiRbJ2V1LmV1cm9wYS5lYy5ldWRpdy5waWQu
        MSddWydhZ2VfaW5feWVhcnMnXSJdLCJpbnRlbnRfdG9fcmV0YWluIjpmYWxzZX0seyJwYXRoIjpbIiRbJ2V1LmV1cm9wYS5lYy5ldWRpdy5waWQu
        MSddWydhZ2VfYmlydGhfeWVhciddIl0sImludGVudF90b19yZXRhaW4iOmZhbHNlfSx7InBhdGgiOlsiJFsnZXUuZXVyb3BhLmVjLmV1ZGl3LnBp
        ZC4xJ11bJ2ZhbWlseV9uYW1lX2JpcnRoJ10iXSwiaW50ZW50X3RvX3JldGFpbiI6ZmFsc2V9LHsicGF0aCI6WyIkWydldS5ldXJvcGEuZWMuZXVk
        aXcucGlkLjEnXVsnZ2l2ZW5fbmFtZV9iaXJ0aCddIl0sImludGVudF90b19yZXRhaW4iOmZhbHNlfSx7InBhdGgiOlsiJFsnZXUuZXVyb3BhLmVj
        LmV1ZGl3LnBpZC4xJ11bJ2JpcnRoX3BsYWNlJ10iXSwiaW50ZW50X3RvX3JldGFpbiI6ZmFsc2V9LHsicGF0aCI6WyIkWydldS5ldXJvcGEuZWMu
        ZXVkaXcucGlkLjEnXVsnYmlydGhfY291bnRyeSddIl0sImludGVudF90b19yZXRhaW4iOmZhbHNlfSx7InBhdGgiOlsiJFsnZXUuZXVyb3BhLmVj
        LmV1ZGl3LnBpZC4xJ11bJ2JpcnRoX3N0YXRlJ10iXSwiaW50ZW50X3RvX3JldGFpbiI6ZmFsc2V9LHsicGF0aCI6WyIkWydldS5ldXJvcGEuZWMu
        ZXVkaXcucGlkLjEnXVsnYmlydGhfY2l0eSddIl0sImludGVudF90b19yZXRhaW4iOmZhbHNlfSx7InBhdGgiOlsiJFsnZXUuZXVyb3BhLmVjLmV1
        ZGl3LnBpZC4xJ11bJ3Jlc2lkZW50X2FkZHJlc3MnXSJdLCJpbnRlbnRfdG9fcmV0YWluIjpmYWxzZX0seyJwYXRoIjpbIiRbJ2V1LmV1cm9wYS5l
        Yy5ldWRpdy5waWQuMSddWydyZXNpZGVudF9jb3VudHJ5J10iXSwiaW50ZW50X3RvX3JldGFpbiI6ZmFsc2V9LHsicGF0aCI6WyIkWydldS5ldXJv
        cGEuZWMuZXVkaXcucGlkLjEnXVsncmVzaWRlbnRfc3RhdGUnXSJdLCJpbnRlbnRfdG9fcmV0YWluIjpmYWxzZX0seyJwYXRoIjpbIiRbJ2V1LmV1
        cm9wYS5lYy5ldWRpdy5waWQuMSddWydyZXNpZGVudF9jaXR5J10iXSwiaW50ZW50X3RvX3JldGFpbiI6ZmFsc2V9LHsicGF0aCI6WyIkWydldS5l
        dXJvcGEuZWMuZXVkaXcucGlkLjEnXVsncmVzaWRlbnRfcG9zdGFsX2NvZGUnXSJdLCJpbnRlbnRfdG9fcmV0YWluIjpmYWxzZX0seyJwYXRoIjpb
        IiRbJ2V1LmV1cm9wYS5lYy5ldWRpdy5waWQuMSddWydyZXNpZGVudF9zdHJlZXQnXSJdLCJpbnRlbnRfdG9fcmV0YWluIjpmYWxzZX0seyJwYXRo
        IjpbIiRbJ2V1LmV1cm9wYS5lYy5ldWRpdy5waWQuMSddWydyZXNpZGVudF9ob3VzZV9udW1iZXInXSJdLCJpbnRlbnRfdG9fcmV0YWluIjpmYWxz
        ZX0seyJwYXRoIjpbIiRbJ2V1LmV1cm9wYS5lYy5ldWRpdy5waWQuMSddWydnZW5kZXInXSJdLCJpbnRlbnRfdG9fcmV0YWluIjpmYWxzZX0seyJw
        YXRoIjpbIiRbJ2V1LmV1cm9wYS5lYy5ldWRpdy5waWQuMSddWyduYXRpb25hbGl0eSddIl0sImludGVudF90b19yZXRhaW4iOmZhbHNlfSx7InBh
        dGgiOlsiJFsnZXUuZXVyb3BhLmVjLmV1ZGl3LnBpZC4xJ11bJ2lzc3VhbmNlX2RhdGUnXSJdLCJpbnRlbnRfdG9fcmV0YWluIjpmYWxzZX0seyJw
        YXRoIjpbIiRbJ2V1LmV1cm9wYS5lYy5ldWRpdy5waWQuMSddWydleHBpcnlfZGF0ZSddIl0sImludGVudF90b19yZXRhaW4iOmZhbHNlfSx7InBh
        dGgiOlsiJFsnZXUuZXVyb3BhLmVjLmV1ZGl3LnBpZC4xJ11bJ2lzc3VpbmdfYXV0aG9yaXR5J10iXSwiaW50ZW50X3RvX3JldGFpbiI6ZmFsc2V9
        LHsicGF0aCI6WyIkWydldS5ldXJvcGEuZWMuZXVkaXcucGlkLjEnXVsnZG9jdW1lbnRfbnVtYmVyJ10iXSwiaW50ZW50X3RvX3JldGFpbiI6ZmFs
        c2V9LHsicGF0aCI6WyIkWydldS5ldXJvcGEuZWMuZXVkaXcucGlkLjEnXVsnYWRtaW5pc3RyYXRpdmVfbnVtYmVyJ10iXSwiaW50ZW50X3RvX3Jl
        dGFpbiI6ZmFsc2V9LHsicGF0aCI6WyIkWydldS5ldXJvcGEuZWMuZXVkaXcucGlkLjEnXVsnaXNzdWluZ19jb3VudHJ5J10iXSwiaW50ZW50X3Rv
        X3JldGFpbiI6ZmFsc2V9LHsicGF0aCI6WyIkWydldS5ldXJvcGEuZWMuZXVkaXcucGlkLjEnXVsnaXNzdWluZ19qdXJpc2RpY3Rpb24nXSJdLCJp
        bnRlbnRfdG9fcmV0YWluIjpmYWxzZX1dfX1dfSwic3RhdGUiOiJWdTNnMkZYRGVxZGF5LXdTMFhtdHkwYll6enEzTWVWR3JQU0dUZGszWTYwdFdO
        TEhrcl9iZzlXSk1LM3hrdE5zcVdwRVhQc0RnQnc1ZzNyODBNUXlUdyIsImlhdCI6MTcxNTk0MTk0OSwiY2xpZW50X21ldGFkYXRhIjp7ImF1dGhv
        cml6YXRpb25fZW5jcnlwdGVkX3Jlc3BvbnNlX2FsZyI6IkVDREgtRVMiLCJhdXRob3JpemF0aW9uX2VuY3J5cHRlZF9yZXNwb25zZV9lbmMiOiJB
        MTI4Q0JDLUhTMjU2IiwiaWRfdG9rZW5fZW5jcnlwdGVkX3Jlc3BvbnNlX2FsZyI6IlJTQS1PQUVQLTI1NiIsImlkX3Rva2VuX2VuY3J5cHRlZF9y
        ZXNwb25zZV9lbmMiOiJBMTI4Q0JDLUhTMjU2Iiwiandrc191cmkiOiJodHRwczovL3ZlcmlmaWVyLWJhY2tlbmQuZXVkaXcuZGV2L3dhbGxldC9q
        YXJtL1Z1M2cyRlhEZXFkYXktd1MwWG10eTBiWXp6cTNNZVZHclBTR1RkazNZNjB0V05MSGtyX2JnOVdKTUszeGt0TnNxV3BFWFBzRGdCdzVnM3I4
        ME1ReVR3L2p3a3MuanNvbiIsInN1YmplY3Rfc3ludGF4X3R5cGVzX3N1cHBvcnRlZCI6WyJ1cm46aWV0ZjpwYXJhbXM6b2F1dGg6andrLXRodW1i
        cHJpbnQiXSwiaWRfdG9rZW5fc2lnbmVkX3Jlc3BvbnNlX2FsZyI6IlJTMjU2In19.r2P3d4r6PxPW_Xz7npvf9rfGMzxx5ehDZMkEg1YrlRftOGX
        jwCtloSDgk1LwO-Fwd7HYBaDbZtkbpFkWhSU7Vw
        """.trimIndent()

        val jwkset = """
        {
            "keys": [
                {
                    "alg": "ECDH-ES",
                    "crv": "P-256",
                    "kid": "ad1cc909-b497-46ed-b209-e1f8b6fc866a",
                    "kty": "EC",
                    "use": "enc",
                    "x": "4oEq9dAc8mtGpB92sq5Ntzvos2PVqP7WF3oBNuJCIog",
                    "y": "a8HrJbkCbWp5GdkJE94u20cfmj-Qm7ubm2FBQs3xKKE"
                }
            ]
        }
        """.trimIndent()

        val jwksUrl =
            "https://verifier-backend.eudiw.dev/wallet/jarm/Vu3g2FXDeqday-wS0Xmty0bYzzq3MeVGrPSGTdk3Y60tWNLHkr_bg9WJMK3xktNsqWpEXPsDgBw5g3r80MQyTw/jwks.json"
        val requestUrl =
            "https://verifier-backend.eudiw.dev/wallet/request.jwt/Vu3g2FXDeqday-wS0Xmty0bYzzq3MeVGrPSGTdk3Y60tWNLHkr_bg9WJMK3xktNsqWpEXPsDgBw5g3r80MQyTw"
        holderSiop = OidcSiopWallet.newDefaultInstance(
            holder = holderAgent,
            cryptoService = holderCryptoService,
            remoteResourceRetriever = {
                if (it == jwksUrl) jwkset else if (it == requestUrl) requestObject else null
            }
        )

        val resp = holderSiop.parseAuthenticationRequestParameters(url)
        Napier.d("resp: $resp")

<<<<<<< HEAD
        val response = holderSiop.startAuthenticationResponsePreparation(url).getOrThrow().let {
            holderSiop.finalizeAuthenticationResponseResult(it)
        }.getOrThrow()

        response.shouldBeInstanceOf<AuthenticationResponseResult.Post>()
        val jarmParams = response.params.formUrlEncode().decodeFromPostBody<AuthenticationResponseParameters>()
        val jarm = jarmParams.response
        jarm.shouldNotBeNull()
        val params = AuthenticationResponseParameters.deserialize(JwsSigned.parse(jarm)!!.payload.decodeToString())
            .getOrThrow().shouldNotBeNull()

        params.presentationSubmission.shouldNotBeNull()
        params.vpToken.shouldNotBeNull()
=======
        // TODO requesting the entire PID won't work
//        val response = holderSiop.createAuthnResponse(url).getOrThrow()
//
//        response.shouldBeInstanceOf<AuthenticationResponseResult.Post>()
//        val jarmParams = response.params.formUrlEncode().decodeFromPostBody<AuthenticationResponseParameters>()
//        val jarm = jarmParams.response
//        jarm.shouldNotBeNull()
//        val params =
//            AuthenticationResponseParameters.deserialize(JwsSigned.parse(jarm).getOrThrow().payload.decodeToString())
//                .getOrThrow().shouldNotBeNull()
//
//        params.presentationSubmission.shouldNotBeNull()
//        params.vpToken.shouldNotBeNull()
//        params.idToken.shouldNotBeNull()
>>>>>>> f12e7d65
    }

    "EUDI AuthnRequest can be parsed" {
        val input = """
            {
            "response_uri": "https://verifier-backend.eudiw.dev/wallet/direct_post",
            "client_id_scheme": "x509_san_dns",
            "response_type": "vp_token",
            "nonce": "nonce",
            "client_id": "verifier-backend.eudiw.dev",
            "response_mode": "direct_post.jwt",
            "aud": "https://self-issued.me/v2",
            "scope": "",
            "presentation_definition": {
                "id": "32f54163-7166-48f1-93d8-ff217bdb0653",
                "input_descriptors": [
                    {
                        "id": "eudi_pid",
                        "name": "EUDI PID",
                        "purpose": "We need to verify your identity",
                        "constraints": {
                            "fields": [
                                {
                                    "path": [
                                        "${'$'}.mdoc.doctype"
                                    ],
                                    "filter": {
                                        "type": "string",
                                        "const": "eu.europa.ec.eudiw.pid.1"
                                    }
                                },
                                {
                                    "path": [
                                        "${'$'}.mdoc.namespace"
                                    ],
                                    "filter": {
                                        "type": "string",
                                        "const": "eu.europa.ec.eudiw.pid.1"
                                    }
                                },
                                {
                                    "path": [
                                        "${'$'}.mdoc.given_name"
                                    ],
                                    "intent_to_retain": false
                                }
                            ]
                        }
                    }
                ]
            },
            "state": "xgagB1vsIrWhMLixoJTCVZZvOHsZ8QrulEFxc0bjJdMRyzqO6j2-UB00gmOZraocfoknlxXY-kaoLlX8kygqxw",
            "iat": 1710313534,
            "client_metadata": {
                "authorization_encrypted_response_alg": "ECDH-ES",
                "authorization_encrypted_response_enc": "A128CBC-HS256",
                "id_token_encrypted_response_alg": "RSA-OAEP-256",
                "id_token_encrypted_response_enc": "A128CBC-HS256",
                "jwks_uri": "https://verifier-backend.eudiw.dev/wallet/jarm/xgagB1vsIrWhMLixoJTCVZZvOHsZ8QrulEFxc0bjJdMRyzqO6j2-UB00gmOZraocfoknlxXY-kaoLlX8kygqxw/jwks.json",
                "subject_syntax_types_supported": [
                    "urn:ietf:params:oauth:jwk-thumbprint"
                ],
                "id_token_signed_response_alg": "RS256"
            }
        }
        """.trimIndent()

        val parsed = jsonSerializer.decodeFromString<AuthenticationRequestParameters>(input)
        parsed.shouldNotBeNull()

        parsed.responseUrl shouldBe "https://verifier-backend.eudiw.dev/wallet/direct_post"
        parsed.clientIdScheme shouldBe OpenIdConstants.ClientIdScheme.X509_SAN_DNS
        parsed.responseType shouldBe "vp_token"
        parsed.nonce shouldBe "nonce"
        parsed.clientId shouldBe "verifier-backend.eudiw.dev"
        parsed.responseMode shouldBe OpenIdConstants.ResponseMode.DIRECT_POST_JWT
        parsed.audience shouldBe "https://self-issued.me/v2"
        parsed.scope shouldBe ""
        val pd = parsed.presentationDefinition
        pd.shouldNotBeNull()
        pd.id shouldBe "32f54163-7166-48f1-93d8-ff217bdb0653"
        val id = pd.inputDescriptors.firstOrNull()
        id.shouldNotBeNull()
        id.id shouldBe "eudi_pid"
        id.name shouldBe "EUDI PID"
        id.purpose shouldBe "We need to verify your identity"
        val fields = id.constraints?.fields
        fields.shouldNotBeNull()
        fields.filter { it.path.contains("$.mdoc.doctype") }.shouldBeSingleton()
        fields.filter { it.path.contains("$.mdoc.namespace") }.shouldBeSingleton()
        fields.filter { it.path.contains("$.mdoc.given_name") }.shouldBeSingleton()
        parsed.state shouldBe "xgagB1vsIrWhMLixoJTCVZZvOHsZ8QrulEFxc0bjJdMRyzqO6j2-UB00gmOZraocfoknlxXY-kaoLlX8kygqxw"
        parsed.issuedAt shouldBe Instant.fromEpochSeconds(1710313534)
        val cm = parsed.clientMetadata
        cm.shouldNotBeNull()
        cm.subjectSyntaxTypesSupported.shouldNotBeNull() shouldHaveSingleElement "urn:ietf:params:oauth:jwk-thumbprint"
        cm.authorizationEncryptedResponseAlg shouldBe JweAlgorithm.ECDH_ES
        cm.authorizationEncryptedResponseEncoding shouldBe "A128CBC-HS256"
        cm.idTokenEncryptedResponseAlg shouldBe JweAlgorithm.RSA_OAEP_256
        cm.idTokenEncryptedResponseEncoding shouldBe "A128CBC-HS256"
        cm.idTokenSignedResponseAlg shouldBe JwsAlgorithm.RS256
        cm.jsonWebKeySetUrl shouldBe "https://verifier-backend.eudiw.dev/wallet/jarm/" +
                "xgagB1vsIrWhMLixoJTCVZZvOHsZ8QrulEFxc0bjJdMRyzqO6j2-UB00gmOZraocfoknlxXY-kaoLlX8kygqxw/jwks.json"
    }

    "Request in request URI" {
        val input = "mdoc-openid4vp://?request_uri=https%3A%2F%2Fexample.com%2Fd15b5b6f-7821-4031-9a18-ebe491b720a6"
        val jws = DefaultJwsService(DefaultCryptoService()).createSignedJwsAddingParams(
            payload = AuthenticationRequestParameters(
                nonce = "RjEQKQeG8OUaKT4ij84E8mCvry6pVSgDyqRBMW5eBTPItP4DIfbKaT6M6v6q2Dvv8fN7Im7Ifa6GI2j6dHsJaQ==",
                state = "ef391e30-bacc-4441-af5d-7f42fb682e02",
                responseUrl = "https://example.com/ef391e30-bacc-4441-af5d-7f42fb682e02",
                clientId = "https://example.com/ef391e30-bacc-4441-af5d-7f42fb682e02",
            ).serialize().encodeToByteArray(),
            addX5c = false
        ).getOrThrow().serialize()

        val wallet = OidcSiopWallet.newDefaultInstance(
            remoteResourceRetriever = { url ->
                if (url == "https://example.com/d15b5b6f-7821-4031-9a18-ebe491b720a6") jws else null
            }
        )

        val parsed = wallet.parseAuthenticationRequestParameters(input).getOrThrow()

        parsed.parameters.nonce shouldBe "RjEQKQeG8OUaKT4ij84E8mCvry6pVSgDyqRBMW5eBTPItP4DIfbKaT6M6v6q2Dvv8fN7Im7Ifa6GI2j6dHsJaQ=="
        parsed.parameters.state shouldBe "ef391e30-bacc-4441-af5d-7f42fb682e02"
        parsed.parameters.responseUrl shouldBe "https://example.com/ef391e30-bacc-4441-af5d-7f42fb682e02"
        parsed.parameters.clientId shouldBe parsed.parameters.responseUrl
    }

    "empty client_id" {
        val input = "mdoc-openid4vp://?response_type=vp_token&client_id=&response_mode=direct_post.jwt"

        Url(input).parameters.flattenEntries().toMap()
            .decodeFromUrlQuery<AuthenticationRequestParameters>().shouldNotBeNull()
    }

})

<|MERGE_RESOLUTION|>--- conflicted
+++ resolved
@@ -168,7 +168,7 @@
         val resp = holderSiop.parseAuthenticationRequestParameters(url)
         Napier.d("resp: $resp")
 
-<<<<<<< HEAD
+        // TODO requesting the entire PID won't work (or will it?)
         val response = holderSiop.startAuthenticationResponsePreparation(url).getOrThrow().let {
             holderSiop.finalizeAuthenticationResponseResult(it)
         }.getOrThrow()
@@ -182,22 +182,6 @@
 
         params.presentationSubmission.shouldNotBeNull()
         params.vpToken.shouldNotBeNull()
-=======
-        // TODO requesting the entire PID won't work
-//        val response = holderSiop.createAuthnResponse(url).getOrThrow()
-//
-//        response.shouldBeInstanceOf<AuthenticationResponseResult.Post>()
-//        val jarmParams = response.params.formUrlEncode().decodeFromPostBody<AuthenticationResponseParameters>()
-//        val jarm = jarmParams.response
-//        jarm.shouldNotBeNull()
-//        val params =
-//            AuthenticationResponseParameters.deserialize(JwsSigned.parse(jarm).getOrThrow().payload.decodeToString())
-//                .getOrThrow().shouldNotBeNull()
-//
-//        params.presentationSubmission.shouldNotBeNull()
-//        params.vpToken.shouldNotBeNull()
-//        params.idToken.shouldNotBeNull()
->>>>>>> f12e7d65
     }
 
     "EUDI AuthnRequest can be parsed" {
