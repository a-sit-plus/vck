--- conflicted
+++ resolved
@@ -220,22 +220,14 @@
 
         val parsedAuthnRequest: AuthenticationRequestParameters =
             authnRequestUrlParams.decodeFromUrlQuery()
-<<<<<<< HEAD
-        // TODO: fix?
         val authnResponse = holderSiop.startAuthenticationResponsePreparation(
-=======
-        val authnResponse = holderSiop.createAuthnResponseParams(
->>>>>>> b13b7313
             AuthenticationRequestParametersFrom.Uri(
                 Url(authnRequestUrlParams),
                 parsedAuthnRequest
             )
-<<<<<<< HEAD
         ).getOrThrow()
             .let { holderSiop.finalizeAuthenticationResponseParameters(it) }.getOrThrow()
-=======
-        ).getOrThrow().params
->>>>>>> b13b7313
+
         val authnResponseParams =
             authnResponse.encodeToParameters().formUrlEncode().also { println(it) }
 
