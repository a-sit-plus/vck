--- conflicted
+++ resolved
@@ -89,7 +89,7 @@
             verifier = verifierAgent,
             cryptoService = verifierCryptoService,
             relyingPartyUrl = relyingPartyUrl,
-            responseUrl=responseUrl,
+            responseUrl = responseUrl,
         )
     }
 
@@ -135,11 +135,13 @@
         authnRequest.clientId shouldBe relyingPartyUrl
         val jar = authnRequest.request
         jar.shouldNotBeNull()
-        DefaultVerifierJwsService().verifyJwsObject(JwsSigned.parse(jar).getOrThrow()).shouldBeTrue()
-
-        val authnResponse = holderSiop.startAuthenticationResponsePreparation(jar).getOrThrow().let {
-            holderSiop.finalizeAuthenticationResponseResult(it)
-        }.getOrThrow()
+        DefaultVerifierJwsService().verifyJwsObject(JwsSigned.parse(jar).getOrThrow())
+            .shouldBeTrue()
+
+        val authnResponse =
+            holderSiop.startAuthenticationResponsePreparation(jar).getOrThrow().let {
+                holderSiop.finalizeAuthenticationResponseResult(it)
+            }.getOrThrow()
         authnResponse.shouldBeInstanceOf<AuthenticationResponseResult.Redirect>()
 
         val result = verifierSiop.validateAuthnResponse(authnResponse.url)
@@ -152,9 +154,10 @@
             requestOptions = RequestOptions(responseMode = OpenIdConstants.ResponseMode.DIRECT_POST)
         ).also { println(it) }
 
-        val authnResponse = holderSiop.startAuthenticationResponsePreparation(authnRequest).getOrThrow().let {
-            holderSiop.finalizeAuthenticationResponseResult(it)
-        }.getOrThrow()
+        val authnResponse =
+            holderSiop.startAuthenticationResponsePreparation(authnRequest).getOrThrow().let {
+                holderSiop.finalizeAuthenticationResponseResult(it)
+            }.getOrThrow()
         authnResponse.shouldBeInstanceOf<AuthenticationResponseResult.Post>()
             .also { println(it) }
         authnResponse.url.shouldBe(relyingPartyUrl)
@@ -171,15 +174,17 @@
             requestOptions = RequestOptions(responseMode = OpenIdConstants.ResponseMode.DIRECT_POST_JWT)
         ).also { println(it) }
 
-        val authnResponse = holderSiop.startAuthenticationResponsePreparation(authnRequest).getOrThrow().let {
-            holderSiop.finalizeAuthenticationResponseResult(it)
-        }.getOrThrow()
+        val authnResponse =
+            holderSiop.startAuthenticationResponsePreparation(authnRequest).getOrThrow().let {
+                holderSiop.finalizeAuthenticationResponseResult(it)
+            }.getOrThrow()
         authnResponse.shouldBeInstanceOf<AuthenticationResponseResult.Post>()
             .also { println(it) }
         authnResponse.url.shouldBe(relyingPartyUrl)
         authnResponse.params.shouldHaveSize(1)
         val jarmResponse = authnResponse.params.values.first()
-        DefaultVerifierJwsService().verifyJwsObject(JwsSigned.parse(jarmResponse).getOrThrow()).shouldBeTrue()
+        DefaultVerifierJwsService().verifyJwsObject(JwsSigned.parse(jarmResponse).getOrThrow())
+            .shouldBeTrue()
 
         val result =
             verifierSiop.validateAuthnResponseFromPost(authnResponse.params.formUrlEncode())
@@ -197,9 +202,10 @@
             )
         ).also { println(it) }
 
-        val authnResponse = holderSiop.startAuthenticationResponsePreparation(authnRequest).getOrThrow().let {
-            holderSiop.finalizeAuthenticationResponseResult(it)
-        }.getOrThrow()
+        val authnResponse =
+            holderSiop.startAuthenticationResponsePreparation(authnRequest).getOrThrow().let {
+                holderSiop.finalizeAuthenticationResponseResult(it)
+            }.getOrThrow()
         authnResponse.shouldBeInstanceOf<AuthenticationResponseResult.Redirect>()
             .also { println(it) }
 
@@ -220,13 +226,15 @@
 
         val parsedAuthnRequest: AuthenticationRequestParameters =
             authnRequestUrlParams.decodeFromUrlQuery()
-<<<<<<< HEAD
-        val authnResponse = holderSiop.startAuthenticationResponsePreparation(parsedAuthnRequest).getOrThrow().let {
+        // TODO: fix?
+        val authnResponse = holderSiop.startAuthenticationResponsePreparation(
+            AuthenticationRequestParametersFrom.Uri(
+                Url(authnRequestUrlParams),
+                parsedAuthnRequest
+            )
+        ).getOrThrow().let {
             holderSiop.finalizeAuthenticationResponseParameters(it)
         }.getOrThrow()
-=======
-        val authnResponse = holderSiop.createAuthnResponseParams(AuthenticationRequestParametersFrom.Uri(Url(authnRequestUrlParams),parsedAuthnRequest)).getOrThrow()
->>>>>>> f12e7d65
         val authnResponseParams =
             authnResponse.encodeToParameters().formUrlEncode().also { println(it) }
 
@@ -243,9 +251,10 @@
             requestOptions = RequestOptions(credentialScheme = ConstantIndex.AtomicAttribute2023)
         ).also { println(it) }
 
-        val authnResponse = holderSiop.startAuthenticationResponsePreparation(authnRequest).getOrThrow().let {
-            holderSiop.finalizeAuthenticationResponseResult(it)
-        }.getOrThrow()
+        val authnResponse =
+            holderSiop.startAuthenticationResponsePreparation(authnRequest).getOrThrow().let {
+                holderSiop.finalizeAuthenticationResponseResult(it)
+            }.getOrThrow()
         authnResponse.shouldBeInstanceOf<AuthenticationResponseResult.Redirect>()
             .also { println(it) }
 
@@ -264,7 +273,8 @@
         ).getOrThrow().also { println(it) }
 
         val authnResponse =
-            holderSiop.startAuthenticationResponsePreparation(authnRequestWithRequestObject).getOrThrow().let {
+            holderSiop.startAuthenticationResponsePreparation(authnRequestWithRequestObject)
+                .getOrThrow().let {
                 holderSiop.finalizeAuthenticationResponseResult(it)
             }.getOrThrow()
         authnResponse.shouldBeInstanceOf<AuthenticationResponseResult.Redirect>()
@@ -465,16 +475,11 @@
 
 private fun verifierAttestationVerifier(trustedKey: JsonWebKey) =
     object : RequestObjectJwsVerifier {
-<<<<<<< HEAD
         override fun invoke(
             jws: JwsSigned,
             authnRequest: AuthenticationRequestParameters
         ): Boolean {
-            val attestationJwt = jws.header.attestationJwt?.let { JwsSigned.parse(it) }
-=======
-        override fun invoke(jws: JwsSigned, authnRequest: AuthenticationRequestParameters): Boolean {
             val attestationJwt = jws.header.attestationJwt?.let { JwsSigned.parse(it).getOrThrow() }
->>>>>>> f12e7d65
                 ?: return false
             val verifierJwsService = DefaultVerifierJwsService()
             if (!verifierJwsService.verifyJws(attestationJwt, trustedKey))
