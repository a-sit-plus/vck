--- conflicted
+++ resolved
@@ -42,34 +42,27 @@
         }
         val testScopePresentationDefinitionRetriever = mapOf(
             testScopes.EmptyPresentationRequest to PresentationDefinition(
-                id = uuid4().toString(),
-                inputDescriptors = listOf()
+                id = uuid4().toString(), inputDescriptors = listOf()
             ),
             testScopes.MdocMdlWithGivenName to PresentationDefinition(
-                id = uuid4().toString(),
-                inputDescriptors = listOf(
+                id = uuid4().toString(), inputDescriptors = listOf(
                     InputDescriptor(
-                        id = MobileDrivingLicenceScheme.isoDocType,
-                        constraints = Constraint(
+                        id = MobileDrivingLicenceScheme.isoDocType, constraints = Constraint(
                             fields = listOf(
                                 ConstraintField(
                                     path = listOf(
                                         NormalizedJsonPath(
-<<<<<<< HEAD
-                                            NormalizedJsonPathSegment.NameSegment(ConstantIndex.MobileDrivingLicence2023.isoNamespace),
+                                            NormalizedJsonPathSegment.NameSegment(
+                                                MobileDrivingLicenceScheme.isoNamespace
+                                            ),
                                             NormalizedJsonPathSegment.NameSegment(
                                                 MobileDrivingLicenceDataElements.GIVEN_NAME
                                             ),
-=======
-                                            NormalizedJsonPathSegment.NameSegment(MobileDrivingLicenceScheme.isoNamespace),
-                                            NormalizedJsonPathSegment.NameSegment(MobileDrivingLicenceDataElements.GIVEN_NAME),
->>>>>>> b13b7313
                                         ).toString()
                                     ),
                                 )
                             )
-                        ),
-                        schema = listOf(
+                        ), schema = listOf(
                             SchemaReference(MobileDrivingLicenceScheme.schemaUri)
                         )
                     )
