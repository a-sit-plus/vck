package at.asitplus.wallet.lib.agent

<<<<<<< HEAD
import at.asitplus.crypto.datatypes.jws.JwsAlgorithm
import at.asitplus.crypto.datatypes.jws.JwsContentTypeConstants
import at.asitplus.crypto.datatypes.jws.JwsHeader
import at.asitplus.crypto.datatypes.jws.JwsSigned
import at.asitplus.wallet.lib.data.*
=======
import at.asitplus.wallet.lib.data.AtomicAttribute2023
import at.asitplus.wallet.lib.data.Base64UrlStrict
import at.asitplus.wallet.lib.data.ConstantIndex
import at.asitplus.wallet.lib.data.CredentialStatus
import at.asitplus.wallet.lib.data.VerifiableCredential
import at.asitplus.wallet.lib.data.VerifiableCredentialJws
>>>>>>> cd329850
import at.asitplus.wallet.lib.jws.DefaultJwsService
import at.asitplus.wallet.lib.jws.JwsService
import com.benasher44.uuid.uuid4
import io.kotest.core.spec.style.FreeSpec
import io.kotest.datatest.withData
import io.kotest.matchers.nulls.shouldNotBeNull
import io.kotest.matchers.shouldBe
import io.kotest.matchers.types.shouldBeInstanceOf
<<<<<<< HEAD
=======
import io.matthewnelson.encoding.core.Encoder.Companion.encodeToString
>>>>>>> cd329850
import kotlinx.datetime.Clock
import kotlinx.datetime.Instant
import kotlin.time.Duration.Companion.hours
import kotlin.time.Duration.Companion.seconds

class ValidatorVcTest : FreeSpec() {

    private lateinit var issuer: Issuer
    private lateinit var issuerCredentialStore: IssuerCredentialStore
    private lateinit var issuerJwsService: JwsService
    private lateinit var issuerCryptoService: CryptoService
    private lateinit var verifier: Verifier
    private lateinit var verifierCryptoService: CryptoService

    private val dataProvider: IssuerCredentialDataProvider = DummyCredentialDataProvider()
    private val revocationListUrl: String = "https://wallet.a-sit.at/backend/credentials/status/1"

    init {
        beforeEach {
            issuerCredentialStore = InMemoryIssuerCredentialStore()
            issuerCryptoService = DefaultCryptoService()
            issuer = IssuerAgent.newDefaultInstance(
                cryptoService = issuerCryptoService,
                issuerCredentialStore = issuerCredentialStore,
            )
            issuerJwsService = DefaultJwsService(issuerCryptoService)
            verifierCryptoService = DefaultCryptoService()
            verifier = VerifierAgent.newDefaultInstance(verifierCryptoService.identifier)
        }

        "credentials are valid for" {
            issuer.issueCredential(
                subjectPublicKey = verifierCryptoService.toPublicKey(),
                attributeTypes = listOf(ConstantIndex.AtomicAttribute2023.vcType),
                representation = ConstantIndex.CredentialRepresentation.PLAIN_JWT
            ).successful.filterIsInstance<Issuer.IssuedCredential.VcJwt>().map { it.vcJws }
                .forEach {
                    verifier.verifyVcJws(it).shouldBeInstanceOf<Verifier.VerifyCredentialResult.SuccessJwt>()
                }
        }

        "revoked credentials are not valid" {
            issuer.issueCredential(
                subjectPublicKey = verifierCryptoService.toPublicKey(),
                attributeTypes = listOf(ConstantIndex.AtomicAttribute2023.vcType),
                representation = ConstantIndex.CredentialRepresentation.PLAIN_JWT
            ).successful
                .filterIsInstance<Issuer.IssuedCredential.VcJwt>()
                .map { it.vcJws }
                .map { it to verifier.verifyVcJws(it) }.forEach {
                    val value = it.second
                    value.shouldBeInstanceOf<Verifier.VerifyCredentialResult.SuccessJwt>()
                    issuerCredentialStore.revoke(value.jws.vc.id, FixedTimePeriodProvider.timePeriod) shouldBe true
                    val revocationListCredential =
                        issuer.issueRevocationListCredential(FixedTimePeriodProvider.timePeriod)
                    revocationListCredential.shouldNotBeNull()
                    verifier.setRevocationList(revocationListCredential)
                    verifier.verifyVcJws(it.first)
                        .shouldBeInstanceOf<Verifier.VerifyCredentialResult.Revoked>()

                    val defaultValidator = Validator.newDefaultInstance(DefaultVerifierCryptoService())
                    defaultValidator.setRevocationList(revocationListCredential) shouldBe true
                    defaultValidator.checkRevocationStatus(value.jws.vc.credentialStatus!!.index) shouldBe Validator.RevocationStatus.REVOKED
                }
        }

        "wrong subject keyId is not be valid" {
            issuer.issueCredential(
                subjectPublicKey = DefaultCryptoService().toPublicKey(),
                attributeTypes = listOf(ConstantIndex.AtomicAttribute2023.vcType),
                representation = ConstantIndex.CredentialRepresentation.PLAIN_JWT
            ).successful
                .filterIsInstance<Issuer.IssuedCredential.VcJwt>()
                .map { it.vcJws }.forEach {
                    verifier.verifyVcJws(it)
                        .shouldBeInstanceOf<Verifier.VerifyCredentialResult.InvalidStructure>()
                }
        }

        "credential with invalid JWS format is not valid" {
            issuer.issueCredential(
                subjectPublicKey = verifierCryptoService.toPublicKey(),
                attributeTypes = listOf(ConstantIndex.AtomicAttribute2023.vcType),
                representation = ConstantIndex.CredentialRepresentation.PLAIN_JWT
            ).successful
                .filterIsInstance<Issuer.IssuedCredential.VcJwt>()
                .map { it.vcJws }
                .map { it.replaceFirstChar { "f" } }.forEach {
                    verifier.verifyVcJws(it)
                        .shouldBeInstanceOf<Verifier.VerifyCredentialResult.InvalidStructure>()
                }
        }

        "Manually created and valid credential is valid" - {
            withData(
                nameFn = ::credentialNameFn,
<<<<<<< HEAD
                dataProvider.getCredentialWithType(
                    verifier.identifier,
                    attributeTypes = listOf(ConstantIndex.AtomicAttribute2023.vcType)
=======
                dataProvider.getCredential(
                    verifierCryptoService.toPublicKey(),
                    ConstantIndex.AtomicAttribute2023,
                    ConstantIndex.CredentialRepresentation.PLAIN_JWT
>>>>>>> cd329850
                ).getOrThrow()
            ) {
                issueCredential(it)
                    .let { wrapVcInJws(it) }
                    .let { signJws(it) }
                    ?.let {
                        verifier.verifyVcJws(it).shouldBeInstanceOf<Verifier.VerifyCredentialResult.SuccessJwt>()
                    }
            }
        }

        "Wrong key ends in wrong signature is not valid" - {
            withData(
                nameFn = ::credentialNameFn,
<<<<<<< HEAD
                dataProvider.getCredentialWithType(
                    verifier.identifier,
                    attributeTypes = listOf(ConstantIndex.AtomicAttribute2023.vcType)
=======
                dataProvider.getCredential(
                    verifierCryptoService.toPublicKey(),
                    ConstantIndex.AtomicAttribute2023,
                    ConstantIndex.CredentialRepresentation.PLAIN_JWT
>>>>>>> cd329850
                ).getOrThrow()
            ) {
                issueCredential(it)
                    .let { wrapVcInJws(it) }
                    .let { wrapVcInJwsWrongKey(it) }
                    ?.let {
                        verifier.verifyVcJws(it)
                            .shouldBeInstanceOf<Verifier.VerifyCredentialResult.InvalidStructure>()
                    }
            }
        }

        "Invalid sub in credential is not valid" - {
            withData(
                nameFn = ::credentialNameFn,
<<<<<<< HEAD
                dataProvider.getCredentialWithType(
                    verifier.identifier,
                    attributeTypes = listOf(ConstantIndex.AtomicAttribute2023.vcType)
=======
                dataProvider.getCredential(
                    verifierCryptoService.toPublicKey(),
                    ConstantIndex.AtomicAttribute2023,
                    ConstantIndex.CredentialRepresentation.PLAIN_JWT
>>>>>>> cd329850
                ).getOrThrow()
            ) {
                issueCredential(it)
                    .let { wrapVcInJws(it, subject = "vc.id") }
                    .let { signJws(it) }
                    ?.let {
                        verifier.verifyVcJws(it)
                            .shouldBeInstanceOf<Verifier.VerifyCredentialResult.InvalidStructure>()
                    }
            }
        }

        "Invalid issuer in credential is not valid" - {
            withData(
                nameFn = ::credentialNameFn,
<<<<<<< HEAD
                dataProvider.getCredentialWithType(
                    verifier.identifier,
                    attributeTypes = listOf(ConstantIndex.AtomicAttribute2023.vcType)
=======
                dataProvider.getCredential(
                    verifierCryptoService.toPublicKey(),
                    ConstantIndex.AtomicAttribute2023,
                    ConstantIndex.CredentialRepresentation.PLAIN_JWT
>>>>>>> cd329850
                ).getOrThrow()
            ) {
                issueCredential(it)
                    .let { wrapVcInJws(it, issuer = "vc.issuer") }
                    .let { signJws(it) }?.let {
                        verifier.verifyVcJws(it)
                            .shouldBeInstanceOf<Verifier.VerifyCredentialResult.InvalidStructure>()
                    }
            }
        }

        "Invalid jwtId in credential is not valid" - {
            withData(
                nameFn = ::credentialNameFn,
<<<<<<< HEAD
                dataProvider.getCredentialWithType(
                    verifier.identifier,
                    attributeTypes = listOf(ConstantIndex.AtomicAttribute2023.vcType)
=======
                dataProvider.getCredential(
                    verifierCryptoService.toPublicKey(),
                    ConstantIndex.AtomicAttribute2023,
                    ConstantIndex.CredentialRepresentation.PLAIN_JWT
>>>>>>> cd329850
                ).getOrThrow()
            ) {
                issueCredential(it)
                    .let { wrapVcInJws(it, jwtId = "vc.jwtId") }
                    .let { signJws(it) }
                    ?.let {
                        verifier.verifyVcJws(it)
                            .shouldBeInstanceOf<Verifier.VerifyCredentialResult.InvalidStructure>()
                    }
            }
        }

        "Invalid type in credential is not valid" - {
            withData(
                nameFn = ::credentialNameFn,
<<<<<<< HEAD
                dataProvider.getCredentialWithType(
                    verifier.identifier,
                    attributeTypes = listOf(ConstantIndex.AtomicAttribute2023.vcType)
=======
                dataProvider.getCredential(
                    verifierCryptoService.toPublicKey(),
                    ConstantIndex.AtomicAttribute2023,
                    ConstantIndex.CredentialRepresentation.PLAIN_JWT
>>>>>>> cd329850
                ).getOrThrow()
            ) {
                issueCredential(it)
                    .also { it.type[0] = "fakeCredential" }
                    .let { wrapVcInJws(it) }
                    .let { signJws(it) }
                    ?.let {
                        verifier.verifyVcJws(it)
                            .shouldBeInstanceOf<Verifier.VerifyCredentialResult.InvalidStructure>()
                    }
            }
        }

        "Invalid expiration in credential is not valid" - {
            withData(
                nameFn = ::credentialNameFn,
<<<<<<< HEAD
                dataProvider.getCredentialWithType(
                    verifier.identifier,
                    attributeTypes = listOf(ConstantIndex.AtomicAttribute2023.vcType)
=======
                dataProvider.getCredential(
                    verifierCryptoService.toPublicKey(),
                    ConstantIndex.AtomicAttribute2023,
                    ConstantIndex.CredentialRepresentation.PLAIN_JWT
>>>>>>> cd329850
                ).getOrThrow()
            ) {
                issueCredential(it, expirationDate = Clock.System.now() - 1.hours)
                    .let {
                        VerifiableCredentialJws(
                            vc = it,
                            subject = verifier.identifier,
                            notBefore = it.issuanceDate,
                            issuer = it.issuer,
                            expiration = Clock.System.now() + 1.hours,
                            jwtId = it.id
                        )
                    }
                    .let { signJws(it) }
                    ?.let {
                        verifier.verifyVcJws(it)
                            .shouldBeInstanceOf<Verifier.VerifyCredentialResult.InvalidStructure>()
                    }
            }
        }

        "No expiration date is valid" - {
            withData(
                nameFn = ::credentialNameFn,
<<<<<<< HEAD
                dataProvider.getCredentialWithType(
                    verifier.identifier,
                    attributeTypes = listOf(ConstantIndex.AtomicAttribute2023.vcType)
=======
                dataProvider.getCredential(
                    verifierCryptoService.toPublicKey(),
                    ConstantIndex.AtomicAttribute2023,
                    ConstantIndex.CredentialRepresentation.PLAIN_JWT
>>>>>>> cd329850
                ).getOrThrow()
            ) { it ->
                signJws(wrapVcInJws(issueCredential(it, expirationDate = null)))
                    ?.let {
                        verifier.verifyVcJws(it).shouldBeInstanceOf<Verifier.VerifyCredentialResult.SuccessJwt>()
                    }
            }
        }

        "Invalid jws-expiration in credential is not valid" - {
            withData(
                nameFn = ::credentialNameFn,
<<<<<<< HEAD
                dataProvider.getCredentialWithType(
                    verifier.identifier,
                    attributeTypes = listOf(ConstantIndex.AtomicAttribute2023.vcType)
=======
                dataProvider.getCredential(
                    verifierCryptoService.toPublicKey(),
                    ConstantIndex.AtomicAttribute2023,
                    ConstantIndex.CredentialRepresentation.PLAIN_JWT
>>>>>>> cd329850
                ).getOrThrow()
            ) { it ->
                signJws(
                    wrapVcInJws(
                        issueCredential(it, expirationDate = Clock.System.now() + 1.hours),
                        expirationDate = Clock.System.now() - 1.hours
                    )
                )
                    ?.let {
                        verifier.verifyVcJws(it)
                            .shouldBeInstanceOf<Verifier.VerifyCredentialResult.InvalidStructure>()
                    }
            }
        }

        "Expiration not matching in credential is not valid" - {
            withData(
                nameFn = ::credentialNameFn,
<<<<<<< HEAD
                dataProvider.getCredentialWithType(
                    verifier.identifier,
                    attributeTypes = listOf(ConstantIndex.AtomicAttribute2023.vcType)
                ).getOrThrow()
            ) { it ->
                signJws(
                    wrapVcInJws(
                        issueCredential(it, expirationDate = Clock.System.now() + 1.hours),
                        expirationDate = Clock.System.now() + 2.hours
                    )
                )?.let {
                    verifier.verifyVcJws(it)
                        .shouldBeInstanceOf<Verifier.VerifyCredentialResult.InvalidStructure>()
                }
=======
                dataProvider.getCredential(
                    verifierCryptoService.toPublicKey(),
                    ConstantIndex.AtomicAttribute2023,
                    ConstantIndex.CredentialRepresentation.PLAIN_JWT
                ).getOrThrow()
            ) {
                it.let { issueCredential(it, expirationDate = Clock.System.now() + 1.hours) }
                    .let { wrapVcInJws(it, expirationDate = Clock.System.now() + 2.hours) }
                    .let { signJws(it) }
                    ?.let {
                        verifier.verifyVcJws(it)
                            .shouldBeInstanceOf<Verifier.VerifyCredentialResult.InvalidStructure>()
                    }
>>>>>>> cd329850
            }
        }

        "Invalid NotBefore in credential is not valid" - {
            withData(
                nameFn = ::credentialNameFn,
<<<<<<< HEAD
                dataProvider.getCredentialWithType(
                    verifier.identifier,
                    attributeTypes = listOf(ConstantIndex.AtomicAttribute2023.vcType)
                ).getOrThrow()
            ) { it ->
                signJws(wrapVcInJws(issueCredential(it), issuanceDate = Clock.System.now() + 2.hours))
=======
                dataProvider.getCredential(
                    verifierCryptoService.toPublicKey(),
                    ConstantIndex.AtomicAttribute2023,
                    ConstantIndex.CredentialRepresentation.PLAIN_JWT
                ).getOrThrow()
            ) {
                it.let { issueCredential(it) }
                    .let { wrapVcInJws(it, issuanceDate = Clock.System.now() + 2.hours) }
                    .let { signJws(it) }
>>>>>>> cd329850
                    ?.let {
                        verifier.verifyVcJws(it)
                            .shouldBeInstanceOf<Verifier.VerifyCredentialResult.InvalidStructure>()
                    }
            }
        }

        "Invalid issuance date in credential is not valid" - {
            withData(
                nameFn = ::credentialNameFn,
<<<<<<< HEAD
                dataProvider.getCredentialWithType(
                    verifier.identifier,
                    attributeTypes = listOf(ConstantIndex.AtomicAttribute2023.vcType)
=======
                dataProvider.getCredential(
                    verifierCryptoService.toPublicKey(),
                    ConstantIndex.AtomicAttribute2023,
                    ConstantIndex.CredentialRepresentation.PLAIN_JWT
>>>>>>> cd329850
                ).getOrThrow()
            ) {
                issueCredential(it, issuanceDate = Clock.System.now() + 1.hours)
                    .let { wrapVcInJws(it) }
                    .let { signJws(it) }
                    ?.let {
                        verifier.verifyVcJws(it)
                            .shouldBeInstanceOf<Verifier.VerifyCredentialResult.InvalidStructure>()
                    }
            }
        }

        "Issuance date and not before not matching is not valid" - {
            withData(
                nameFn = ::credentialNameFn,
<<<<<<< HEAD
                dataProvider.getCredentialWithType(
                    verifier.identifier,
                    attributeTypes = listOf(ConstantIndex.AtomicAttribute2023.vcType)
=======
                dataProvider.getCredential(
                    verifierCryptoService.toPublicKey(),
                    ConstantIndex.AtomicAttribute2023,
                    ConstantIndex.CredentialRepresentation.PLAIN_JWT
>>>>>>> cd329850
                ).getOrThrow()
            ) { it ->
                signJws(wrapVcInJws(issueCredential(it, issuanceDate = Clock.System.now() - 1.hours), issuanceDate = Clock.System.now()))
                    ?.let {
                        verifier.verifyVcJws(it)
                            .shouldBeInstanceOf<Verifier.VerifyCredentialResult.InvalidStructure>()
                    }
            }
        }
    }

    private fun credentialNameFn(it: CredentialToBeIssued): String =
        when (it) {
<<<<<<< HEAD
            is CredentialToBeIssued.Iso -> it.attributeType;is CredentialToBeIssued.Vc -> it.attributeType

=======
            is CredentialToBeIssued.Iso -> it::class.simpleName ?: "Iso"
            is CredentialToBeIssued.VcJwt -> it::class.simpleName ?: "VcJwt"
            is CredentialToBeIssued.VcSd -> it::class.simpleName ?: "VcSd"
>>>>>>> cd329850
        }

    private fun issueCredential(
        credential: CredentialToBeIssued,
        issuanceDate: Instant = Clock.System.now(),
        expirationDate: Instant? = Clock.System.now() + 60.seconds
    ): VerifiableCredential {
        credential.shouldBeInstanceOf<CredentialToBeIssued.VcJwt>()
        val sub = credential.subject
        sub as AtomicAttribute2023
        val vcId = "urn:uuid:${uuid4()}"
        val exp = expirationDate ?: (Clock.System.now() + 60.seconds)
        val statusListIndex = issuerCredentialStore.storeGetNextIndex(
            credential = IssuerCredentialStore.Credential.VcJwt(vcId, sub, ConstantIndex.AtomicAttribute2023),
            subjectPublicKey = issuerCryptoService.toPublicKey(),
            issuanceDate = issuanceDate,
            expirationDate = exp,
            timePeriod = FixedTimePeriodProvider.timePeriod
        )!!
        val credentialStatus = CredentialStatus(revocationListUrl, statusListIndex)
        return VerifiableCredential(
            id = vcId,
            issuer = issuer.identifier,
            credentialStatus = credentialStatus,
            credentialSubject = sub,
            credentialType = ConstantIndex.AtomicAttribute2023.vcType,
            issuanceDate = issuanceDate,
            expirationDate = expirationDate,
        )
    }

    private fun wrapVcInJws(
        it: VerifiableCredential,
        subject: String = verifier.identifier,
        issuer: String = it.issuer,
        jwtId: String = it.id,
        issuanceDate: Instant = it.issuanceDate,
        expirationDate: Instant? = it.expirationDate,
    ) = VerifiableCredentialJws(
        vc = it,
        subject = subject,
        notBefore = issuanceDate,
        issuer = issuer,
        expiration = expirationDate,
        jwtId = jwtId
    )

    private suspend fun signJws(vcJws: VerifiableCredentialJws): String? {
        val vcSerialized = vcJws.serialize()
        val jwsPayload = vcSerialized.encodeToByteArray()
        return issuerJwsService.createSignedJwt(JwsContentTypeConstants.JWT, jwsPayload)?.serialize()
    }

    private suspend fun wrapVcInJwsWrongKey(vcJws: VerifiableCredentialJws): String? {
        val jwsHeader = JwsHeader(
            algorithm = JwsAlgorithm.ES256,
            keyId = verifier.identifier,
            type = JwsContentTypeConstants.JWT
        )
        val jwsPayload = vcJws.serialize().encodeToByteArray()
<<<<<<< HEAD
        val signatureInput = JwsSigned.prepareJwsSignatureInput(jwsHeader, jwsPayload)
        val signature = issuerCryptoService.sign(signatureInput.encodeToByteArray())
=======
        val signatureInput =
            jwsHeader.serialize().encodeToByteArray().encodeToString(Base64UrlStrict) +
                    "." + jwsPayload.encodeToString(Base64UrlStrict)
        val signatureInputBytes = signatureInput.encodeToByteArray()
        val signature = issuerCryptoService.sign(signatureInputBytes)
>>>>>>> cd329850
            .getOrElse { return null }
        return JwsSigned(jwsHeader, jwsPayload, signature,signatureInput).serialize()
    }

}<|MERGE_RESOLUTION|>--- conflicted
+++ resolved
@@ -1,20 +1,12 @@
 package at.asitplus.wallet.lib.agent
 
-<<<<<<< HEAD
+import at.asitplus.crypto.datatypes.io.Base64UrlStrict
 import at.asitplus.crypto.datatypes.jws.JwsAlgorithm
-import at.asitplus.crypto.datatypes.jws.JwsContentTypeConstants
 import at.asitplus.crypto.datatypes.jws.JwsHeader
 import at.asitplus.crypto.datatypes.jws.JwsSigned
 import at.asitplus.wallet.lib.data.*
-=======
-import at.asitplus.wallet.lib.data.AtomicAttribute2023
-import at.asitplus.wallet.lib.data.Base64UrlStrict
-import at.asitplus.wallet.lib.data.ConstantIndex
-import at.asitplus.wallet.lib.data.CredentialStatus
-import at.asitplus.wallet.lib.data.VerifiableCredential
-import at.asitplus.wallet.lib.data.VerifiableCredentialJws
->>>>>>> cd329850
 import at.asitplus.wallet.lib.jws.DefaultJwsService
+import at.asitplus.wallet.lib.jws.JwsContentTypeConstants
 import at.asitplus.wallet.lib.jws.JwsService
 import com.benasher44.uuid.uuid4
 import io.kotest.core.spec.style.FreeSpec
@@ -22,10 +14,7 @@
 import io.kotest.matchers.nulls.shouldNotBeNull
 import io.kotest.matchers.shouldBe
 import io.kotest.matchers.types.shouldBeInstanceOf
-<<<<<<< HEAD
-=======
 import io.matthewnelson.encoding.core.Encoder.Companion.encodeToString
->>>>>>> cd329850
 import kotlinx.datetime.Clock
 import kotlinx.datetime.Instant
 import kotlin.time.Duration.Companion.hours
@@ -53,12 +42,12 @@
             )
             issuerJwsService = DefaultJwsService(issuerCryptoService)
             verifierCryptoService = DefaultCryptoService()
-            verifier = VerifierAgent.newDefaultInstance(verifierCryptoService.identifier)
+            verifier = VerifierAgent.newDefaultInstance(verifierCryptoService.publicKey.keyId)
         }
 
         "credentials are valid for" {
             issuer.issueCredential(
-                subjectPublicKey = verifierCryptoService.toPublicKey(),
+                subjectPublicKey = verifierCryptoService.publicKey,
                 attributeTypes = listOf(ConstantIndex.AtomicAttribute2023.vcType),
                 representation = ConstantIndex.CredentialRepresentation.PLAIN_JWT
             ).successful.filterIsInstance<Issuer.IssuedCredential.VcJwt>().map { it.vcJws }
@@ -69,7 +58,7 @@
 
         "revoked credentials are not valid" {
             issuer.issueCredential(
-                subjectPublicKey = verifierCryptoService.toPublicKey(),
+                subjectPublicKey = verifierCryptoService.publicKey,
                 attributeTypes = listOf(ConstantIndex.AtomicAttribute2023.vcType),
                 representation = ConstantIndex.CredentialRepresentation.PLAIN_JWT
             ).successful
@@ -94,7 +83,7 @@
 
         "wrong subject keyId is not be valid" {
             issuer.issueCredential(
-                subjectPublicKey = DefaultCryptoService().toPublicKey(),
+                subjectPublicKey = DefaultCryptoService().publicKey,
                 attributeTypes = listOf(ConstantIndex.AtomicAttribute2023.vcType),
                 representation = ConstantIndex.CredentialRepresentation.PLAIN_JWT
             ).successful
@@ -107,7 +96,7 @@
 
         "credential with invalid JWS format is not valid" {
             issuer.issueCredential(
-                subjectPublicKey = verifierCryptoService.toPublicKey(),
+                subjectPublicKey = verifierCryptoService.publicKey,
                 attributeTypes = listOf(ConstantIndex.AtomicAttribute2023.vcType),
                 representation = ConstantIndex.CredentialRepresentation.PLAIN_JWT
             ).successful
@@ -122,16 +111,10 @@
         "Manually created and valid credential is valid" - {
             withData(
                 nameFn = ::credentialNameFn,
-<<<<<<< HEAD
-                dataProvider.getCredentialWithType(
-                    verifier.identifier,
-                    attributeTypes = listOf(ConstantIndex.AtomicAttribute2023.vcType)
-=======
-                dataProvider.getCredential(
-                    verifierCryptoService.toPublicKey(),
-                    ConstantIndex.AtomicAttribute2023,
-                    ConstantIndex.CredentialRepresentation.PLAIN_JWT
->>>>>>> cd329850
+                dataProvider.getCredential(
+                    verifierCryptoService.publicKey,
+                    ConstantIndex.AtomicAttribute2023,
+                    ConstantIndex.CredentialRepresentation.PLAIN_JWT
                 ).getOrThrow()
             ) {
                 issueCredential(it)
@@ -146,16 +129,10 @@
         "Wrong key ends in wrong signature is not valid" - {
             withData(
                 nameFn = ::credentialNameFn,
-<<<<<<< HEAD
-                dataProvider.getCredentialWithType(
-                    verifier.identifier,
-                    attributeTypes = listOf(ConstantIndex.AtomicAttribute2023.vcType)
-=======
-                dataProvider.getCredential(
-                    verifierCryptoService.toPublicKey(),
-                    ConstantIndex.AtomicAttribute2023,
-                    ConstantIndex.CredentialRepresentation.PLAIN_JWT
->>>>>>> cd329850
+                dataProvider.getCredential(
+                    verifierCryptoService.publicKey,
+                    ConstantIndex.AtomicAttribute2023,
+                    ConstantIndex.CredentialRepresentation.PLAIN_JWT
                 ).getOrThrow()
             ) {
                 issueCredential(it)
@@ -171,16 +148,10 @@
         "Invalid sub in credential is not valid" - {
             withData(
                 nameFn = ::credentialNameFn,
-<<<<<<< HEAD
-                dataProvider.getCredentialWithType(
-                    verifier.identifier,
-                    attributeTypes = listOf(ConstantIndex.AtomicAttribute2023.vcType)
-=======
-                dataProvider.getCredential(
-                    verifierCryptoService.toPublicKey(),
-                    ConstantIndex.AtomicAttribute2023,
-                    ConstantIndex.CredentialRepresentation.PLAIN_JWT
->>>>>>> cd329850
+                dataProvider.getCredential(
+                    verifierCryptoService.publicKey,
+                    ConstantIndex.AtomicAttribute2023,
+                    ConstantIndex.CredentialRepresentation.PLAIN_JWT
                 ).getOrThrow()
             ) {
                 issueCredential(it)
@@ -196,16 +167,10 @@
         "Invalid issuer in credential is not valid" - {
             withData(
                 nameFn = ::credentialNameFn,
-<<<<<<< HEAD
-                dataProvider.getCredentialWithType(
-                    verifier.identifier,
-                    attributeTypes = listOf(ConstantIndex.AtomicAttribute2023.vcType)
-=======
-                dataProvider.getCredential(
-                    verifierCryptoService.toPublicKey(),
-                    ConstantIndex.AtomicAttribute2023,
-                    ConstantIndex.CredentialRepresentation.PLAIN_JWT
->>>>>>> cd329850
+                dataProvider.getCredential(
+                    verifierCryptoService.publicKey,
+                    ConstantIndex.AtomicAttribute2023,
+                    ConstantIndex.CredentialRepresentation.PLAIN_JWT
                 ).getOrThrow()
             ) {
                 issueCredential(it)
@@ -220,16 +185,10 @@
         "Invalid jwtId in credential is not valid" - {
             withData(
                 nameFn = ::credentialNameFn,
-<<<<<<< HEAD
-                dataProvider.getCredentialWithType(
-                    verifier.identifier,
-                    attributeTypes = listOf(ConstantIndex.AtomicAttribute2023.vcType)
-=======
-                dataProvider.getCredential(
-                    verifierCryptoService.toPublicKey(),
-                    ConstantIndex.AtomicAttribute2023,
-                    ConstantIndex.CredentialRepresentation.PLAIN_JWT
->>>>>>> cd329850
+                dataProvider.getCredential(
+                    verifierCryptoService.publicKey,
+                    ConstantIndex.AtomicAttribute2023,
+                    ConstantIndex.CredentialRepresentation.PLAIN_JWT
                 ).getOrThrow()
             ) {
                 issueCredential(it)
@@ -245,16 +204,10 @@
         "Invalid type in credential is not valid" - {
             withData(
                 nameFn = ::credentialNameFn,
-<<<<<<< HEAD
-                dataProvider.getCredentialWithType(
-                    verifier.identifier,
-                    attributeTypes = listOf(ConstantIndex.AtomicAttribute2023.vcType)
-=======
-                dataProvider.getCredential(
-                    verifierCryptoService.toPublicKey(),
-                    ConstantIndex.AtomicAttribute2023,
-                    ConstantIndex.CredentialRepresentation.PLAIN_JWT
->>>>>>> cd329850
+                dataProvider.getCredential(
+                    verifierCryptoService.publicKey,
+                    ConstantIndex.AtomicAttribute2023,
+                    ConstantIndex.CredentialRepresentation.PLAIN_JWT
                 ).getOrThrow()
             ) {
                 issueCredential(it)
@@ -271,16 +224,10 @@
         "Invalid expiration in credential is not valid" - {
             withData(
                 nameFn = ::credentialNameFn,
-<<<<<<< HEAD
-                dataProvider.getCredentialWithType(
-                    verifier.identifier,
-                    attributeTypes = listOf(ConstantIndex.AtomicAttribute2023.vcType)
-=======
-                dataProvider.getCredential(
-                    verifierCryptoService.toPublicKey(),
-                    ConstantIndex.AtomicAttribute2023,
-                    ConstantIndex.CredentialRepresentation.PLAIN_JWT
->>>>>>> cd329850
+                dataProvider.getCredential(
+                    verifierCryptoService.publicKey,
+                    ConstantIndex.AtomicAttribute2023,
+                    ConstantIndex.CredentialRepresentation.PLAIN_JWT
                 ).getOrThrow()
             ) {
                 issueCredential(it, expirationDate = Clock.System.now() - 1.hours)
@@ -305,19 +252,15 @@
         "No expiration date is valid" - {
             withData(
                 nameFn = ::credentialNameFn,
-<<<<<<< HEAD
-                dataProvider.getCredentialWithType(
-                    verifier.identifier,
-                    attributeTypes = listOf(ConstantIndex.AtomicAttribute2023.vcType)
-=======
-                dataProvider.getCredential(
-                    verifierCryptoService.toPublicKey(),
-                    ConstantIndex.AtomicAttribute2023,
-                    ConstantIndex.CredentialRepresentation.PLAIN_JWT
->>>>>>> cd329850
-                ).getOrThrow()
-            ) { it ->
-                signJws(wrapVcInJws(issueCredential(it, expirationDate = null)))
+                dataProvider.getCredential(
+                    verifierCryptoService.publicKey,
+                    ConstantIndex.AtomicAttribute2023,
+                    ConstantIndex.CredentialRepresentation.PLAIN_JWT
+                ).getOrThrow()
+            ) {
+                issueCredential(it, expirationDate = null)
+                    .let { wrapVcInJws(it) }
+                    .let { signJws(it) }
                     ?.let {
                         verifier.verifyVcJws(it).shouldBeInstanceOf<Verifier.VerifyCredentialResult.SuccessJwt>()
                     }
@@ -327,24 +270,15 @@
         "Invalid jws-expiration in credential is not valid" - {
             withData(
                 nameFn = ::credentialNameFn,
-<<<<<<< HEAD
-                dataProvider.getCredentialWithType(
-                    verifier.identifier,
-                    attributeTypes = listOf(ConstantIndex.AtomicAttribute2023.vcType)
-=======
-                dataProvider.getCredential(
-                    verifierCryptoService.toPublicKey(),
-                    ConstantIndex.AtomicAttribute2023,
-                    ConstantIndex.CredentialRepresentation.PLAIN_JWT
->>>>>>> cd329850
-                ).getOrThrow()
-            ) { it ->
-                signJws(
-                    wrapVcInJws(
-                        issueCredential(it, expirationDate = Clock.System.now() + 1.hours),
-                        expirationDate = Clock.System.now() - 1.hours
-                    )
-                )
+                dataProvider.getCredential(
+                    verifierCryptoService.publicKey,
+                    ConstantIndex.AtomicAttribute2023,
+                    ConstantIndex.CredentialRepresentation.PLAIN_JWT
+                ).getOrThrow()
+            ) {
+                issueCredential(it, expirationDate = Clock.System.now() + 1.hours)
+                    .let { wrapVcInJws(it, expirationDate = Clock.System.now() - 1.hours) }
+                    .let { signJws(it) }
                     ?.let {
                         verifier.verifyVcJws(it)
                             .shouldBeInstanceOf<Verifier.VerifyCredentialResult.InvalidStructure>()
@@ -355,24 +289,8 @@
         "Expiration not matching in credential is not valid" - {
             withData(
                 nameFn = ::credentialNameFn,
-<<<<<<< HEAD
-                dataProvider.getCredentialWithType(
-                    verifier.identifier,
-                    attributeTypes = listOf(ConstantIndex.AtomicAttribute2023.vcType)
-                ).getOrThrow()
-            ) { it ->
-                signJws(
-                    wrapVcInJws(
-                        issueCredential(it, expirationDate = Clock.System.now() + 1.hours),
-                        expirationDate = Clock.System.now() + 2.hours
-                    )
-                )?.let {
-                    verifier.verifyVcJws(it)
-                        .shouldBeInstanceOf<Verifier.VerifyCredentialResult.InvalidStructure>()
-                }
-=======
-                dataProvider.getCredential(
-                    verifierCryptoService.toPublicKey(),
+                dataProvider.getCredential(
+                    verifierCryptoService.publicKey,
                     ConstantIndex.AtomicAttribute2023,
                     ConstantIndex.CredentialRepresentation.PLAIN_JWT
                 ).getOrThrow()
@@ -384,23 +302,14 @@
                         verifier.verifyVcJws(it)
                             .shouldBeInstanceOf<Verifier.VerifyCredentialResult.InvalidStructure>()
                     }
->>>>>>> cd329850
             }
         }
 
         "Invalid NotBefore in credential is not valid" - {
             withData(
                 nameFn = ::credentialNameFn,
-<<<<<<< HEAD
-                dataProvider.getCredentialWithType(
-                    verifier.identifier,
-                    attributeTypes = listOf(ConstantIndex.AtomicAttribute2023.vcType)
-                ).getOrThrow()
-            ) { it ->
-                signJws(wrapVcInJws(issueCredential(it), issuanceDate = Clock.System.now() + 2.hours))
-=======
-                dataProvider.getCredential(
-                    verifierCryptoService.toPublicKey(),
+                dataProvider.getCredential(
+                    verifierCryptoService.publicKey,
                     ConstantIndex.AtomicAttribute2023,
                     ConstantIndex.CredentialRepresentation.PLAIN_JWT
                 ).getOrThrow()
@@ -408,7 +317,6 @@
                 it.let { issueCredential(it) }
                     .let { wrapVcInJws(it, issuanceDate = Clock.System.now() + 2.hours) }
                     .let { signJws(it) }
->>>>>>> cd329850
                     ?.let {
                         verifier.verifyVcJws(it)
                             .shouldBeInstanceOf<Verifier.VerifyCredentialResult.InvalidStructure>()
@@ -419,16 +327,10 @@
         "Invalid issuance date in credential is not valid" - {
             withData(
                 nameFn = ::credentialNameFn,
-<<<<<<< HEAD
-                dataProvider.getCredentialWithType(
-                    verifier.identifier,
-                    attributeTypes = listOf(ConstantIndex.AtomicAttribute2023.vcType)
-=======
-                dataProvider.getCredential(
-                    verifierCryptoService.toPublicKey(),
-                    ConstantIndex.AtomicAttribute2023,
-                    ConstantIndex.CredentialRepresentation.PLAIN_JWT
->>>>>>> cd329850
+                dataProvider.getCredential(
+                    verifierCryptoService.publicKey,
+                    ConstantIndex.AtomicAttribute2023,
+                    ConstantIndex.CredentialRepresentation.PLAIN_JWT
                 ).getOrThrow()
             ) {
                 issueCredential(it, issuanceDate = Clock.System.now() + 1.hours)
@@ -444,19 +346,15 @@
         "Issuance date and not before not matching is not valid" - {
             withData(
                 nameFn = ::credentialNameFn,
-<<<<<<< HEAD
-                dataProvider.getCredentialWithType(
-                    verifier.identifier,
-                    attributeTypes = listOf(ConstantIndex.AtomicAttribute2023.vcType)
-=======
-                dataProvider.getCredential(
-                    verifierCryptoService.toPublicKey(),
-                    ConstantIndex.AtomicAttribute2023,
-                    ConstantIndex.CredentialRepresentation.PLAIN_JWT
->>>>>>> cd329850
-                ).getOrThrow()
-            ) { it ->
-                signJws(wrapVcInJws(issueCredential(it, issuanceDate = Clock.System.now() - 1.hours), issuanceDate = Clock.System.now()))
+                dataProvider.getCredential(
+                    verifierCryptoService.publicKey,
+                    ConstantIndex.AtomicAttribute2023,
+                    ConstantIndex.CredentialRepresentation.PLAIN_JWT
+                ).getOrThrow()
+            ) {
+                issueCredential(it, issuanceDate = Clock.System.now() - 1.hours)
+                    .let { wrapVcInJws(it, issuanceDate = Clock.System.now()) }
+                    .let { signJws(it) }
                     ?.let {
                         verifier.verifyVcJws(it)
                             .shouldBeInstanceOf<Verifier.VerifyCredentialResult.InvalidStructure>()
@@ -467,14 +365,9 @@
 
     private fun credentialNameFn(it: CredentialToBeIssued): String =
         when (it) {
-<<<<<<< HEAD
-            is CredentialToBeIssued.Iso -> it.attributeType;is CredentialToBeIssued.Vc -> it.attributeType
-
-=======
             is CredentialToBeIssued.Iso -> it::class.simpleName ?: "Iso"
             is CredentialToBeIssued.VcJwt -> it::class.simpleName ?: "VcJwt"
             is CredentialToBeIssued.VcSd -> it::class.simpleName ?: "VcSd"
->>>>>>> cd329850
         }
 
     private fun issueCredential(
@@ -489,7 +382,7 @@
         val exp = expirationDate ?: (Clock.System.now() + 60.seconds)
         val statusListIndex = issuerCredentialStore.storeGetNextIndex(
             credential = IssuerCredentialStore.Credential.VcJwt(vcId, sub, ConstantIndex.AtomicAttribute2023),
-            subjectPublicKey = issuerCryptoService.toPublicKey(),
+            subjectPublicKey = issuerCryptoService.publicKey,
             issuanceDate = issuanceDate,
             expirationDate = exp,
             timePeriod = FixedTimePeriodProvider.timePeriod
@@ -535,18 +428,13 @@
             type = JwsContentTypeConstants.JWT
         )
         val jwsPayload = vcJws.serialize().encodeToByteArray()
-<<<<<<< HEAD
-        val signatureInput = JwsSigned.prepareJwsSignatureInput(jwsHeader, jwsPayload)
-        val signature = issuerCryptoService.sign(signatureInput.encodeToByteArray())
-=======
         val signatureInput =
             jwsHeader.serialize().encodeToByteArray().encodeToString(Base64UrlStrict) +
                     "." + jwsPayload.encodeToString(Base64UrlStrict)
         val signatureInputBytes = signatureInput.encodeToByteArray()
         val signature = issuerCryptoService.sign(signatureInputBytes)
->>>>>>> cd329850
             .getOrElse { return null }
-        return JwsSigned(jwsHeader, jwsPayload, signature,signatureInput).serialize()
+        return JwsSigned(jwsHeader, jwsPayload, signature, signatureInput).serialize()
     }
 
 }