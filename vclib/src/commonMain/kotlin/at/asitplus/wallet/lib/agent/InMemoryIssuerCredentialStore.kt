--- conflicted
+++ resolved
@@ -1,6 +1,6 @@
 package at.asitplus.wallet.lib.agent
 
-import at.asitplus.wallet.lib.CryptoPublicKey
+import at.asitplus.crypto.datatypes.CryptoPublicKey
 import at.asitplus.wallet.lib.data.ConstantIndex
 import at.asitplus.wallet.lib.iso.sha256
 import io.matthewnelson.encoding.base16.Base16
@@ -44,29 +44,8 @@
             vcId = vcId,
             statusListIndex = newIndex,
             revoked = false,
-<<<<<<< HEAD
-            expirationDate = expirationDate
-        )
-        return newIndex
-    }
-
-    override fun storeGetNextIndex(
-        issuerSignedItemList: List<IssuerSignedItem>,
-        issuanceDate: Instant,
-        expirationDate: Instant,
-        timePeriod: Int
-    ): Long {
-        val list = map.getOrPut(timePeriod) { mutableListOf() }
-        val newIndex = (list.maxOfOrNull { it.statusListIndex } ?: 0) + 1
-        list += Credential(
-            vcId = issuerSignedItemList.toString().encodeToByteArray().sha256().encodeToString(Base16(strict = true)),
-            statusListIndex = newIndex,
-            revoked = false,
-            expirationDate = expirationDate
-=======
             expirationDate = expirationDate,
             scheme = scheme,
->>>>>>> cd329850
         )
         return newIndex
     }
