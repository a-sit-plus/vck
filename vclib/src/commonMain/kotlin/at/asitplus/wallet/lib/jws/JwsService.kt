--- conflicted
+++ resolved
@@ -9,13 +9,6 @@
 import at.asitplus.wallet.lib.agent.CryptoService
 import at.asitplus.wallet.lib.agent.DefaultVerifierCryptoService
 import at.asitplus.wallet.lib.agent.VerifierCryptoService
-<<<<<<< HEAD
-=======
-import at.asitplus.wallet.lib.data.Base64UrlStrict
-import at.asitplus.wallet.lib.jws.JwsExtensions.encodeToByteArray
-import at.asitplus.wallet.lib.jws.JwsExtensions.encodeWithLength
-import at.asitplus.wallet.lib.jws.JwsExtensions.extractSignatureValues
->>>>>>> cd329850
 import io.github.aakira.napier.Napier
 import io.matthewnelson.encoding.core.Encoder.Companion.encodeToByteArray
 import kotlin.random.Random
@@ -83,21 +76,14 @@
 
     override suspend fun createSignedJws(header: JwsHeader, payload: ByteArray): JwsSigned? {
         if (header.algorithm != cryptoService.algorithm.toJwsAlgorithm()
-            || header.keyId?.let { it != cryptoService.publicKey.keyId } == true
+            || header.keyId?.let { it != cryptoService.jsonWebKey.keyId } == true
             || header.jsonWebKey?.let { it != cryptoService.jsonWebKey } == true
         ) {
             return null.also { Napier.w("Algorithm or keyId not matching to cryptoService") }
         }
-<<<<<<< HEAD
 
         val plainSignatureInput = prepareJwsSignatureInput(header, payload)
         val signature = cryptoService.sign(plainSignatureInput.encodeToByteArray()).getOrElse {
-=======
-        val signatureInput = header.serialize().encodeToByteArray().encodeToString(Base64UrlStrict) +
-                "." + payload.encodeToString(Base64UrlStrict)
-        val signatureInputBytes = signatureInput.encodeToByteArray()
-        val signature = cryptoService.sign(signatureInputBytes).getOrElse {
->>>>>>> cd329850
             Napier.w("No signature from native code", it)
             return null
         }
@@ -112,7 +98,7 @@
     ): JwsSigned? {
         var copy = header.copy(algorithm = cryptoService.algorithm.toJwsAlgorithm())
         if (addKeyId)
-            copy = copy.copy(keyId = cryptoService.publicKey.keyId)
+            copy = copy.copy(keyId = cryptoService.jsonWebKey.keyId)
         if (addJsonWebKey)
             copy = copy.copy(jsonWebKey = cryptoService.jsonWebKey)
         return createSignedJws(copy, payload)
