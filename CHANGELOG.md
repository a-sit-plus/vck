--- conflicted
+++ resolved
@@ -1,7 +1,5 @@
 # Changelog
 
-<<<<<<< HEAD
-=======
 Release 5.8.0:
  - Refactor `AuthorizationServiceStrategy`
    - Allow for general AuthorizationDetails
@@ -74,7 +72,6 @@
  - Help XCode to get its act together
  - Add a manual test workflow to try different kotlin/ksp/kotest versions
 
->>>>>>> 406c1fc6
 Release 5.7.2:
  - Presentation Exchange: Fix validation of optional constraint fields
 
