--- conflicted
+++ resolved
@@ -1,6 +1,5 @@
 # Changelog
 
-<<<<<<< HEAD
 tbd
 - New `Initializer` object in `vck-openid` which needs to be called at the start of the project if artifact is used
 - New artifacts `rqes-data-classes` and `vck-rqes` which allow handling of remote signature requests as described by the draft of POTENTIAL use-case 5 which is based on the CSC API v2.0.0.2
@@ -17,10 +16,9 @@
 - New class `SignatureRequestParameters` and `SignatureRequestParametersFrom`
 - Refactor `AuthenticationRequestParser` to open class `RequestParser`
 - New class `ExtendedRequestParser` used to also parse `SignatureRequestParametersFrom`
-=======
+
 Release 5.2.0:
  - SD-JWT: Validate confirmation claims correctly
->>>>>>> 2f2335a6
 
 Release 5.1.0:
  - Drop ARIES protocol implementation, and the `vck-aries` artifact
