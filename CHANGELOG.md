# Changelog

Release 5.2.3:
 - Be more lenient in parsing OpenId authentication requests
 - OpenID4VP: Use correct format of algorithms in metadata for `vp_formats.vc+sd-jwt`
 - SD-JWT: Support creating SD-JWT with nested structures by passing `.` in the claim names, e.g. `address.region`, see `SdJwtCreator` and `ClaimToBeIssued`

Release 5.2.2:
<<<<<<< HEAD
 - Remote qualified electronic signatures:
   - Add request, response and auxiliary data classes defined in CSC API v2.0.0.2 Ch. 11.4 `credentials/list` and Ch. 11.5 `credentials/info` 
 - Fix serialization of device signed items in ISO credentials
 
=======
- Remote qualified electronic signatures:
  - Add request, response and auxiliary data classes defined in CSC API v2.0.0.2 Ch. 11.4 `credentials/list` and Ch. 11.5 `credentials/info` 
- Fix serialization of device signed items in ISO credentials

>>>>>>> ace0eaed
Release 5.2.1:
 - Fix COSE signature deserialization and verification, due to signum 3.12.0

Release 5.2.0:
- Remote qualified electronic signatures:
    - New `Initializer` object in `vck-openid` which needs to be called at the start of the project if artifact is used
    - New artifacts `rqes-data-classes` and `vck-rqes` which allow handling of remote signature requests as described by the draft of POTENTIAL use-case 5 which is based on the CSC API v2.0.0.2
    - To use `vck-rqes` the new `Initializer` object in `vck-rqes` which needs to be called at the start of the project if artifact is used
    - It fully overrides and replaces the effect of the initializer in `vck-openid`
    - Change class `InputDescriptor` to `DifInputDescriptor` which now implements new interface `InputDescriptor`
    - New class `QesInputDescriptor` implements `InputDescriptor`
    - Refactor sealed class `AuthorizationDetails` to interface
        - Refactor subclass `OpenIdCredential` to class `OpenIdAuthorizationDetails` which implements `AuthrorizationDetails`
        - Refactor subclass `CSCCredential` to class `CscAuthorizationDetails` which implements `AuthorizationDetails`
    - New interface `RequestParameters`
    - Remove RQES components from `AuthenticationRequestParameters`
    - New class `CscAuthenticationRequestParameters` which now holds the RQES components
    - New class `SignatureRequestParameters`
    - Refactor `AuthenticationRequestParametersFrom` to generic sealed class `RequestParametersFrom`
    - Refactor `AuthenticationRequestParser` to open class `RequestParser`
- Selective Disclosure JWT:
    - Validate confirmation claims correctly
- ISO 18013-5 credentials:
    - Serialize and deserialize device signed items correctly (i.e. considering the namespace of the element)
- Refactorings:
    - Adapt to changes in `signum`, i.e. the classes `JwsSigned`, `JweDecrypted`, `CoseSigned` are now typed to their payload, leading to changes in `CoseService` and `JwsService` to add overloads for typed payloads, as well as members in data classes containing e.g. `JwsSigned<*>`
    - Add constructor parameter `identifier` to `IssuerAgent`, to be used as the `issuer` property in issued credentials
    - Remove function `verifyPresentationContainsAttributes()` from `Verifier`, and `VerifierAgent`
    - Remove function `verifyVcJws(it: String): VerifyCredentialResult` from `VerifierAgent`, was only forwarding call to `Validator` anyway
    - Remove secondary constructor from `OidcSiopVerifier`
    - Remove `keyMaterial` from interface `Verifier`
    - Add option to request optional attributes in `OidcSiopVerifier.RequestOptionsCredential`
    - In subclasses of `SubjectCredentialStore.StoreEntry` replace `scheme: ConstantIndex.CredentialScheme` with `schemaUri: String` to actually make it serializable
- Key material:
    - Refactor extracting the audience of a verifiable presentation from an OpenID Authn Request (now uses the `client_id` or `audience` before extracting key identifiers)
    - Add `customKeyId` to `KeyMaterial` to not use the DID encoding as the identifier for keys
    - Do not expect the `audience` of a verifiable presentation to always incude the identifier of a key, but the identifier of the verifier (which may be anything)
    - Remove additional constructors of `VerifierAgent`, add the required constructor parameter `identifier`
- OpenID for Verifiable Credential Issuance:
    - Add `issuerState` to `OAuth2Client.createAuthRequest` for OID4VCI flows
    - Add extension functions to `JwsService` to create JWTs for OAuth 2.0 Attestation-Based Client Authentication
    - New artefact `vck-openid-ktor` implements a ktor client for OpenID for Verifiable Credential Issuance and OpenID for Verifiable Presentations
    - Remove `scopePresentationDefinitionRetriever` from `OidcSiopWallet` to keep implementation simple
- Dependency Updates:
    - Signum 3.11.1
    - Kotlin 2.1.0  through Conventions 2.1.0+20241204

Release 5.1.0:
 - Drop ARIES protocol implementation, and the `vck-aries` artifact
 - Add `credentialScheme` and `subjectPublicKey` to internal `CredentialToBeIssued`
 - Refactor `issueCredential` of `Issuer` to directly get the credential-to-be-issued
 - Remove now useless interface `IssuerCredentialDataProvider`
 - Replace `buildIssuerCredentialDataProviderOverride` in `CredentialIssuer` with `credentialProvider` to extract user information into a credential
 - Remove `dataProvider` from `IssuerAgent`s constructor, as it is not needed with the new issuing interface anyway
 - Replace `relyingPartyUrl` with `clientIdScheme` on `OidcSiopVerifier`s constructor, to clarify use of `client_id` in requests
 - Rename objects in `OpenIdConstants.ProofType`, `OpenIdConstants.CliendIdScheme` and `OpenIdConstants.ResponseMode`
 - In all OpenID data classes, serialize strings only, and parse them to crypto data classes (from signum) in a separate property (this increases interop, as we can deserialize unsupported algorithms too)
 - Add `publicKeyLookup` function to `DefaultVerifierJwsService` to provide valid keys for JWS objects out-of-band (e.g. when they're not included in the header of the JWS)
 - OID4VCI:
   - `WalletService` supports building multiple authorization details to request a token for more than one credential
   - Remove `buildAuthorizationDetails(RequestOptions)` for `WalletService`, please migrate to `buildScope(RequestOptions)`
   - Note that multiple `scope` values may be joined with a whitespace ` `
 - ISO: Fix deserializing issuer signed items when element identifiers are read after the element values
 - SD-JWT:
   - Add implementation of JWT VC issuer metadata, see `JwtVcIssuerMetadata`
   - Pass around decoded data with `SdJwtSigned` in several result classes like `VerifyPresentationResult.SuccessSdJwt`
   - Rename `disclosures` to `reconstructedJsonObject` in several result classes like `AuthnResponseResult.SuccessSdJwt`
   - Correctly implement confirmation claim in `VerifiableCredentialSdJwt`, migrating from `JsonWebKey` to `ConfirmationClaim`
   - Change type of `claimValue` in `SelectiveDisclosureItem` from `JsonPrimitive` to `JsonElement` to be able to process nested disclosures
   - Implement deserialization of complex objects, including array claims
   - Add option to issue nested disclosures, by using `ClaimToBeIssued` recursively, see documentation there

Release 5.0.1:
 - Update JsonPath4K to 2.4.0
 - Fix XCF export with transitive dependencies
 - Fix verifiable presentation of ISO credentials to contain `DeviceResponse` instead of a `Document`
 - Data classes for verification result of ISO structures now may contain more than one document

Release 5.0.0:
 - Remove `OidcSiopWallet.newDefaultInstance()` and replace it with a constructor
 - Remove `OidcSiopVerifier.newInstance()` methods and replace them with constructors
 - Remove `Validator.newDefaultInstance()` methods and replace them with constructors
 - Remove `WalletService.newDefaultInstance()` methods and replace them with constructors
 * Add `TransactionDataEntry` class
 * Add `DocumentDigestEntry` class
 * Add `DocumentDigestEntryCSC` class
 * Add `DocumentLocationsEntry` class
 * Add `Method` class
 * Update `InputDescriptors`
   * New member `transaction_data`
   * Removed member `schema`
 * Update `AuthorizationDetails`
   * Now sealed class with subclasses 
     * `OpenIdCredential`
     * `CSCCredential`
 * Extend `AuthenticationRequestParameters` to be able to handle CSC/QES flows
 * Extend `TokenRequestParameters` to be able to handle CSC/QES flows
 * Extend `TokenResponseParameters` to be able to handle CSC/QES flows
 - In `TokenRequestParameters`, change `transactionCode` to `String`, as it needs to be entered by the user potentially
 - Add extension method to build DPoP headers acc. to [RFC 9449](https://datatracker.ietf.org/doc/html/rfc9449), see `WalletService`
 * Proper registration of serializers for ISO credentials (breaking change), see API in `LibraryInitializer`
 * Update dependencies to have everything aligned with Kotlin 2.0.20:
   * Kotlin 2.0.20
   * EU PID + MDL Credentials in test scope
   * Serialization 1.7.2 proper
   * JsonPath4K 2.3.0 (with proper Kotlin 2.0.20 support)
   * Signum 3.7.0 (only dependency updates to align everything, no alignments in code)
 * Add `KeyStoreMaterial` to JVM target for convenience
 - Update implementation of [OpenID for Verifiable Credential Issuance](https://openid.net/specs/openid-4-verifiable-credential-issuance-1_0.html) to draft 14 from 2024-08-21
   - Move some fields from `IssuerMetadata` to `OAuth2AuthorizationServerMetadata` to match the semantics
   - Remove proof type `cwt` for OpenID for Verifiable Credential Issuance, as per draft 14, but keep parsing it for a bit of backwards-compatibility
   - Remove binding method for `did:key`, as it was never completely implemented, but add binding method `jwk` for JSON Web Keys.
   - Rework interface of `WalletService` to make selecting the credential configuration by its ID more explicit
   - Support requesting issuance of credential using scope values
   - Introudce `OAuth2Client` to extract creating authentication requests and token requests from OID4VCI `WalletService`
   - Refactor `SimpleAuthorizationService` to extract actual authentication and authorization into `AuthorizationServiceStrategy`
 - Implement JWE encryption with AES-CBC-HMAC algorithms
 - SIOPv2/OpenID4VP: Support requesting and receiving claims from different credentials, i.e. a combined presentation
   - Require request options on every method in `OidcSiopVerifier`
   - Move `credentialScheme`, `representation`, `requestedAttributes` from `RequestOptions` to `RequestOptionsCredentials`
   - In `OidcSiopVerifier` move `responseUrl` from constructor parameter to `RequestOptions`
   - Add `IdToken` as result case to `OidcSiopVerifier.AuthnResponseResult`, when only an `id_token` is requested and received
 - Disclosures for SD-JWT (in class `SelectiveDisclosureItem`) now contain a `JsonPrimitive` for the value, so that implementers can deserialize the value accordingly

Release 4.1.2:
 * In `OidcSiopVerifier` add parameter `nonceService` to externalize creation and validation of nonces, e.g. for deployments in load-balanced environments
 * In `SimpleAuthorizationService` change type of `tokenService` to `NonceService`
 * Add constructor parameters to `SimpleAuthorizationService` to externalize storage of maps, e.g. for deployments in load-balanced environments
 * Add constructor parameter to `WalletService` to externalize storage of state-to-code map, e.g. for deployments in load-balanced environments
* Update to latest Signum for KMP signer and verifier.
* Update dependencies:
  * Kotlin 2.0.20
  * Serialization 1.7.2 stable
  * JsonPath4K 2.3.0
* Add Android targets

Release 4.1.1 (Bugfix Release):
* correctly configure and name JSON serializer:
  * `jsonSerializer` -> `vckJsonSerializer`
  * revert to explicit serializer configuration
  * Introduce `jsonSerializer` and `cborSerilaizer` with deprecation annotation for easier migration in projects consuming VC-K
* rename kmp-crypto submodule to signum an update all references
  * this changes the identifier in the version catalog!

Release 4.1.0:
 * Rebrand
   * Project name: _KMM VC Library_ -> VC-K
   * Artifact names:
     * `vclib` -> `vck`
     * `vclib-aries` -> `vck-aries`
     * `vclib-openid` -> `vck-openid`
 * Rename serializers to avoid ambiguities and kotlin bugs
   * `cborSerializer` -> `vckCborSerializer`
 * Update Dependencies
   * Signum (formerly KMP Crypto): 3.6.0
   * Jsonpath4K (formerly Jsonpath): 2.2.0
   * Kotlinx-Serialization 1.8.0-SNAPSHOT from upstream

Release 4.0.0:
 - Add `SubmissionRequirement.evaluate`: Evaluates, whether a given submission requirement is satisfied.
 - Add `PresentationSubmissionValidator`: 
   - Add `isValidSubmission`: Evaluates, whether all submission requirements is satisfied, and fails on redundantly submitted credentials.
   - Add `findUnnecessaryInputDescriptorSubmissions`: Returns a list of redundantly submitted credentials.
 - Rename `BaseInputEvaluator` -> `InputEvaluator`
   - Change `evaluateFieldQueryResults` -> `evaluateConstraintFieldMatches`: Returns all matching fields now, not just the first match
 - Change `Holder.matchInputDescriptorsAgainstCredentialStore`: Returns all matching credentials now, not just the first match
 - Do not use or assume DID as key identifiers and subjects in credentials
 - Replace list of attribute types in `Issuer.issueCredentials` with one concrete `CredentialScheme` to be passed
 - Remove functionality related to "attachments" to verifable credentials in JWT format
 - Replace list of credentials to be issued with a single credential that will be issued per call to implementations of `IssuerCredentialDataProvider`
 - Get rid of class `Issuer.IssuedCredentialResult`, replacing it with `KmmResult<Issuer.IssuedCredential>`
 - Add return types to function calls to `SubjectCredentialStore`
 - Change from list to single credential in parameter for `Holder.storeCredentials()`, changing name to `storeCredential()`
 - Refactor `AuthenticationRequestParametersFrom` used in `OidcSiopWallet` to be serializable
 - Add `AuthenticationResponseFactory`: Builds an authentication response from request and response parameters
 - Change `OidcSiopWallet`: 
   - Add `startAuthorizationResponsePreparation()`: Gathers data necessary for presentation building and yields a `AuthorizationResponsePreparationState`
   - Add `finalizeAuthorizationResponseParameters()`: Returns what `createAuthenticationParams` returned before, but also takes in `AuthorizationResponsePreparationState` and an optional non-default submission
   - Add `finalizeAuthorizationResponse()`: Returns what `createAuthenticationResponse()` did before
 - Change `OidcSiopVerifier`:
   - Add `createAuthnRequestUrlWithRequestObjectByReference()` to offer authentication requests by reference to the Wallet
 - Add `AuthorizationResponsePreparationState`: Holds data necessary for presentation building
 - Add `AuthenticationRequestParser`: Extracted presentation request parsing logic from `OidcSiopWallet` and put it here
 - Add `AuthorizationRequestValidator`: Extracted presentation request validation logic from `OidcSiopWallet` and put it here
 - Add `PresentationFactory`: Extracted presentation response building logic from `OidcSiopWallet` and put it here
   - Also added some code for presentation submission validation
 - Update implementation of OpenID 4 Verifiable Credential Issuance, draft 13
 - Replace `createCredentialRequestJwt()` and `createCredentialRequestCwt()` with `createCredentialRequest()` in `WalletService` for OID4VCI
 - Refactor `createTokenRequestParameters()` in `WalletService` for OID4VCI to account for authorization code or pre-auth code

Release 3.8.0:
 - Kotlin 2.0.0
 - Gradle 8.8
 - Bouncy Castle 1.78.1
 - Kotest 5.9.1
 - Ktor 2.3.11
 - kotlinx.datetime 0.6.0
 - kotlinx.coroutines 1.8.1
 - KmmResult 1.6.0
 - Serialization 1.7.1-SNAPSHOT
 - Extract credential classes for Mobile Driving Licence according to ISO 18013-5 into separate library, see <https://github.com/a-sit-plus/mobile-driving-licence-credential>
 - Implementers need to specify supported credential representations in `CredentialScheme`
 - Update `CredentialScheme` to split up properties for representations
 - Refactor methods in `LibraryInitializer`, deprecating the old ones, to accomodate additional parameters for serializing ISO credentials
 - Update SD-JWT implementation to include `sd_hash`
 - Update SIOPv2 implementation to increase interoperability

Release 3.7.1:
 - SIOPv2: Support encrypting response objects, if requested by verifiers
 - Refactor `VerifiableCredentialSdJwt` to implement draft 03 of SD-JWT for VC

Release 3.7.0:
 - Add `OAuth2AuthorizationServerMetadata` data class which implements RFC8414
 - Change usage of `OidcUserInfo` in interfaces to `OidcUserInfoExtended`, to also deserialize unknown properties
 - OID4VCI: `WalletService`: Replace parameters containing whole authentication parameters with single parameters holding `code` and `state`
 - Change several integer properties to durations, e.g. expirations (in seconds) for OIDC data classes
 - In `SupportedCredentialFormat` replace `claims` with `isoClaims` and `sdJwtClaims` to be able to handle both formats defined in OID4VCI Draft 13
 - Wrap exceptions during deserialization in `KmmResult`, i.e. changing all `deserialize()` methods in companion objects
 - `OidcSiopWallet`: Rename `newInstance()` to `newDefaultInstance()`, to align it with other factory methods
 - `OidcSiopWallet`: Rename `retrieveAuthenticationRequestParameters() ` to `parseAuthenticationRequestParameters()`, changing result type to `KmmResult<AuthenticationRequestParameters>`
 - `OidcSiopWallet`: Support getting presentation definition remotely, with `presentation_definition_uri` from OpenId4VP
 - Be more lenient when parsing several authentication request parameters
- Add `VerifiablePresentationFactory`: Used to have a separate place for creating verifiable presentations, HolderAgent got a little cramped
- Change `OidcSiopVerifier.validateAuthnResponse`: Supports new presentation semantics, where the vp_token may be a array of verifiable presentations.
- Change `OidcSiopWallet.createAuthnResponseParams`: Feed the newly required parameters to `Holder.createPresentation`; Changed output semantics to potentially submit a list of verifiable presentations
- Change `HolderAgent.createPresentation`: Changed function signature; Changed output semantics.
- Add `BaseInputEvaluator`: Input evaluator according to `DIF.PresentationExchange 2.0.0`
 - Refactor `AuthenticationRequestParameters` → `AuthenticationRequestParametersFrom` to contain parsed parameters and their source
 - Update KMP-Crypto to 3.1.0, to support JWE and ECDH-ES
 - SIOPv2: Implement `x509_san_dns` and `x509_san_uri` client ID schemes
 - Refactor `OpenIdConstants` to contain sealed classes, where appropriate

Release 3.6.1:
 * Update to KMP-Crypto 2.6.0

Release 3.6.0:
 - Self-Issued OpenID Provider v2:
   - `OidcSiopWallet.AuthenticationResponseResult.Post`: Replace property `body: String` with `params: Map<String, String>`, to be posted to the Relying Party. Clients may call extension function `at.asitplus.wallet.lib.oidvci.formUrlEncode` on `params` to get the encoded `body` for HTTP calls.
   - Move `JsonWebKeySet` to library `at.asitplus.crypto:datatypes-jws`
   - `DefaultVerifierJwsService` may load public keys for verifying JWS from a JWK Set URL in the header, see constructor argument `jwkSetRetriever` (cf. to `OidcSiopWallet`)
   - `OidcSiopWallet` and `OidcSiopVerifier` implement response mode `direct_post.jwt`, as per OpenID for Verifiable Presentations draft 20
   - `OidcSiopVerifier`: Add constructor parameter `attestationJwt` to create authentication requests as JWS with an Verifier Attestation JWT in header `jwt` (see OpenId4VP draft 20)
   - `OidcSiopVerifier`: Rename `createAuthnRequestAsRequestObject()` to `createAuthnRequestAsSignedRequestObject()`, also changing the return type
   - `OidcSiopVerifier`: Add option to set `client_metadata_uri` instead of embedding client metadata in authentication requests
   - `OidcSiopVerifier`: Refactor list of parameters for customizing authentication requests to single data class `RequestOptions`
   - `OidcSiopWallet`: Rename constructor parameter `jwkSetRetriever` to a more general `remoteResourceRetriever`, to use it for various parameters defined by reference
   - `OidcSiopWallet`: Replace constructor parameter `verifierJwsService` with `requestObjectJwsVerifier` to allow callers to verify JWS objects with a pre-registered key (as in the OpenId4VP client ID scheme "pre-registered")
   - Get rid of collections in serializable types and use sets instead
 - OpenID for Verifiable Credential Issuance:
   - Implement OpenID for Verifiable Credential Issuance draft 13, from 2024-02-08
   - Rename `IssuerService` to `CredentialIssuer`
   - Implement RFC 7636 Proof Key for Code Exchange for OpenID for Verifiable Credential Issuance implementations, i.e. `IssuerService`/`CredentialIssuer` and `WalletService`
   - `IssuerService`/`CredentialIssuer`: Make public API functions suspending, also return `KmmResult` to transport exceptions
   - `IssuerService`/`CredentialIssuer`: Change parameter of `credential()` from `authorizationHeader` to `accessToken`, requiring the plain access token
   - `IssuerService`/`CredentialIssuer`: Extract responsibilities of an OAuth Authorizaiton Server into `AuthorizationService`
   - `WalletService`: Make public API functions suspending
   - `WalletService`: Implement proving possesion of private key with CBOR Web Tokens
   - `WalletService`: Move constructor parameters to `requestOptions` for every method call
   - Get rid of collections in serializable types and use sets instead
 - Dependency updates
   - Conventions 1.9.23+20240410
     - Ktor 2.3.10
     - Auto-publish version catalogs
 - `Issuer`: Change `cryptoAlgorithms` from `Collection` to `Set`

Release 3.5.0:
- Kotlin 1.9.23
- Ktor 2.3.9
- Update to latest KMP Crypto 2.5.0
  - Introduces correct mulitbase encoding
  - EC Point Compression
  - **THIS IS A BREAKING CHANGE WRT. SERIALIZATION OF DID-ENCODED KEYS**
    - Given that all EC keys were previously uncompressed, different mutlicodec identifiers are now supported and the old encoding of uncompressed keys does not work anymore, as it was faulty.
    - In addition, the encoding of the mutlibase prefix has changed, since varint-Encoding is now used correctly.
 - Fix name shadowing of gradle plugins by renaming file `Plugin.kt` -> `VcLibConventions.kt`
 - Fix: Add missing iOS exports
 - Add switch to disable composite build (useful for publishing)
 - Get rid of arrays in serializable types and use collections instead
 - Improve interoperability with verifiers and issuers from <https://github.com/eu-digital-identity-wallet/>
 - `OidcSiopVerifier`: Move `credentialScheme` from constructor to `createAuthnRequest`
 - `OidcSiopWallet`: Add constructor parameter to fetch JSON Web Key Sets

Release 3.4.0:
 - Target Java 17
 - Updated dependencies from conventions: Bouncycastle 1.77, Serialization 1.6.3-snapshot (fork), Napier 2.7.1, KMP Crypto 2.3.0
 - Integrate `kmp-crypto` library
 - Change signature parsing and return types to `CryptoSignature` class
 - Change base public key class from`JsonWebKey` to `CryptoPublicKey`
 - Change base algorithm class from `JwsAlgorithm` to `CryptoAlgorithm`
 - Remove all ASN.1 parsing to use `kmp-crypto` functionality instead
 - Change type of X.509 certificates from `ByteArray` to `X509Certificate`
 - Refactor `CryptoService.identifier` to `CryptoService.jsonWebKey.identifier`
 - Refactor `CryptoService.toPublicKey()` to `Crypto.publicKey`
 - Add member `coseKey` to `CryptoService`
 - Support `ES384`, `ES512`, `RS256`, `RS384`, `RS512`, `PS256`, `PS384` and `PS512` signatures in `DefaultCryptoService`
 - Change `DefaultCryptoService` constructor signature: When handing over a private/public key pair, the `CryptoAlgorithm` parameter is now mandatory
 - Change return type of methods in `JwsService` to `KmmResult<T>` to transport exceptions from native implementations
 - Support static QR code use case for OIDC SIOPv2 flows in `OidcSiopVerifier`
 - Move constructor parameters `credentialRepresentation`, `requestedAttributes` from `OidcSiopVerifier` into function calls

Release 3.3.0:
 - Change non-typed attribute types (i.e. Strings) to typed credential schemes (i.e. `ConstantIndex.CredentialScheme`), this includes methods `getCredentials`, `createPresentation` in interface `Holder`, and method `getCredentials` in interface `SubjectCredentialStore`
 - Add `scheme` to `Credential` stored in `IssuerCredentialStore`
 - Add `claimNames` to `ConstantIndex.CredentialScheme` to list names of potential attributes (or claims) of the credential
 - Add `claimNames` (a nullable list of requested claim names) to method `getCredential` in interface `IssuerCredentialDataProvider`, and to method `issueCredential` in interface `Issuer`
 - Add functionality to request only specific claims to OID4VCI implementation
 - Support issuing arbitrary data types in selective disclosure items (classes `ClaimToBeIssued` and `SelectiveDisclosureItem`)

Release 3.2.0:
 - Support representing credentials in all three representations: Plain JWT, SD-JWT and ISO MDOC
 - Remove property `credentialFormat` from interface `CredentialScheme`, also enum `CredentialFormat`
 - Remove property `credentialDefinitionName` from interface `CredentialScheme`, is now automatically converted from `vcType`
 - Add properties `isoNamespace` and `isoDocType` to interface `CredentialScheme`, to be used for representing custom credentials according to ISO 18013-5
 - Remove function `storeValidatedCredentials` from interface `Holder` and its implementation `HolderAgent`
 - Remove class `Holder.ValidatedVerifiableCredentialJws`
 - Add member for `CredentialScheme` to various classes like `CredentialToBeIssued.Vc`, subclasses of `IssuedCredential`, subclasses of `StoreCredentialInput` and subclasses of `StoreEntry`
 - Add parameter for `CredentialScheme` to methods in `SubjectCredentialStore`
 - Remove function `getClaims()` from `CredentialSubject`, logic moved to `IssuerCredentialDataProvider`
 - Add parameter `representation` to method `getCredentialWithType` in interface `IssuerCredentialDataProvider`
 - Add function `storeGetNextIndex(String, String, Instant, Instant, Int)` to interface `IssuerCredentialStore`
 - Remove function `issueCredentialWithTypes(String, CryptoPublicKey?, Collection<String>, CredentialRepresentation)` from interface `Issuer` and its implementation `IssuerAgent`
 - Add function `issueCredential(CryptoPublicKey, Collection<String>, CredentialRepresentation)` to interface `Issuer` and its implementation `IssuerAgent`
 - Remove function `getCredentialWithType(String, CryptoPublicKey?, Collection<String>, CredentialRepresentation` from interface `IssuerCredentialDataProvider`
 - Add function `getCredential(CryptoPublicKey, CredentialScheme, CredentialRepresentation)` to interface `IssuerCredentialDataProvider`
 - Refactor function `storeGetNextIndex()` in `IssuerCredentialStore` to accomodate all types of credentials
 - Add constructor property `representation` to `OidcSiopVerifier` to select the representation of credentials
 - Add constructor property `credentialRepresentation` to `WalletService` (OpenId4VerifiableCredentialIssuance) to select the representation of credentials

Release 3.1.0:
 - Support representing credentials in [SD-JWT](https://drafts.oauth.net/oauth-selective-disclosure-jwt/draft-ietf-oauth-selective-disclosure-jwt.html) format
 - Rename class `Issuer.IssuedCredential.Vc` to `Issuer.IssuedCredential.VcJwt`
 - Several new classes for sealed classes like `Issuer.IssuedCredential`, `Issuer.IssuedCredentialResult`, `Holder.StoreCredentialInput`, `Holder.StoredCredential`, `Parser.ParseVcResult`, `SubjectCredentialStore.StoreEntry`, `Verifier.VerifyCredentialResult`
 - Require implementations of `CredentialSubject` to implement `getClaims()` to process claims when issuing a credential with selective disclosures

Release 3.0.1:
 - Dependency Updates
   - OKIO 3.5.0
   - UUID 0.8.1
   - Encodings 1.2.3
   - JOSE+JWT 9.31
   - JSON 20230618

Release 3.0.0:
 - Creating, issuing, managing and verifying ISO/IEC 18013-5:2021 credentials
 - Kotlin 1.9.10
 - Generic structure for public keys
 - `kotlinx.serialization` fork with CBOR enhancements for COSE support

Release 2.0.2:
 - `vclib-openid`: Add response modes for query and fragment, i.e. Wallet may return the authentication response in query params or as fragment params on a SIOPv2 call
 - `vclib-openid`: Create fresh challenges for every SIOPv2 request
 - `vclib-openid`: Option to set `state` and receive it back in the response

Release 2.0.1:
 - `vclib-openid`: Remove `OidcSiopProtocol`, replace with `OidcSiopVerifier` and `OidcSiopWallet`, remove `AuthenticationResponse` and `AuthenticationRequest` holder classes
 - `vclib-openid`: Update implementation of OIDC SIOPv2 to v1.0.12 (2023-01-01), and of OID4VP to draft 18 (2023-04-21). Still missing requesting single claims, selective disclosure, among other parts

Release 2.0.0:
 - Add `AtomicAttribute2023` as a sample for custom credentials
 - Remove deprecated methods for "attribute names" and `AtomicAttributeCredential`
 - Remove list of known atomic attribute names in `AttributeIndex.genericAttributes`
 - Remove `attributeNames` in `Holder.createPresentation()`, `Holder.getCredentials()`, `SubjectCredentialStore.getCredentials()`
 - Replace `PresentProofProtocol.requestedAttributeNames` with `requestedAttributeTypes`
 - Remove `ConstantIndex.Generic` as the default credential scheme
 - Remove `goalCodeIssue` and `goalCodeRequestProof` from `CredentialScheme`

Release 1.8.0:
 - Remove `JwsContentType`, replace with strings from `JwsContentTypeConstants`
 - Add `JsonWebToken` to use as payload in `JwsHeader` or others
 - Change type of `exp` and `nbf` in `JwsHeader` from `long` to `Instant`
 - Remove all references to "attribute names" in credential subjects, we'll only use types from now on, as in the [W3C VC Data Model](https://w3c.github.io/vc-data-model/#types), e.g. deprecate the usage of methods referencing attribute names
 - Rename `keyId` to `identifier` (calculated from the Json Web Key) in `CryptoService` to decouple identifiers in VC from keyIds
 - Add `identifier` to `Holder`, `Verifier`, `Issuer`, which is by default the `identifier` of the `CryptoService`, i.e. typically the `keyId`
 - Move `extractPublicKeyFromX509Cert` from interface `VerifierCryptoService` (with expected implementations) to expected object `CryptoUtils`
 - Migrate usages of `keyId` to a more general concept of keys in `getKey()` in classes `JwsHeader` and `JweHeader`

Release 1.7.2:
 - Refactor `LibraryInitializer.registerExtensionLibrary`, see Readme

Release 1.7.1:
 - Remove references to `PupilIdCredential`, will be moved to separate library
 
Release 1.6.0:
 - Store attachments with reference to VC (changes `SubjectCredentialStore`)
 
Release 1.5.0:
 - Update dependencies: Kotlin 1.8.0, `KmmResult` 1.4.0
 - Remove "plain" instances of classes, not used on iOS

Release 1.4.0:
 - Remove `photo` from `PupilIdCredential`
 - Remove `pupilId` from `PupilIdCredential`
 - Add `cardId` to `PupilIdCredential`
 - Add `pictureHash` to `PupilIdCredential`
 - Add `scaledPictureHash` to `PupilIdCredential`
 - Transport attachments in `IssueCredential` protocol, which will contain photos (as binary blobs)
 - Update dependencies: Kotlin 1.7.21, Serialization 1.4.1, Kotest 5.5.4

Release 1.3.12:
 - Update to `KmmResult` 1.1

Release 1.3.11:
 - Migrate public API to use `KmmResult`: Return a `failure` with a custom Exception if something goes wrong, otherwise return a `success` with a custom data class.

Release 1.3.10:
 - Implement validating JWS with jsonWebKey and certificates from header
 - Export `BitSet` to Kotlin/Native, i.e. do not `inline` the class

Release 1.3.9:
 - True multiplatform BitSet implementation<|MERGE_RESOLUTION|>--- conflicted
+++ resolved
@@ -6,17 +6,10 @@
  - SD-JWT: Support creating SD-JWT with nested structures by passing `.` in the claim names, e.g. `address.region`, see `SdJwtCreator` and `ClaimToBeIssued`
 
 Release 5.2.2:
-<<<<<<< HEAD
  - Remote qualified electronic signatures:
    - Add request, response and auxiliary data classes defined in CSC API v2.0.0.2 Ch. 11.4 `credentials/list` and Ch. 11.5 `credentials/info` 
  - Fix serialization of device signed items in ISO credentials
- 
-=======
-- Remote qualified electronic signatures:
-  - Add request, response and auxiliary data classes defined in CSC API v2.0.0.2 Ch. 11.4 `credentials/list` and Ch. 11.5 `credentials/info` 
-- Fix serialization of device signed items in ISO credentials
-
->>>>>>> ace0eaed
+
 Release 5.2.1:
  - Fix COSE signature deserialization and verification, due to signum 3.12.0
 
