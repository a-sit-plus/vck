# Changelog

<<<<<<< HEAD
tbd
- New `Initializer` object in `vck-openid` which needs to be called at the start of the project if artifact is used
- New artifacts `rqes-data-classes` and `vck-rqes` which allow handling of remote signature requests as described by the draft of POTENTIAL use-case 5 which is based on the CSC API v2.0.0.2
- To use `vck-rqes` the new `Initializer` object in `vck-rqes` which needs to be called at the start of the project if artifact is used
  - It fully overrides and replaces the effect of the initializer in `vck-openid`
- Change class `InputDescriptor` to `DifInputDescriptor` which now implements new interface `InputDescriptor`
- New class `QesInputDescriptor` implements `InputDescriptor`
- Refactor sealed class `AuthorizationDetails` to interface
  - Refactor subclass `OpenIdCredential` to class `OpenIdAuthorizationDetails` which implements `AuthrorizationDetails`
  - Refactor subclass `CSCCredential` to class `CscAuthorizationDetails` which implements `AuthorizationDetails`
- New Interface `RequestParameters`
- Remove RQES components from `AuthenticationRequestParameters`
- New class `CscAuthenticationRequestParameters` which now holds the RQES components
- New class `SignatureRequestParameters`
- Refactor `AuthenticationRequestParametersFrom` to generic sealed class `RequestParametersFrom`
- Refactor `AuthenticationRequestParser` to open class `RequestParser`


=======
>>>>>>> ba743466
Release 5.2.0:
 - SD-JWT: Validate confirmation claims correctly
 - Adapt to changes in `signum`, i.e. the classes `JwsSigned` and `JweDecrypted` are now typed to their payload

Release 5.1.0:
 - Drop ARIES protocol implementation, and the `vck-aries` artifact
 - Add `credentialScheme` and `subjectPublicKey` to internal `CredentialToBeIssued`
 - Refactor `issueCredential` of `Issuer` to directly get the credential-to-be-issued
 - Remove now useless interface `IssuerCredentialDataProvider`
 - Replace `buildIssuerCredentialDataProviderOverride` in `CredentialIssuer` with `credentialProvider` to extract user information into a credential
 - Remove `dataProvider` from `IssuerAgent`s constructor, as it is not needed with the new issuing interface anyway
 - Replace `relyingPartyUrl` with `clientIdScheme` on `OidcSiopVerifier`s constructor, to clarify use of `client_id` in requests
 - Rename objects in `OpenIdConstants.ProofType`, `OpenIdConstants.CliendIdScheme` and `OpenIdConstants.ResponseMode`
 - In all OpenID data classes, serialize strings only, and parse them to crypto data classes (from signum) in a separate property (this increases interop, as we can deserialize unsupported algorithms too)
 - Add `publicKeyLookup` function to `DefaultVerifierJwsService` to provide valid keys for JWS objects out-of-band (e.g. when they're not included in the header of the JWS)
 - OID4VCI:
   - `WalletService` supports building multiple authorization details to request a token for more than one credential
   - Remove `buildAuthorizationDetails(RequestOptions)` for `WalletService`, please migrate to `buildScope(RequestOptions)`
   - Note that multiple `scope` values may be joined with a whitespace ` `
 - ISO: Fix deserializing issuer signed items when element identifiers are read after the element values
 - SD-JWT:
   - Add implementation of JWT VC issuer metadata, see `JwtVcIssuerMetadata`
   - Pass around decoded data with `SdJwtSigned` in several result classes like `VerifyPresentationResult.SuccessSdJwt`
   - Rename `disclosures` to `reconstructedJsonObject` in several result classes like `AuthnResponseResult.SuccessSdJwt`
   - Correctly implement confirmation claim in `VerifiableCredentialSdJwt`, migrating from `JsonWebKey` to `ConfirmationClaim`
   - Change type of `claimValue` in `SelectiveDisclosureItem` from `JsonPrimitive` to `JsonElement` to be able to process nested disclosures
   - Implement deserialization of complex objects, including array claims
   - Add option to issue nested disclosures, by using `ClaimToBeIssued` recursively, see documentation there

Release 5.0.1:
 - Update JsonPath4K to 2.4.0
 - Fix XCF export with transitive dependencies
 - Fix verifiable presentation of ISO credentials to contain `DeviceResponse` instead of a `Document`
 - Data classes for verification result of ISO structures now may contain more than one document

Release 5.0.0:
 - Remove `OidcSiopWallet.newDefaultInstance()` and replace it with a constructor
 - Remove `OidcSiopVerifier.newInstance()` methods and replace them with constructors
 - Remove `Validator.newDefaultInstance()` methods and replace them with constructors
 - Remove `WalletService.newDefaultInstance()` methods and replace them with constructors
 * Add `TransactionDataEntry` class
 * Add `DocumentDigestEntry` class
 * Add `DocumentDigestEntryCSC` class
 * Add `DocumentLocationsEntry` class
 * Add `Method` class
 * Update `InputDescriptors`
   * New member `transaction_data`
   * Removed member `schema`
 * Update `AuthorizationDetails`
   * Now sealed class with subclasses 
     * `OpenIdCredential`
     * `CSCCredential`
 * Extend `AuthenticationRequestParameters` to be able to handle CSC/QES flows
 * Extend `TokenRequestParameters` to be able to handle CSC/QES flows
 * Extend `TokenResponseParameters` to be able to handle CSC/QES flows
 - In `TokenRequestParameters`, change `transactionCode` to `String`, as it needs to be entered by the user potentially
 - Add extension method to build DPoP headers acc. to [RFC 9449](https://datatracker.ietf.org/doc/html/rfc9449), see `WalletService`
 * Proper registration of serializers for ISO credentials (breaking change), see API in `LibraryInitializer`
 * Update dependencies to have everything aligned with Kotlin 2.0.20:
   * Kotlin 2.0.20
   * EU PID + MDL Credentials in test scope
   * Serialization 1.7.2 proper
   * JsonPath4K 2.3.0 (with proper Kotlin 2.0.20 support)
   * Signum 3.7.0 (only dependency updates to align everything, no alignments in code)
 * Add `KeyStoreMaterial` to JVM target for convenience
 - Update implementation of [OpenID for Verifiable Credential Issuance](https://openid.net/specs/openid-4-verifiable-credential-issuance-1_0.html) to draft 14 from 2024-08-21
   - Move some fields from `IssuerMetadata` to `OAuth2AuthorizationServerMetadata` to match the semantics
   - Remove proof type `cwt` for OpenID for Verifiable Credential Issuance, as per draft 14, but keep parsing it for a bit of backwards-compatibility
   - Remove binding method for `did:key`, as it was never completely implemented, but add binding method `jwk` for JSON Web Keys.
   - Rework interface of `WalletService` to make selecting the credential configuration by its ID more explicit
   - Support requesting issuance of credential using scope values
   - Introudce `OAuth2Client` to extract creating authentication requests and token requests from OID4VCI `WalletService`
   - Refactor `SimpleAuthorizationService` to extract actual authentication and authorization into `AuthorizationServiceStrategy`
 - Implement JWE encryption with AES-CBC-HMAC algorithms
 - SIOPv2/OpenID4VP: Support requesting and receiving claims from different credentials, i.e. a combined presentation
   - Require request options on every method in `OidcSiopVerifier`
   - Move `credentialScheme`, `representation`, `requestedAttributes` from `RequestOptions` to `RequestOptionsCredentials`
   - In `OidcSiopVerifier` move `responseUrl` from constructor parameter to `RequestOptions`
   - Add `IdToken` as result case to `OidcSiopVerifier.AuthnResponseResult`, when only an `id_token` is requested and received
 - Disclosures for SD-JWT (in class `SelectiveDisclosureItem`) now contain a `JsonPrimitive` for the value, so that implementers can deserialize the value accordingly

Release 4.1.2:
 * In `OidcSiopVerifier` add parameter `nonceService` to externalize creation and validation of nonces, e.g. for deployments in load-balanced environments
 * In `SimpleAuthorizationService` change type of `tokenService` to `NonceService`
 * Add constructor parameters to `SimpleAuthorizationService` to externalize storage of maps, e.g. for deployments in load-balanced environments
 * Add constructor parameter to `WalletService` to externalize storage of state-to-code map, e.g. for deployments in load-balanced environments
* Update to latest Signum for KMP signer and verifier.
* Update dependencies:
  * Kotlin 2.0.20
  * Serialization 1.7.2 stable
  * JsonPath4K 2.3.0
* Add Android targets

Release 4.1.1 (Bugfix Release):
* correctly configure and name JSON serializer:
  * `jsonSerializer` -> `vckJsonSerializer`
  * revert to explicit serializer configuration
  * Introduce `jsonSerializer` and `cborSerilaizer` with deprecation annotation for easier migration in projects consuming VC-K
* rename kmp-crypto submodule to signum an update all references
  * this changes the identifier in the version catalog!

Release 4.1.0:
 * Rebrand
   * Project name: _KMM VC Library_ -> VC-K
   * Artifact names:
     * `vclib` -> `vck`
     * `vclib-aries` -> `vck-aries`
     * `vclib-openid` -> `vck-openid`
 * Rename serializers to avoid ambiguities and kotlin bugs
   * `jsonSerializer` -> `vckJsonSerializer`
   * `cborSerializer` -> `vckCborSerializer`
 * Update Dependencies
   * Signum (formerly KMP Crypto): 3.6.0
   * Jsonpath4K (formerly Jsonpath): 2.2.0
   * Kotlinx-Serialization 1.8.0-SNAPSHOT from upstream

Release 4.0.0:
 - Add `SubmissionRequirement.evaluate`: Evaluates, whether a given submission requirement is satisfied.
 - Add `PresentationSubmissionValidator`: 
   - Add `isValidSubmission`: Evaluates, whether all submission requirements is satisfied, and fails on redundantly submitted credentials.
   - Add `findUnnecessaryInputDescriptorSubmissions`: Returns a list of redundantly submitted credentials.
 - Rename `BaseInputEvaluator` -> `InputEvaluator`
   - Change `evaluateFieldQueryResults` -> `evaluateConstraintFieldMatches`: Returns all matching fields now, not just the first match
 - Change `Holder.matchInputDescriptorsAgainstCredentialStore`: Returns all matching credentials now, not just the first match
 - Do not use or assume DID as key identifiers and subjects in credentials
 - Replace list of attribute types in `Issuer.issueCredentials` with one concrete `CredentialScheme` to be passed
 - Remove functionality related to "attachments" to verifable credentials in JWT format
 - Replace list of credentials to be issued with a single credential that will be issued per call to implementations of `IssuerCredentialDataProvider`
 - Get rid of class `Issuer.IssuedCredentialResult`, replacing it with `KmmResult<Issuer.IssuedCredential>`
 - Add return types to function calls to `SubjectCredentialStore`
 - Change from list to single credential in parameter for `Holder.storeCredentials()`, changing name to `storeCredential()`
 - Refactor `AuthenticationRequestParametersFrom` used in `OidcSiopWallet` to be serializable
 - Add `AuthenticationResponseFactory`: Builds an authentication response from request and response parameters
 - Change `OidcSiopWallet`: 
   - Add `startAuthorizationResponsePreparation()`: Gathers data necessary for presentation building and yields a `AuthorizationResponsePreparationState`
   - Add `finalizeAuthorizationResponseParameters()`: Returns what `createAuthenticationParams` returned before, but also takes in `AuthorizationResponsePreparationState` and an optional non-default submission
   - Add `finalizeAuthorizationResponse()`: Returns what `createAuthenticationResponse()` did before
 - Change `OidcSiopVerifier`:
   - Add `createAuthnRequestUrlWithRequestObjectByReference()` to offer authentication requests by reference to the Wallet
 - Add `AuthorizationResponsePreparationState`: Holds data necessary for presentation building
 - Add `AuthenticationRequestParser`: Extracted presentation request parsing logic from `OidcSiopWallet` and put it here
 - Add `AuthorizationRequestValidator`: Extracted presentation request validation logic from `OidcSiopWallet` and put it here
 - Add `PresentationFactory`: Extracted presentation response building logic from `OidcSiopWallet` and put it here
   - Also added some code for presentation submission validation
 - Update implementation of OpenID 4 Verifiable Credential Issuance, draft 13
 - Replace `createCredentialRequestJwt()` and `createCredentialRequestCwt()` with `createCredentialRequest()` in `WalletService` for OID4VCI
 - Refactor `createTokenRequestParameters()` in `WalletService` for OID4VCI to account for authorization code or pre-auth code

Release 3.8.0:
 - Kotlin 2.0.0
 - Gradle 8.8
 - Bouncy Castle 1.78.1
 - Kotest 5.9.1
 - Ktor 2.3.11
 - kotlinx.datetime 0.6.0
 - kotlinx.coroutines 1.8.1
 - KmmResult 1.6.0
 - Serialization 1.7.1-SNAPSHOT
 - Extract credential classes for Mobile Driving Licence according to ISO 18013-5 into separate library, see <https://github.com/a-sit-plus/mobile-driving-licence-credential>
 - Implementers need to specify supported credential representations in `CredentialScheme`
 - Update `CredentialScheme` to split up properties for representations
 - Refactor methods in `LibraryInitializer`, deprecating the old ones, to accomodate additional parameters for serializing ISO credentials
 - Update SD-JWT implementation to include `sd_hash`
 - Update SIOPv2 implementation to increase interoperability

Release 3.7.1:
 - SIOPv2: Support encrypting response objects, if requested by verifiers
 - Refactor `VerifiableCredentialSdJwt` to implement draft 03 of SD-JWT for VC

Release 3.7.0:
 - Add `OAuth2AuthorizationServerMetadata` data class which implements RFC8414
 - Change usage of `OidcUserInfo` in interfaces to `OidcUserInfoExtended`, to also deserialize unknown properties
 - OID4VCI: `WalletService`: Replace parameters containing whole authentication parameters with single parameters holding `code` and `state`
 - Change several integer properties to durations, e.g. expirations (in seconds) for OIDC data classes
 - In `SupportedCredentialFormat` replace `claims` with `isoClaims` and `sdJwtClaims` to be able to handle both formats defined in OID4VCI Draft 13
 - Wrap exceptions during deserialization in `KmmResult`, i.e. changing all `deserialize()` methods in companion objects
 - `OidcSiopWallet`: Rename `newInstance()` to `newDefaultInstance()`, to align it with other factory methods
 - `OidcSiopWallet`: Rename `retrieveAuthenticationRequestParameters() ` to `parseAuthenticationRequestParameters()`, changing result type to `KmmResult<AuthenticationRequestParameters>`
 - `OidcSiopWallet`: Support getting presentation definition remotely, with `presentation_definition_uri` from OpenId4VP
 - Be more lenient when parsing several authentication request parameters
- Add `VerifiablePresentationFactory`: Used to have a separate place for creating verifiable presentations, HolderAgent got a little cramped
- Change `OidcSiopVerifier.validateAuthnResponse`: Supports new presentation semantics, where the vp_token may be a array of verifiable presentations.
- Change `OidcSiopWallet.createAuthnResponseParams`: Feed the newly required parameters to `Holder.createPresentation`; Changed output semantics to potentially submit a list of verifiable presentations
- Change `HolderAgent.createPresentation`: Changed function signature; Changed output semantics.
- Add `BaseInputEvaluator`: Input evaluator according to `DIF.PresentationExchange 2.0.0`
 - Refactor `AuthenticationRequestParameters` → `AuthenticationRequestParametersFrom` to contain parsed parameters and their source
 - Update KMP-Crypto to 3.1.0, to support JWE and ECDH-ES
 - SIOPv2: Implement `x509_san_dns` and `x509_san_uri` client ID schemes
 - Refactor `OpenIdConstants` to contain sealed classes, where appropriate

Release 3.6.1:
 * Update to KMP-Crypto 2.6.0

Release 3.6.0:
 - Self-Issued OpenID Provider v2:
   - `OidcSiopWallet.AuthenticationResponseResult.Post`: Replace property `body: String` with `params: Map<String, String>`, to be posted to the Relying Party. Clients may call extension function `at.asitplus.wallet.lib.oidvci.formUrlEncode` on `params` to get the encoded `body` for HTTP calls.
   - Move `JsonWebKeySet` to library `at.asitplus.crypto:datatypes-jws`
   - `DefaultVerifierJwsService` may load public keys for verifying JWS from a JWK Set URL in the header, see constructor argument `jwkSetRetriever` (cf. to `OidcSiopWallet`)
   - `OidcSiopWallet` and `OidcSiopVerifier` implement response mode `direct_post.jwt`, as per OpenID for Verifiable Presentations draft 20
   - `OidcSiopVerifier`: Add constructor parameter `attestationJwt` to create authentication requests as JWS with an Verifier Attestation JWT in header `jwt` (see OpenId4VP draft 20)
   - `OidcSiopVerifier`: Rename `createAuthnRequestAsRequestObject()` to `createAuthnRequestAsSignedRequestObject()`, also changing the return type
   - `OidcSiopVerifier`: Add option to set `client_metadata_uri` instead of embedding client metadata in authentication requests
   - `OidcSiopVerifier`: Refactor list of parameters for customizing authentication requests to single data class `RequestOptions`
   - `OidcSiopWallet`: Rename constructor parameter `jwkSetRetriever` to a more general `remoteResourceRetriever`, to use it for various parameters defined by reference
   - `OidcSiopWallet`: Replace constructor parameter `verifierJwsService` with `requestObjectJwsVerifier` to allow callers to verify JWS objects with a pre-registered key (as in the OpenId4VP client ID scheme "pre-registered")
   - Get rid of collections in serializable types and use sets instead
 - OpenID for Verifiable Credential Issuance:
   - Implement OpenID for Verifiable Credential Issuance draft 13, from 2024-02-08
   - Rename `IssuerService` to `CredentialIssuer`
   - Implement RFC 7636 Proof Key for Code Exchange for OpenID for Verifiable Credential Issuance implementations, i.e. `IssuerService`/`CredentialIssuer` and `WalletService`
   - `IssuerService`/`CredentialIssuer`: Make public API functions suspending, also return `KmmResult` to transport exceptions
   - `IssuerService`/`CredentialIssuer`: Change parameter of `credential()` from `authorizationHeader` to `accessToken`, requiring the plain access token
   - `IssuerService`/`CredentialIssuer`: Extract responsibilities of an OAuth Authorizaiton Server into `AuthorizationService`
   - `WalletService`: Make public API functions suspending
   - `WalletService`: Implement proving possesion of private key with CBOR Web Tokens
   - `WalletService`: Move constructor parameters to `requestOptions` for every method call
   - Get rid of collections in serializable types and use sets instead
 - Dependency updates
   - Conventions 1.9.23+20240410
     - Ktor 2.3.10
     - Auto-publish version catalogs
 - `Issuer`: Change `cryptoAlgorithms` from `Collection` to `Set`

Release 3.5.0:
- Kotlin 1.9.23
- Ktor 2.3.9
- Update to latest KMP Crypto 2.5.0
  - Introduces correct mulitbase encoding
  - EC Point Compression
  - **THIS IS A BREAKING CHANGE WRT. SERIALIZATION OF DID-ENCODED KEYS**
    - Given that all EC keys were previously uncompressed, different mutlicodec identifiers are now supported and the old encoding of uncompressed keys does not work anymore, as it was faulty.
    - In addition, the encoding of the mutlibase prefix has changed, since varint-Encoding is now used correctly.
 - Fix name shadowing of gradle plugins by renaming file `Plugin.kt` -> `VcLibConventions.kt`
 - Fix: Add missing iOS exports
 - Add switch to disable composite build (useful for publishing)
 - Get rid of arrays in serializable types and use collections instead
 - Improve interoperability with verifiers and issuers from <https://github.com/eu-digital-identity-wallet/>
 - `OidcSiopVerifier`: Move `credentialScheme` from constructor to `createAuthnRequest`
 - `OidcSiopWallet`: Add constructor parameter to fetch JSON Web Key Sets

Release 3.4.0:
 - Target Java 17
 - Updated dependencies from conventions: Bouncycastle 1.77, Serialization 1.6.3-snapshot (fork), Napier 2.7.1, KMP Crypto 2.3.0
 - Integrate `kmp-crypto` library
 - Change signature parsing and return types to `CryptoSignature` class
 - Change base public key class from`JsonWebKey` to `CryptoPublicKey`
 - Change base algorithm class from `JwsAlgorithm` to `CryptoAlgorithm`
 - Remove all ASN.1 parsing to use `kmp-crypto` functionality instead
 - Change type of X.509 certificates from `ByteArray` to `X509Certificate`
 - Refactor `CryptoService.identifier` to `CryptoService.jsonWebKey.identifier`
 - Refactor `CryptoService.toPublicKey()` to `Crypto.publicKey`
 - Add member `coseKey` to `CryptoService`
 - Support `ES384`, `ES512`, `RS256`, `RS384`, `RS512`, `PS256`, `PS384` and `PS512` signatures in `DefaultCryptoService`
 - Change `DefaultCryptoService` constructor signature: When handing over a private/public key pair, the `CryptoAlgorithm` parameter is now mandatory
 - Change return type of methods in `JwsService` to `KmmResult<T>` to transport exceptions from native implementations
 - Support static QR code use case for OIDC SIOPv2 flows in `OidcSiopVerifier`
 - Move constructor parameters `credentialRepresentation`, `requestedAttributes` from `OidcSiopVerifier` into function calls

Release 3.3.0:
 - Change non-typed attribute types (i.e. Strings) to typed credential schemes (i.e. `ConstantIndex.CredentialScheme`), this includes methods `getCredentials`, `createPresentation` in interface `Holder`, and method `getCredentials` in interface `SubjectCredentialStore`
 - Add `scheme` to `Credential` stored in `IssuerCredentialStore`
 - Add `claimNames` to `ConstantIndex.CredentialScheme` to list names of potential attributes (or claims) of the credential
 - Add `claimNames` (a nullable list of requested claim names) to method `getCredential` in interface `IssuerCredentialDataProvider`, and to method `issueCredential` in interface `Issuer`
 - Add functionality to request only specific claims to OID4VCI implementation
 - Support issuing arbitrary data types in selective disclosure items (classes `ClaimToBeIssued` and `SelectiveDisclosureItem`)

Release 3.2.0:
 - Support representing credentials in all three representations: Plain JWT, SD-JWT and ISO MDOC
 - Remove property `credentialFormat` from interface `CredentialScheme`, also enum `CredentialFormat`
 - Remove property `credentialDefinitionName` from interface `CredentialScheme`, is now automatically converted from `vcType`
 - Add properties `isoNamespace` and `isoDocType` to interface `CredentialScheme`, to be used for representing custom credentials according to ISO 18013-5
 - Remove function `storeValidatedCredentials` from interface `Holder` and its implementation `HolderAgent`
 - Remove class `Holder.ValidatedVerifiableCredentialJws`
 - Add member for `CredentialScheme` to various classes like `CredentialToBeIssued.Vc`, subclasses of `IssuedCredential`, subclasses of `StoreCredentialInput` and subclasses of `StoreEntry`
 - Add parameter for `CredentialScheme` to methods in `SubjectCredentialStore`
 - Remove function `getClaims()` from `CredentialSubject`, logic moved to `IssuerCredentialDataProvider`
 - Add parameter `representation` to method `getCredentialWithType` in interface `IssuerCredentialDataProvider`
 - Add function `storeGetNextIndex(String, String, Instant, Instant, Int)` to interface `IssuerCredentialStore`
 - Remove function `issueCredentialWithTypes(String, CryptoPublicKey?, Collection<String>, CredentialRepresentation)` from interface `Issuer` and its implementation `IssuerAgent`
 - Add function `issueCredential(CryptoPublicKey, Collection<String>, CredentialRepresentation)` to interface `Issuer` and its implementation `IssuerAgent`
 - Remove function `getCredentialWithType(String, CryptoPublicKey?, Collection<String>, CredentialRepresentation` from interface `IssuerCredentialDataProvider`
 - Add function `getCredential(CryptoPublicKey, CredentialScheme, CredentialRepresentation)` to interface `IssuerCredentialDataProvider`
 - Refactor function `storeGetNextIndex()` in `IssuerCredentialStore` to accomodate all types of credentials
 - Add constructor property `representation` to `OidcSiopVerifier` to select the representation of credentials
 - Add constructor property `credentialRepresentation` to `WalletService` (OpenId4VerifiableCredentialIssuance) to select the representation of credentials

Release 3.1.0:
 - Support representing credentials in [SD-JWT](https://drafts.oauth.net/oauth-selective-disclosure-jwt/draft-ietf-oauth-selective-disclosure-jwt.html) format
 - Rename class `Issuer.IssuedCredential.Vc` to `Issuer.IssuedCredential.VcJwt`
 - Several new classes for sealed classes like `Issuer.IssuedCredential`, `Issuer.IssuedCredentialResult`, `Holder.StoreCredentialInput`, `Holder.StoredCredential`, `Parser.ParseVcResult`, `SubjectCredentialStore.StoreEntry`, `Verifier.VerifyCredentialResult`
 - Require implementations of `CredentialSubject` to implement `getClaims()` to process claims when issuing a credential with selective disclosures

Release 3.0.1:
 - Dependency Updates
   - OKIO 3.5.0
   - UUID 0.8.1
   - Encodings 1.2.3
   - JOSE+JWT 9.31
   - JSON 20230618

Release 3.0.0:
 - Creating, issuing, managing and verifying ISO/IEC 18013-5:2021 credentials
 - Kotlin 1.9.10
 - Generic structure for public keys
 - `kotlinx.serialization` fork with CBOR enhancements for COSE support

Release 2.0.2:
 - `vclib-openid`: Add response modes for query and fragment, i.e. Wallet may return the authentication response in query params or as fragment params on a SIOPv2 call
 - `vclib-openid`: Create fresh challenges for every SIOPv2 request
 - `vclib-openid`: Option to set `state` and receive it back in the response

Release 2.0.1:
 - `vclib-openid`: Remove `OidcSiopProtocol`, replace with `OidcSiopVerifier` and `OidcSiopWallet`, remove `AuthenticationResponse` and `AuthenticationRequest` holder classes
 - `vclib-openid`: Update implementation of OIDC SIOPv2 to v1.0.12 (2023-01-01), and of OID4VP to draft 18 (2023-04-21). Still missing requesting single claims, selective disclosure, among other parts

Release 2.0.0:
 - Add `AtomicAttribute2023` as a sample for custom credentials
 - Remove deprecated methods for "attribute names" and `AtomicAttributeCredential`
 - Remove list of known atomic attribute names in `AttributeIndex.genericAttributes`
 - Remove `attributeNames` in `Holder.createPresentation()`, `Holder.getCredentials()`, `SubjectCredentialStore.getCredentials()`
 - Replace `PresentProofProtocol.requestedAttributeNames` with `requestedAttributeTypes`
 - Remove `ConstantIndex.Generic` as the default credential scheme
 - Remove `goalCodeIssue` and `goalCodeRequestProof` from `CredentialScheme`

Release 1.8.0:
 - Remove `JwsContentType`, replace with strings from `JwsContentTypeConstants`
 - Add `JsonWebToken` to use as payload in `JwsHeader` or others
 - Change type of `exp` and `nbf` in `JwsHeader` from `long` to `Instant`
 - Remove all references to "attribute names" in credential subjects, we'll only use types from now on, as in the [W3C VC Data Model](https://w3c.github.io/vc-data-model/#types), e.g. deprecate the usage of methods referencing attribute names
 - Rename `keyId` to `identifier` (calculated from the Json Web Key) in `CryptoService` to decouple identifiers in VC from keyIds
 - Add `identifier` to `Holder`, `Verifier`, `Issuer`, which is by default the `identifier` of the `CryptoService`, i.e. typically the `keyId`
 - Move `extractPublicKeyFromX509Cert` from interface `VerifierCryptoService` (with expected implementations) to expected object `CryptoUtils`
 - Migrate usages of `keyId` to a more general concept of keys in `getKey()` in classes `JwsHeader` and `JweHeader`

Release 1.7.2:
 - Refactor `LibraryInitializer.registerExtensionLibrary`, see Readme

Release 1.7.1:
 - Remove references to `PupilIdCredential`, will be moved to separate library
 
Release 1.6.0:
 - Store attachments with reference to VC (changes `SubjectCredentialStore`)
 
Release 1.5.0:
 - Update dependencies: Kotlin 1.8.0, `KmmResult` 1.4.0
 - Remove "plain" instances of classes, not used on iOS

Release 1.4.0:
 - Remove `photo` from `PupilIdCredential`
 - Remove `pupilId` from `PupilIdCredential`
 - Add `cardId` to `PupilIdCredential`
 - Add `pictureHash` to `PupilIdCredential`
 - Add `scaledPictureHash` to `PupilIdCredential`
 - Transport attachments in `IssueCredential` protocol, which will contain photos (as binary blobs)
 - Update dependencies: Kotlin 1.7.21, Serialization 1.4.1, Kotest 5.5.4

Release 1.3.12:
 - Update to `KmmResult` 1.1

Release 1.3.11:
 - Migrate public API to use `KmmResult`: Return a `failure` with a custom Exception if something goes wrong, otherwise return a `success` with a custom data class.

Release 1.3.10:
 - Implement validating JWS with jsonWebKey and certificates from header
 - Export `BitSet` to Kotlin/Native, i.e. do not `inline` the class

Release 1.3.9:
 - True multiplatform BitSet implementation<|MERGE_RESOLUTION|>--- conflicted
+++ resolved
@@ -1,7 +1,6 @@
 # Changelog
 
-<<<<<<< HEAD
-tbd
+Release 5.2.0:
 - New `Initializer` object in `vck-openid` which needs to be called at the start of the project if artifact is used
 - New artifacts `rqes-data-classes` and `vck-rqes` which allow handling of remote signature requests as described by the draft of POTENTIAL use-case 5 which is based on the CSC API v2.0.0.2
 - To use `vck-rqes` the new `Initializer` object in `vck-rqes` which needs to be called at the start of the project if artifact is used
@@ -17,13 +16,8 @@
 - New class `SignatureRequestParameters`
 - Refactor `AuthenticationRequestParametersFrom` to generic sealed class `RequestParametersFrom`
 - Refactor `AuthenticationRequestParser` to open class `RequestParser`
-
-
-=======
->>>>>>> ba743466
-Release 5.2.0:
- - SD-JWT: Validate confirmation claims correctly
- - Adapt to changes in `signum`, i.e. the classes `JwsSigned` and `JweDecrypted` are now typed to their payload
+- SD-JWT: Validate confirmation claims correctly
+- Adapt to changes in `signum`, i.e. the classes `JwsSigned` and `JweDecrypted` are now typed to their payload
 
 Release 5.1.0:
  - Drop ARIES protocol implementation, and the `vck-aries` artifact
