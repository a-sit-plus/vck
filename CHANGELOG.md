# Changelog

<<<<<<< HEAD
=======
Release 5.2.2:
- Remote qualified electronic signatures:
  - Add request, response and auxiliary data classes defined in CSC API v2.0.0.2 Ch. 11.4 `credentials/list` and Ch. 11.5 `credentials/info` 
- Fix serialization of device signed items in ISO credentials
 
>>>>>>> 7674ee61
Release 5.2.1:
 - Fix COSE signature deserialization and verification, due to signum 3.12.0

Release 5.2.0:
- Remote qualified electronic signatures:
    - New `Initializer` object in `vck-openid` which needs to be called at the start of the project if artifact is used
    - New artifacts `rqes-data-classes` and `vck-rqes` which allow handling of remote signature requests as described by the draft of POTENTIAL use-case 5 which is based on the CSC API v2.0.0.2
    - To use `vck-rqes` the new `Initializer` object in `vck-rqes` which needs to be called at the start of the project if artifact is used
    - It fully overrides and replaces the effect of the initializer in `vck-openid`
    - Change class `InputDescriptor` to `DifInputDescriptor` which now implements new interface `InputDescriptor`
    - New class `QesInputDescriptor` implements `InputDescriptor`
    - Refactor sealed class `AuthorizationDetails` to interface
        - Refactor subclass `OpenIdCredential` to class `OpenIdAuthorizationDetails` which implements `AuthrorizationDetails`
        - Refactor subclass `CSCCredential` to class `CscAuthorizationDetails` which implements `AuthorizationDetails`
    - New interface `RequestParameters`
    - Remove RQES components from `AuthenticationRequestParameters`
    - New class `CscAuthenticationRequestParameters` which now holds the RQES components
    - New class `SignatureRequestParameters`
    - Refactor `AuthenticationRequestParametersFrom` to generic sealed class `RequestParametersFrom`
    - Refactor `AuthenticationRequestParser` to open class `RequestParser`
- Selective Disclosure JWT:
    - Validate confirmation claims correctly
- ISO 18013-5 credentials:
    - Serialize and deserialize device signed items correctly (i.e. considering the namespace of the element)
- Refactorings:
    - Adapt to changes in `signum`, i.e. the classes `JwsSigned`, `JweDecrypted`, `CoseSigned` are now typed to their payload, leading to changes in `CoseService` and `JwsService` to add overloads for typed payloads, as well as members in data classes containing e.g. `JwsSigned<*>`
    - Add constructor parameter `identifier` to `IssuerAgent`, to be used as the `issuer` property in issued credentials
    - Remove function `verifyPresentationContainsAttributes()` from `Verifier`, and `VerifierAgent`
    - Remove function `verifyVcJws(it: String): VerifyCredentialResult` from `VerifierAgent`, was only forwarding call to `Validator` anyway
    - Remove secondary constructor from `OidcSiopVerifier`
    - Remove `keyMaterial` from interface `Verifier`
    - Add option to request optional attributes in `OidcSiopVerifier.RequestOptionsCredential`
    - In subclasses of `SubjectCredentialStore.StoreEntry` replace `scheme: ConstantIndex.CredentialScheme` with `schemaUri: String` to actually make it serializable
- Key material:
    - Refactor extracting the audience of a verifiable presentation from an OpenID Authn Request (now uses the `client_id` or `audience` before extracting key identifiers)
    - Add `customKeyId` to `KeyMaterial` to not use the DID encoding as the identifier for keys
    - Do not expect the `audience` of a verifiable presentation to always incude the identifier of a key, but the identifier of the verifier (which may be anything)
    - Remove additional constructors of `VerifierAgent`, add the required constructor parameter `identifier`
- OpenID for Verifiable Credential Issuance:
    - Add `issuerState` to `OAuth2Client.createAuthRequest` for OID4VCI flows
    - Add extension functions to `JwsService` to create JWTs for OAuth 2.0 Attestation-Based Client Authentication
    - New artefact `vck-openid-ktor` implements a ktor client for OpenID for Verifiable Credential Issuance and OpenID for Verifiable Presentations
    - Remove `scopePresentationDefinitionRetriever` from `OidcSiopWallet` to keep implementation simple
- Dependency Updates:
    - Signum 3.11.1
    - Kotlin 2.1.0  through Conventions 2.1.0+20241204

Release 5.1.0:
 - Drop ARIES protocol implementation, and the `vck-aries` artifact
 - Add `credentialScheme` and `subjectPublicKey` to internal `CredentialToBeIssued`
 - Refactor `issueCredential` of `Issuer` to directly get the credential-to-be-issued
 - Remove now useless interface `IssuerCredentialDataProvider`
 - Replace `buildIssuerCredentialDataProviderOverride` in `CredentialIssuer` with `credentialProvider` to extract user information into a credential
 - Remove `dataProvider` from `IssuerAgent`s constructor, as it is not needed with the new issuing interface anyway
 - Replace `relyingPartyUrl` with `clientIdScheme` on `OidcSiopVerifier`s constructor, to clarify use of `client_id` in requests
 - Rename objects in `OpenIdConstants.ProofType`, `OpenIdConstants.CliendIdScheme` and `OpenIdConstants.ResponseMode`
 - In all OpenID data classes, serialize strings only, and parse them to crypto data classes (from signum) in a separate property (this increases interop, as we can deserialize unsupported algorithms too)
 - Add `publicKeyLookup` function to `DefaultVerifierJwsService` to provide valid keys for JWS objects out-of-band (e.g. when they're not included in the header of the JWS)
 - OID4VCI:
   - `WalletService` supports building multiple authorization details to request a token for more than one credential
   - Remove `buildAuthorizationDetails(RequestOptions)` for `WalletService`, please migrate to `buildScope(RequestOptions)`
   - Note that multiple `scope` values may be joined with a whitespace ` `
 - ISO: Fix deserializing issuer signed items when element identifiers are read after the element values
 - SD-JWT:
   - Add implementation of JWT VC issuer metadata, see `JwtVcIssuerMetadata`
   - Pass around decoded data with `SdJwtSigned` in several result classes like `VerifyPresentationResult.SuccessSdJwt`
   - Rename `disclosures` to `reconstructedJsonObject` in several result classes like `AuthnResponseResult.SuccessSdJwt`
   - Correctly implement confirmation claim in `VerifiableCredentialSdJwt`, migrating from `JsonWebKey` to `ConfirmationClaim`
   - Change type of `claimValue` in `SelectiveDisclosureItem` from `JsonPrimitive` to `JsonElement` to be able to process nested disclosures
   - Implement deserialization of complex objects, including array claims
   - Add option to issue nested disclosures, by using `ClaimToBeIssued` recursively, see documentation there

Release 5.0.1:
 - Update JsonPath4K to 2.4.0
 - Fix XCF export with transitive dependencies
 - Fix verifiable presentation of ISO credentials to contain `DeviceResponse` instead of a `Document`
 - Data classes for verification result of ISO structures now may contain more than one document

Release 5.0.0:
 - Remove `OidcSiopWallet.newDefaultInstance()` and replace it with a constructor
 - Remove `OidcSiopVerifier.newInstance()` methods and replace them with constructors
 - Remove `Validator.newDefaultInstance()` methods and replace them with constructors
 - Remove `WalletService.newDefaultInstance()` methods and replace them with constructors
 * Add `TransactionDataEntry` class
 * Add `DocumentDigestEntry` class
 * Add `DocumentDigestEntryCSC` class
 * Add `DocumentLocationsEntry` class
 * Add `Method` class
 * Update `InputDescriptors`
   * New member `transaction_data`
   * Removed member `schema`
 * Update `AuthorizationDetails`
   * Now sealed class with subclasses 
     * `OpenIdCredential`
     * `CSCCredential`
 * Extend `AuthenticationRequestParameters` to be able to handle CSC/QES flows
 * Extend `TokenRequestParameters` to be able to handle CSC/QES flows
 * Extend `TokenResponseParameters` to be able to handle CSC/QES flows
 - In `TokenRequestParameters`, change `transactionCode` to `String`, as it needs to be entered by the user potentially
 - Add extension method to build DPoP headers acc. to [RFC 9449](https://datatracker.ietf.org/doc/html/rfc9449), see `WalletService`
 * Proper registration of serializers for ISO credentials (breaking change), see API in `LibraryInitializer`
 * Update dependencies to have everything aligned with Kotlin 2.0.20:
   * Kotlin 2.0.20
   * EU PID + MDL Credentials in test scope
   * Serialization 1.7.2 proper
   * JsonPath4K 2.3.0 (with proper Kotlin 2.0.20 support)
   * Signum 3.7.0 (only dependency updates to align everything, no alignments in code)
 * Add `KeyStoreMaterial` to JVM target for convenience
 - Update implementation of [OpenID for Verifiable Credential Issuance](https://openid.net/specs/openid-4-verifiable-credential-issuance-1_0.html) to draft 14 from 2024-08-21
   - Move some fields from `IssuerMetadata` to `OAuth2AuthorizationServerMetadata` to match the semantics
   - Remove proof type `cwt` for OpenID for Verifiable Credential Issuance, as per draft 14, but keep parsing it for a bit of backwards-compatibility
   - Remove binding method for `did:key`, as it was never completely implemented, but add binding method `jwk` for JSON Web Keys.
   - Rework interface of `WalletService` to make selecting the credential configuration by its ID more explicit
   - Support requesting issuance of credential using scope values
   - Introudce `OAuth2Client` to extract creating authentication requests and token requests from OID4VCI `WalletService`
   - Refactor `SimpleAuthorizationService` to extract actual authentication and authorization into `AuthorizationServiceStrategy`
 - Implement JWE encryption with AES-CBC-HMAC algorithms
 - SIOPv2/OpenID4VP: Support requesting and receiving claims from different credentials, i.e. a combined presentation
   - Require request options on every method in `OidcSiopVerifier`
   - Move `credentialScheme`, `representation`, `requestedAttributes` from `RequestOptions` to `RequestOptionsCredentials`
   - In `OidcSiopVerifier` move `responseUrl` from constructor parameter to `RequestOptions`
   - Add `IdToken` as result case to `OidcSiopVerifier.AuthnResponseResult`, when only an `id_token` is requested and received
 - Disclosures for SD-JWT (in class `SelectiveDisclosureItem`) now contain a `JsonPrimitive` for the value, so that implementers can deserialize the value accordingly

Release 4.1.2:
 * In `OidcSiopVerifier` add parameter `nonceService` to externalize creation and validation of nonces, e.g. for deployments in load-balanced environments
 * In `SimpleAuthorizationService` change type of `tokenService` to `NonceService`
 * Add constructor parameters to `SimpleAuthorizationService` to externalize storage of maps, e.g. for deployments in load-balanced environments
 * Add constructor parameter to `WalletService` to externalize storage of state-to-code map, e.g. for deployments in load-balanced environments
* Update to latest Signum for KMP signer and verifier.
* Update dependencies:
  * Kotlin 2.0.20
  * Serialization 1.7.2 stable
  * JsonPath4K 2.3.0
* Add Android targets

Release 4.1.1 (Bugfix Release):
* correctly configure and name JSON serializer:
  * `jsonSerializer` -> `vckJsonSerializer`
  * revert to explicit serializer configuration
  * Introduce `jsonSerializer` and `cborSerilaizer` with deprecation annotation for easier migration in projects consuming VC-K
* rename kmp-crypto submodule to signum an update all references
  * this changes the identifier in the version catalog!

Release 4.1.0:
 * Rebrand
   * Project name: _KMM VC Library_ -> VC-K
   * Artifact names:
     * `vclib` -> `vck`
     * `vclib-aries` -> `vck-aries`
     * `vclib-openid` -> `vck-openid`
 * Rename serializers to avoid ambiguities and kotlin bugs
   * `cborSerializer` -> `vckCborSerializer`
 * Update Dependencies
   * Signum (formerly KMP Crypto): 3.6.0
   * Jsonpath4K (formerly Jsonpath): 2.2.0
   * Kotlinx-Serialization 1.8.0-SNAPSHOT from upstream

Release 4.0.0:
 - Add `SubmissionRequirement.evaluate`: Evaluates, whether a given submission requirement is satisfied.
 - Add `PresentationSubmissionValidator`: 
   - Add `isValidSubmission`: Evaluates, whether all submission requirements is satisfied, and fails on redundantly submitted credentials.
   - Add `findUnnecessaryInputDescriptorSubmissions`: Returns a list of redundantly submitted credentials.
 - Rename `BaseInputEvaluator` -> `InputEvaluator`
   - Change `evaluateFieldQueryResults` -> `evaluateConstraintFieldMatches`: Returns all matching fields now, not just the first match
 - Change `Holder.matchInputDescriptorsAgainstCredentialStore`: Returns all matching credentials now, not just the first match
 - Do not use or assume DID as key identifiers and subjects in credentials
 - Replace list of attribute types in `Issuer.issueCredentials` with one concrete `CredentialScheme` to be passed
 - Remove functionality related to "attachments" to verifable credentials in JWT format
 - Replace list of credentials to be issued with a single credential that will be issued per call to implementations of `IssuerCredentialDataProvider`
 - Get rid of class `Issuer.IssuedCredentialResult`, replacing it with `KmmResult<Issuer.IssuedCredential>`
 - Add return types to function calls to `SubjectCredentialStore`
 - Change from list to single credential in parameter for `Holder.storeCredentials()`, changing name to `storeCredential()`
 - Refactor `AuthenticationRequestParametersFrom` used in `OidcSiopWallet` to be serializable
 - Add `AuthenticationResponseFactory`: Builds an authentication response from request and response parameters
 - Change `OidcSiopWallet`: 
   - Add `startAuthorizationResponsePreparation()`: Gathers data necessary for presentation building and yields a `AuthorizationResponsePreparationState`
   - Add `finalizeAuthorizationResponseParameters()`: Returns what `createAuthenticationParams` returned before, but also takes in `AuthorizationResponsePreparationState` and an optional non-default submission
   - Add `finalizeAuthorizationResponse()`: Returns what `createAuthenticationResponse()` did before
 - Change `OidcSiopVerifier`:
   - Add `createAuthnRequestUrlWithRequestObjectByReference()` to offer authentication requests by reference to the Wallet
 - Add `AuthorizationResponsePreparationState`: Holds data necessary for presentation building
 - Add `AuthenticationRequestParser`: Extracted presentation request parsing logic from `OidcSiopWallet` and put it here
 - Add `AuthorizationRequestValidator`: Extracted presentation request validation logic from `OidcSiopWallet` and put it here
 - Add `PresentationFactory`: Extracted presentation response building logic from `OidcSiopWallet` and put it here
   - Also added some code for presentation submission validation
 - Update implementation of OpenID 4 Verifiable Credential Issuance, draft 13
 - Replace `createCredentialRequestJwt()` and `createCredentialRequestCwt()` with `createCredentialRequest()` in `WalletService` for OID4VCI
 - Refactor `createTokenRequestParameters()` in `WalletService` for OID4VCI to account for authorization code or pre-auth code

Release 3.8.0:
 - Kotlin 2.0.0
 - Gradle 8.8
 - Bouncy Castle 1.78.1
 - Kotest 5.9.1
 - Ktor 2.3.11
 - kotlinx.datetime 0.6.0
 - kotlinx.coroutines 1.8.1
 - KmmResult 1.6.0
 - Serialization 1.7.1-SNAPSHOT
 - Extract credential classes for Mobile Driving Licence according to ISO 18013-5 into separate library, see <https://github.com/a-sit-plus/mobile-driving-licence-credential>
 - Implementers need to specify supported credential representations in `CredentialScheme`
 - Update `CredentialScheme` to split up properties for representations
 - Refactor methods in `LibraryInitializer`, deprecating the old ones, to accomodate additional parameters for serializing ISO credentials
 - Update SD-JWT implementation to include `sd_hash`
 - Update SIOPv2 implementation to increase interoperability

Release 3.7.1:
 - SIOPv2: Support encrypting response objects, if requested by verifiers
 - Refactor `VerifiableCredentialSdJwt` to implement draft 03 of SD-JWT for VC

Release 3.7.0:
 - Add `OAuth2AuthorizationServerMetadata` data class which implements RFC8414
 - Change usage of `OidcUserInfo` in interfaces to `OidcUserInfoExtended`, to also deserialize unknown properties
 - OID4VCI: `WalletService`: Replace parameters containing whole authentication parameters with single parameters holding `code` and `state`
 - Change several integer properties to durations, e.g. expirations (in seconds) for OIDC data classes
 - In `SupportedCredentialFormat` replace `claims` with `isoClaims` and `sdJwtClaims` to be able to handle both formats defined in OID4VCI Draft 13
 - Wrap exceptions during deserialization in `KmmResult`, i.e. changing all `deserialize()` methods in companion objects
 - `OidcSiopWallet`: Rename `newInstance()` to `newDefaultInstance()`, to align it with other factory methods
 - `OidcSiopWallet`: Rename `retrieveAuthenticationRequestParameters() ` to `parseAuthenticationRequestParameters()`, changing result type to `KmmResult<AuthenticationRequestParameters>`
 - `OidcSiopWallet`: Support getting presentation definition remotely, with `presentation_definition_uri` from OpenId4VP
 - Be more lenient when parsing several authentication request parameters
- Add `VerifiablePresentationFactory`: Used to have a separate place for creating verifiable presentations, HolderAgent got a little cramped
- Change `OidcSiopVerifier.validateAuthnResponse`: Supports new presentation semantics, where the vp_token may be a array of verifiable presentations.
- Change `OidcSiopWallet.createAuthnResponseParams`: Feed the newly required parameters to `Holder.createPresentation`; Changed output semantics to potentially submit a list of verifiable presentations
- Change `HolderAgent.createPresentation`: Changed function signature; Changed output semantics.
- Add `BaseInputEvaluator`: Input evaluator according to `DIF.PresentationExchange 2.0.0`
 - Refactor `AuthenticationRequestParameters` → `AuthenticationRequestParametersFrom` to contain parsed parameters and their source
 - Update KMP-Crypto to 3.1.0, to support JWE and ECDH-ES
 - SIOPv2: Implement `x509_san_dns` and `x509_san_uri` client ID schemes
 - Refactor `OpenIdConstants` to contain sealed classes, where appropriate

Release 3.6.1:
 * Update to KMP-Crypto 2.6.0

Release 3.6.0:
 - Self-Issued OpenID Provider v2:
   - `OidcSiopWallet.AuthenticationResponseResult.Post`: Replace property `body: String` with `params: Map<String, String>`, to be posted to the Relying Party. Clients may call extension function `at.asitplus.wallet.lib.oidvci.formUrlEncode` on `params` to get the encoded `body` for HTTP calls.
   - Move `JsonWebKeySet` to library `at.asitplus.crypto:datatypes-jws`
   - `DefaultVerifierJwsService` may load public keys for verifying JWS from a JWK Set URL in the header, see constructor argument `jwkSetRetriever` (cf. to `OidcSiopWallet`)
   - `OidcSiopWallet` and `OidcSiopVerifier` implement response mode `direct_post.jwt`, as per OpenID for Verifiable Presentations draft 20
   - `OidcSiopVerifier`: Add constructor parameter `attestationJwt` to create authentication requests as JWS with an Verifier Attestation JWT in header `jwt` (see OpenId4VP draft 20)
   - `OidcSiopVerifier`: Rename `createAuthnRequestAsRequestObject()` to `createAuthnRequestAsSignedRequestObject()`, also changing the return type
   - `OidcSiopVerifier`: Add option to set `client_metadata_uri` instead of embedding client metadata in authentication requests
   - `OidcSiopVerifier`: Refactor list of parameters for customizing authentication requests to single data class `RequestOptions`
   - `OidcSiopWallet`: Rename constructor parameter `jwkSetRetriever` to a more general `remoteResourceRetriever`, to use it for various parameters defined by reference
   - `OidcSiopWallet`: Replace constructor parameter `verifierJwsService` with `requestObjectJwsVerifier` to allow callers to verify JWS objects with a pre-registered key (as in the OpenId4VP client ID scheme "pre-registered")
   - Get rid of collections in serializable types and use sets instead
 - OpenID for Verifiable Credential Issuance:
   - Implement OpenID for Verifiable Credential Issuance draft 13, from 2024-02-08
   - Rename `IssuerService` to `CredentialIssuer`
   - Implement RFC 7636 Proof Key for Code Exchange for OpenID for Verifiable Credential Issuance implementations, i.e. `IssuerService`/`CredentialIssuer` and `WalletService`
   - `IssuerService`/`CredentialIssuer`: Make public API functions suspending, also return `KmmResult` to transport exceptions
   - `IssuerService`/`CredentialIssuer`: Change parameter of `credential()` from `authorizationHeader` to `accessToken`, requiring the plain access token
   - `IssuerService`/`CredentialIssuer`: Extract responsibilities of an OAuth Authorizaiton Server into `AuthorizationService`
   - `WalletService`: Make public API functions suspending
   - `WalletService`: Implement proving possesion of private key with CBOR Web Tokens
   - `WalletService`: Move constructor parameters to `requestOptions` for every method call
   - Get rid of collections in serializable types and use sets instead
 - Dependency updates
   - Conventions 1.9.23+20240410
     - Ktor 2.3.10
     - Auto-publish version catalogs
 - `Issuer`: Change `cryptoAlgorithms` from `Collection` to `Set`

Release 3.5.0:
- Kotlin 1.9.23
- Ktor 2.3.9
- Update to latest KMP Crypto 2.5.0
  - Introduces correct mulitbase encoding
  - EC Point Compression
  - **THIS IS A BREAKING CHANGE WRT. SERIALIZATION OF DID-ENCODED KEYS**
    - Given that all EC keys were previously uncompressed, different mutlicodec identifiers are now supported and the old encoding of uncompressed keys does not work anymore, as it was faulty.
    - In addition, the encoding of the mutlibase prefix has changed, since varint-Encoding is now used correctly.
 - Fix name shadowing of gradle plugins by renaming file `Plugin.kt` -> `VcLibConventions.kt`
 - Fix: Add missing iOS exports
 - Add switch to disable composite build (useful for publishing)
 - Get rid of arrays in serializable types and use collections instead
 - Improve interoperability with verifiers and issuers from <https://github.com/eu-digital-identity-wallet/>
 - `OidcSiopVerifier`: Move `credentialScheme` from constructor to `createAuthnRequest`
 - `OidcSiopWallet`: Add constructor parameter to fetch JSON Web Key Sets

Release 3.4.0:
 - Target Java 17
 - Updated dependencies from conventions: Bouncycastle 1.77, Serialization 1.6.3-snapshot (fork), Napier 2.7.1, KMP Crypto 2.3.0
 - Integrate `kmp-crypto` library
 - Change signature parsing and return types to `CryptoSignature` class
 - Change base public key class from`JsonWebKey` to `CryptoPublicKey`
 - Change base algorithm class from `JwsAlgorithm` to `CryptoAlgorithm`
 - Remove all ASN.1 parsing to use `kmp-crypto` functionality instead
 - Change type of X.509 certificates from `ByteArray` to `X509Certificate`
 - Refactor `CryptoService.identifier` to `CryptoService.jsonWebKey.identifier`
 - Refactor `CryptoService.toPublicKey()` to `Crypto.publicKey`
 - Add member `coseKey` to `CryptoService`
 - Support `ES384`, `ES512`, `RS256`, `RS384`, `RS512`, `PS256`, `PS384` and `PS512` signatures in `DefaultCryptoService`
 - Change `DefaultCryptoService` constructor signature: When handing over a private/public key pair, the `CryptoAlgorithm` parameter is now mandatory
 - Change return type of methods in `JwsService` to `KmmResult<T>` to transport exceptions from native implementations
 - Support static QR code use case for OIDC SIOPv2 flows in `OidcSiopVerifier`
 - Move constructor parameters `credentialRepresentation`, `requestedAttributes` from `OidcSiopVerifier` into function calls

Release 3.3.0:
 - Change non-typed attribute types (i.e. Strings) to typed credential schemes (i.e. `ConstantIndex.CredentialScheme`), this includes methods `getCredentials`, `createPresentation` in interface `Holder`, and method `getCredentials` in interface `SubjectCredentialStore`
 - Add `scheme` to `Credential` stored in `IssuerCredentialStore`
 - Add `claimNames` to `ConstantIndex.CredentialScheme` to list names of potential attributes (or claims) of the credential
 - Add `claimNames` (a nullable list of requested claim names) to method `getCredential` in interface `IssuerCredentialDataProvider`, and to method `issueCredential` in interface `Issuer`
 - Add functionality to request only specific claims to OID4VCI implementation
 - Support issuing arbitrary data types in selective disclosure items (classes `ClaimToBeIssued` and `SelectiveDisclosureItem`)

Release 3.2.0:
 - Support representing credentials in all three representations: Plain JWT, SD-JWT and ISO MDOC
 - Remove property `credentialFormat` from interface `CredentialScheme`, also enum `CredentialFormat`
 - Remove property `credentialDefinitionName` from interface `CredentialScheme`, is now automatically converted from `vcType`
 - Add properties `isoNamespace` and `isoDocType` to interface `CredentialScheme`, to be used for representing custom credentials according to ISO 18013-5
 - Remove function `storeValidatedCredentials` from interface `Holder` and its implementation `HolderAgent`
 - Remove class `Holder.ValidatedVerifiableCredentialJws`
 - Add member for `CredentialScheme` to various classes like `CredentialToBeIssued.Vc`, subclasses of `IssuedCredential`, subclasses of `StoreCredentialInput` and subclasses of `StoreEntry`
 - Add parameter for `CredentialScheme` to methods in `SubjectCredentialStore`
 - Remove function `getClaims()` from `CredentialSubject`, logic moved to `IssuerCredentialDataProvider`
 - Add parameter `representation` to method `getCredentialWithType` in interface `IssuerCredentialDataProvider`
 - Add function `storeGetNextIndex(String, String, Instant, Instant, Int)` to interface `IssuerCredentialStore`
 - Remove function `issueCredentialWithTypes(String, CryptoPublicKey?, Collection<String>, CredentialRepresentation)` from interface `Issuer` and its implementation `IssuerAgent`
 - Add function `issueCredential(CryptoPublicKey, Collection<String>, CredentialRepresentation)` to interface `Issuer` and its implementation `IssuerAgent`
 - Remove function `getCredentialWithType(String, CryptoPublicKey?, Collection<String>, CredentialRepresentation` from interface `IssuerCredentialDataProvider`
 - Add function `getCredential(CryptoPublicKey, CredentialScheme, CredentialRepresentation)` to interface `IssuerCredentialDataProvider`
 - Refactor function `storeGetNextIndex()` in `IssuerCredentialStore` to accomodate all types of credentials
 - Add constructor property `representation` to `OidcSiopVerifier` to select the representation of credentials
 - Add constructor property `credentialRepresentation` to `WalletService` (OpenId4VerifiableCredentialIssuance) to select the representation of credentials

Release 3.1.0:
 - Support representing credentials in [SD-JWT](https://drafts.oauth.net/oauth-selective-disclosure-jwt/draft-ietf-oauth-selective-disclosure-jwt.html) format
 - Rename class `Issuer.IssuedCredential.Vc` to `Issuer.IssuedCredential.VcJwt`
 - Several new classes for sealed classes like `Issuer.IssuedCredential`, `Issuer.IssuedCredentialResult`, `Holder.StoreCredentialInput`, `Holder.StoredCredential`, `Parser.ParseVcResult`, `SubjectCredentialStore.StoreEntry`, `Verifier.VerifyCredentialResult`
 - Require implementations of `CredentialSubject` to implement `getClaims()` to process claims when issuing a credential with selective disclosures

Release 3.0.1:
 - Dependency Updates
   - OKIO 3.5.0
   - UUID 0.8.1
   - Encodings 1.2.3
   - JOSE+JWT 9.31
   - JSON 20230618

Release 3.0.0:
 - Creating, issuing, managing and verifying ISO/IEC 18013-5:2021 credentials
 - Kotlin 1.9.10
 - Generic structure for public keys
 - `kotlinx.serialization` fork with CBOR enhancements for COSE support

Release 2.0.2:
 - `vclib-openid`: Add response modes for query and fragment, i.e. Wallet may return the authentication response in query params or as fragment params on a SIOPv2 call
 - `vclib-openid`: Create fresh challenges for every SIOPv2 request
 - `vclib-openid`: Option to set `state` and receive it back in the response

Release 2.0.1:
 - `vclib-openid`: Remove `OidcSiopProtocol`, replace with `OidcSiopVerifier` and `OidcSiopWallet`, remove `AuthenticationResponse` and `AuthenticationRequest` holder classes
 - `vclib-openid`: Update implementation of OIDC SIOPv2 to v1.0.12 (2023-01-01), and of OID4VP to draft 18 (2023-04-21). Still missing requesting single claims, selective disclosure, among other parts

Release 2.0.0:
 - Add `AtomicAttribute2023` as a sample for custom credentials
 - Remove deprecated methods for "attribute names" and `AtomicAttributeCredential`
 - Remove list of known atomic attribute names in `AttributeIndex.genericAttributes`
 - Remove `attributeNames` in `Holder.createPresentation()`, `Holder.getCredentials()`, `SubjectCredentialStore.getCredentials()`
 - Replace `PresentProofProtocol.requestedAttributeNames` with `requestedAttributeTypes`
 - Remove `ConstantIndex.Generic` as the default credential scheme
 - Remove `goalCodeIssue` and `goalCodeRequestProof` from `CredentialScheme`

Release 1.8.0:
 - Remove `JwsContentType`, replace with strings from `JwsContentTypeConstants`
 - Add `JsonWebToken` to use as payload in `JwsHeader` or others
 - Change type of `exp` and `nbf` in `JwsHeader` from `long` to `Instant`
 - Remove all references to "attribute names" in credential subjects, we'll only use types from now on, as in the [W3C VC Data Model](https://w3c.github.io/vc-data-model/#types), e.g. deprecate the usage of methods referencing attribute names
 - Rename `keyId` to `identifier` (calculated from the Json Web Key) in `CryptoService` to decouple identifiers in VC from keyIds
 - Add `identifier` to `Holder`, `Verifier`, `Issuer`, which is by default the `identifier` of the `CryptoService`, i.e. typically the `keyId`
 - Move `extractPublicKeyFromX509Cert` from interface `VerifierCryptoService` (with expected implementations) to expected object `CryptoUtils`
 - Migrate usages of `keyId` to a more general concept of keys in `getKey()` in classes `JwsHeader` and `JweHeader`

Release 1.7.2:
 - Refactor `LibraryInitializer.registerExtensionLibrary`, see Readme

Release 1.7.1:
 - Remove references to `PupilIdCredential`, will be moved to separate library
 
Release 1.6.0:
 - Store attachments with reference to VC (changes `SubjectCredentialStore`)
 
Release 1.5.0:
 - Update dependencies: Kotlin 1.8.0, `KmmResult` 1.4.0
 - Remove "plain" instances of classes, not used on iOS

Release 1.4.0:
 - Remove `photo` from `PupilIdCredential`
 - Remove `pupilId` from `PupilIdCredential`
 - Add `cardId` to `PupilIdCredential`
 - Add `pictureHash` to `PupilIdCredential`
 - Add `scaledPictureHash` to `PupilIdCredential`
 - Transport attachments in `IssueCredential` protocol, which will contain photos (as binary blobs)
 - Update dependencies: Kotlin 1.7.21, Serialization 1.4.1, Kotest 5.5.4

Release 1.3.12:
 - Update to `KmmResult` 1.1

Release 1.3.11:
 - Migrate public API to use `KmmResult`: Return a `failure` with a custom Exception if something goes wrong, otherwise return a `success` with a custom data class.

Release 1.3.10:
 - Implement validating JWS with jsonWebKey and certificates from header
 - Export `BitSet` to Kotlin/Native, i.e. do not `inline` the class

Release 1.3.9:
 - True multiplatform BitSet implementation<|MERGE_RESOLUTION|>--- conflicted
+++ resolved
@@ -1,13 +1,10 @@
 # Changelog
 
-<<<<<<< HEAD
-=======
 Release 5.2.2:
 - Remote qualified electronic signatures:
   - Add request, response and auxiliary data classes defined in CSC API v2.0.0.2 Ch. 11.4 `credentials/list` and Ch. 11.5 `credentials/info` 
 - Fix serialization of device signed items in ISO credentials
- 
->>>>>>> 7674ee61
+
 Release 5.2.1:
  - Fix COSE signature deserialization and verification, due to signum 3.12.0
 
