--- conflicted
+++ resolved
@@ -8,15 +8,10 @@
  - OpenID for Verifiable Credential Issuance:
     - Remove code elements deprecated in 5.5.0
  - OpenID for Verifiable Presentations:
-<<<<<<< HEAD
-    - In `RequestOptionsCredential` add `id` as an optional parameter
-    - Remove mixed-in SIOP parameters in authn requests
-=======
    - In `RequestOptionsCredential` add `id` as an optional parameter
    - Remove mixed-in SIOP parameters in authn requests
  - OAuth2:
    - In `OAuth2Client.createAuthRequest()` add parameter `wrapAsPar` to control wrapping the authn request in a JWS for pushed authorization requests
->>>>>>> 6a5acc3a
 
 Release 5.5.0:
  - Remove elements deprecated in 5.4.0 when introducing DCQL:
