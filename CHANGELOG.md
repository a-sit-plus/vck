--- conflicted
+++ resolved
@@ -1,9 +1,5 @@
 # Changelog
 
-<<<<<<< HEAD
-Release 5.4.4:
- - Improve interop of RQES data classes
-=======
 Release 5.5.0:
  - Remove elements deprecated in 5.4.0 when introducing DCQL:
    - Class `CredentialSubmission`, replaced with `PresentationExchangeCredentialDisclosure`
@@ -68,7 +64,6 @@
    - Rename `SignDocResponse` to `SignDocResponseParameters`
    - Rename `SignHashResponse` to `SignHashResponseParameters`
    - Fixed default values for CSC data classes
->>>>>>> bf440e94
 
 Release 5.4.3:
  - Fix property names for serialized RQES data classes
