# Changelog

Release 5.1.0:
 - Drop ARIES protocol implementation, and the `vck-aries` artifact
 - Add `credentialScheme` and `subjectPublicKey` to internal `CredentialToBeIssued`
 - Refactor `issueCredential` of `Issuer` to directly get the credential-to-be-issued
 - Remove now useless interface `IssuerCredentialDataProvider`
 - Replace `buildIssuerCredentialDataProviderOverride` in `CredentialIssuer` with `credentialProvider` to extract user information into a credential
 - Remove `dataProvider` from `IssuerAgent`s constructor, as it is not needed with the new issuing interface anyway
 - Replace `relyingPartyUrl` with `clientIdScheme` on `OidcSiopVerifier`s constructor, to clarify use of `client_id` in requests
 - Rename objects in `OpenIdConstants.ProofType`, `OpenIdConstants.CliendIdScheme` and `OpenIdConstants.ResponseMode`
 - In all OpenID data classes, serialize strings only, and parse them to crypto data classes (from signum) in a separate property (this increases interop, as we can deserialize unsupported algorithms too)
<<<<<<< HEAD
 - OID4VCI:
   - `WalletService` supports building multiple authorization details to request a token for more than one credential
   - Remove `buildAuthorizationDetails(RequestOptions)` for `WalletService`, please migrate to `buildScope(RequestOptions)`
   - Note that multiple `scope` values may be joined with a whitespace ` `
=======
 - ISO: Fix deserializing issuer signed items when element identifiers are read after the element values
>>>>>>> 0c2e11fd

Release 5.0.1:
 - Update JsonPath4K to 2.4.0
 - Fix XCF export with transitive dependencies
 - Fix verifiable presentation of ISO credentials to contain `DeviceResponse` instead of a `Document`
 - Data classes for verification result of ISO structures now may contain more than one document

Release 5.0.0:
 - Remove `OidcSiopWallet.newDefaultInstance()` and replace it with a constructor
 - Remove `OidcSiopVerifier.newInstance()` methods and replace them with constructors
 - Remove `Validator.newDefaultInstance()` methods and replace them with constructors
 - Remove `WalletService.newDefaultInstance()` methods and replace them with constructors
 * Add `TransactionDataEntry` class
 * Add `DocumentDigestEntry` class
 * Add `DocumentDigestEntryCSC` class
 * Add `DocumentLocationsEntry` class
 * Add `Method` class
 * Update `InputDescriptors`
   * New member `transaction_data`
   * Removed member `schema`
 * Update `AuthorizationDetails`
   * Now sealed class with subclasses 
     * `OpenIdCredential`
     * `CSCCredential`
 * Extend `AuthenticationRequestParameters` to be able to handle CSC/QES flows
 * Extend `TokenRequestParameters` to be able to handle CSC/QES flows
 * Extend `TokenResponseParameters` to be able to handle CSC/QES flows
 - In `TokenRequestParameters`, change `transactionCode` to `String`, as it needs to be entered by the user potentially
 - Add extension method to build DPoP headers acc. to [RFC 9449](https://datatracker.ietf.org/doc/html/rfc9449), see `WalletService`
 * Proper registration of serializers for ISO credentials (breaking change), see API in `LibraryInitializer`
 * Update dependencies to have everything aligned with Kotlin 2.0.20:
   * Kotlin 2.0.20
   * EU PID + MDL Credentials in test scope
   * Serialization 1.7.2 proper
   * JsonPath4K 2.3.0 (with proper Kotlin 2.0.20 support)
   * Signum 3.7.0 (only dependency updates to align everything, no alignments in code)
 * Add `KeyStoreMaterial` to JVM target for convenience
 - Update implementation of [OpenID for Verifiable Credential Issuance](https://openid.net/specs/openid-4-verifiable-credential-issuance-1_0.html) to draft 14 from 2024-08-21
   - Move some fields from `IssuerMetadata` to `OAuth2AuthorizationServerMetadata` to match the semantics
   - Remove proof type `cwt` for OpenID for Verifiable Credential Issuance, as per draft 14, but keep parsing it for a bit of backwards-compatibility
   - Remove binding method for `did:key`, as it was never completely implemented, but add binding method `jwk` for JSON Web Keys.
   - Rework interface of `WalletService` to make selecting the credential configuration by its ID more explicit
   - Support requesting issuance of credential using scope values
   - Introudce `OAuth2Client` to extract creating authentication requests and token requests from OID4VCI `WalletService`
   - Refactor `SimpleAuthorizationService` to extract actual authentication and authorization into `AuthorizationServiceStrategy`
 - Implement JWE encryption with AES-CBC-HMAC algorithms
 - SIOPv2/OpenID4VP: Support requesting and receiving claims from different credentials, i.e. a combined presentation
   - Require request options on every method in `OidcSiopVerifier`
   - Move `credentialScheme`, `representation`, `requestedAttributes` from `RequestOptions` to `RequestOptionsCredentials`
   - In `OidcSiopVerifier` move `responseUrl` from constructor parameter to `RequestOptions`
   - Add `IdToken` as result case to `OidcSiopVerifier.AuthnResponseResult`, when only an `id_token` is requested and received
 - Disclosures for SD-JWT (in class `SelectiveDisclosureItem`) now contain a `JsonPrimitive` for the value, so that implementers can deserialize the value accordingly

Release 4.1.2:
 * In `OidcSiopVerifier` add parameter `nonceService` to externalize creation and validation of nonces, e.g. for deployments in load-balanced environments
 * In `SimpleAuthorizationService` change type of `tokenService` to `NonceService`
 * Add constructor parameters to `SimpleAuthorizationService` to externalize storage of maps, e.g. for deployments in load-balanced environments
 * Add constructor parameter to `WalletService` to externalize storage of state-to-code map, e.g. for deployments in load-balanced environments
* Update to latest Signum for KMP signer and verifier.
* Update dependencies:
  * Kotlin 2.0.20
  * Serialization 1.7.2 stable
  * JsonPath4K 2.3.0
* Add Android targets

Release 4.1.1 (Bugfix Release):
* correctly configure and name JSON serializer:
  * `jsonSerializer` -> `vckJsonSerializer`
  * revert to explicit serializer configuration
  * Introduce `jsonSerializer` and `cborSerilaizer` with deprecation annotation for easier migration in projects consuming VC-K
* rename kmp-crypto submodule to signum an update all references
  * this changes the identifier in the version catalog!

Release 4.1.0:
 * Rebrand
   * Project name: _KMM VC Library_ -> VC-K
   * Artifact names:
     * `vclib` -> `vck`
     * `vclib-aries` -> `vck-aries`
     * `vclib-openid` -> `vck-openid`
 * Rename serializers to avoid ambiguities and kotlin bugs
   * `jsonSerializer` -> `vckJsonSerializer`
   * `cborSerializer` -> `vckCborSerializer`
 * Update Dependencies
   * Signum (formerly KMP Crypto): 3.6.0
   * Jsonpath4K (formerly Jsonpath): 2.2.0
   * Kotlinx-Serialization 1.8.0-SNAPSHOT from upstream

Release 4.0.0:
 - Add `SubmissionRequirement.evaluate`: Evaluates, whether a given submission requirement is satisfied.
 - Add `PresentationSubmissionValidator`: 
   - Add `isValidSubmission`: Evaluates, whether all submission requirements is satisfied, and fails on redundantly submitted credentials.
   - Add `findUnnecessaryInputDescriptorSubmissions`: Returns a list of redundantly submitted credentials.
 - Rename `BaseInputEvaluator` -> `InputEvaluator`
   - Change `evaluateFieldQueryResults` -> `evaluateConstraintFieldMatches`: Returns all matching fields now, not just the first match
 - Change `Holder.matchInputDescriptorsAgainstCredentialStore`: Returns all matching credentials now, not just the first match
 - Do not use or assume DID as key identifiers and subjects in credentials
 - Replace list of attribute types in `Issuer.issueCredentials` with one concrete `CredentialScheme` to be passed
 - Remove functionality related to "attachments" to verifable credentials in JWT format
 - Replace list of credentials to be issued with a single credential that will be issued per call to implementations of `IssuerCredentialDataProvider`
 - Get rid of class `Issuer.IssuedCredentialResult`, replacing it with `KmmResult<Issuer.IssuedCredential>`
 - Add return types to function calls to `SubjectCredentialStore`
 - Change from list to single credential in parameter for `Holder.storeCredentials()`, changing name to `storeCredential()`
 - Refactor `AuthenticationRequestParametersFrom` used in `OidcSiopWallet` to be serializable
 - Add `AuthenticationResponseFactory`: Builds an authentication response from request and response parameters
 - Change `OidcSiopWallet`: 
   - Add `startAuthorizationResponsePreparation()`: Gathers data necessary for presentation building and yields a `AuthorizationResponsePreparationState`
   - Add `finalizeAuthorizationResponseParameters()`: Returns what `createAuthenticationParams` returned before, but also takes in `AuthorizationResponsePreparationState` and an optional non-default submission
   - Add `finalizeAuthorizationResponse()`: Returns what `createAuthenticationResponse()` did before
 - Change `OidcSiopVerifier`:
   - Add `createAuthnRequestUrlWithRequestObjectByReference()` to offer authentication requests by reference to the Wallet
 - Add `AuthorizationResponsePreparationState`: Holds data necessary for presentation building
 - Add `AuthenticationRequestParser`: Extracted presentation request parsing logic from `OidcSiopWallet` and put it here
 - Add `AuthorizationRequestValidator`: Extracted presentation request validation logic from `OidcSiopWallet` and put it here
 - Add `PresentationFactory`: Extracted presentation response building logic from `OidcSiopWallet` and put it here
   - Also added some code for presentation submission validation
 - Update implementation of OpenID 4 Verifiable Credential Issuance, draft 13
 - Replace `createCredentialRequestJwt()` and `createCredentialRequestCwt()` with `createCredentialRequest()` in `WalletService` for OID4VCI
 - Refactor `createTokenRequestParameters()` in `WalletService` for OID4VCI to account for authorization code or pre-auth code

Release 3.8.0:
 - Kotlin 2.0.0
 - Gradle 8.8
 - Bouncy Castle 1.78.1
 - Kotest 5.9.1
 - Ktor 2.3.11
 - kotlinx.datetime 0.6.0
 - kotlinx.coroutines 1.8.1
 - KmmResult 1.6.0
 - Serialization 1.7.1-SNAPSHOT
 - Extract credential classes for Mobile Driving Licence according to ISO 18013-5 into separate library, see <https://github.com/a-sit-plus/mobile-driving-licence-credential>
 - Implementers need to specify supported credential representations in `CredentialScheme`
 - Update `CredentialScheme` to split up properties for representations
 - Refactor methods in `LibraryInitializer`, deprecating the old ones, to accomodate additional parameters for serializing ISO credentials
 - Update SD-JWT implementation to include `sd_hash`
 - Update SIOPv2 implementation to increase interoperability

Release 3.7.1:
 - SIOPv2: Support encrypting response objects, if requested by verifiers
 - Refactor `VerifiableCredentialSdJwt` to implement draft 03 of SD-JWT for VC

Release 3.7.0:
 - Add `OAuth2AuthorizationServerMetadata` data class which implements RFC8414
 - Change usage of `OidcUserInfo` in interfaces to `OidcUserInfoExtended`, to also deserialize unknown properties
 - OID4VCI: `WalletService`: Replace parameters containing whole authentication parameters with single parameters holding `code` and `state`
 - Change several integer properties to durations, e.g. expirations (in seconds) for OIDC data classes
 - In `SupportedCredentialFormat` replace `claims` with `isoClaims` and `sdJwtClaims` to be able to handle both formats defined in OID4VCI Draft 13
 - Wrap exceptions during deserialization in `KmmResult`, i.e. changing all `deserialize()` methods in companion objects
 - `OidcSiopWallet`: Rename `newInstance()` to `newDefaultInstance()`, to align it with other factory methods
 - `OidcSiopWallet`: Rename `retrieveAuthenticationRequestParameters() ` to `parseAuthenticationRequestParameters()`, changing result type to `KmmResult<AuthenticationRequestParameters>`
 - `OidcSiopWallet`: Support getting presentation definition remotely, with `presentation_definition_uri` from OpenId4VP
 - Be more lenient when parsing several authentication request parameters
- Add `VerifiablePresentationFactory`: Used to have a separate place for creating verifiable presentations, HolderAgent got a little cramped
- Change `OidcSiopVerifier.validateAuthnResponse`: Supports new presentation semantics, where the vp_token may be a array of verifiable presentations.
- Change `OidcSiopWallet.createAuthnResponseParams`: Feed the newly required parameters to `Holder.createPresentation`; Changed output semantics to potentially submit a list of verifiable presentations
- Change `HolderAgent.createPresentation`: Changed function signature; Changed output semantics.
- Add `BaseInputEvaluator`: Input evaluator according to `DIF.PresentationExchange 2.0.0`
 - Refactor `AuthenticationRequestParameters` → `AuthenticationRequestParametersFrom` to contain parsed parameters and their source
 - Update KMP-Crypto to 3.1.0, to support JWE and ECDH-ES
 - SIOPv2: Implement `x509_san_dns` and `x509_san_uri` client ID schemes
 - Refactor `OpenIdConstants` to contain sealed classes, where appropriate

Release 3.6.1:
 * Update to KMP-Crypto 2.6.0

Release 3.6.0:
 - Self-Issued OpenID Provider v2:
   - `OidcSiopWallet.AuthenticationResponseResult.Post`: Replace property `body: String` with `params: Map<String, String>`, to be posted to the Relying Party. Clients may call extension function `at.asitplus.wallet.lib.oidvci.formUrlEncode` on `params` to get the encoded `body` for HTTP calls.
   - Move `JsonWebKeySet` to library `at.asitplus.crypto:datatypes-jws`
   - `DefaultVerifierJwsService` may load public keys for verifying JWS from a JWK Set URL in the header, see constructor argument `jwkSetRetriever` (cf. to `OidcSiopWallet`)
   - `OidcSiopWallet` and `OidcSiopVerifier` implement response mode `direct_post.jwt`, as per OpenID for Verifiable Presentations draft 20
   - `OidcSiopVerifier`: Add constructor parameter `attestationJwt` to create authentication requests as JWS with an Verifier Attestation JWT in header `jwt` (see OpenId4VP draft 20)
   - `OidcSiopVerifier`: Rename `createAuthnRequestAsRequestObject()` to `createAuthnRequestAsSignedRequestObject()`, also changing the return type
   - `OidcSiopVerifier`: Add option to set `client_metadata_uri` instead of embedding client metadata in authentication requests
   - `OidcSiopVerifier`: Refactor list of parameters for customizing authentication requests to single data class `RequestOptions`
   - `OidcSiopWallet`: Rename constructor parameter `jwkSetRetriever` to a more general `remoteResourceRetriever`, to use it for various parameters defined by reference
   - `OidcSiopWallet`: Replace constructor parameter `verifierJwsService` with `requestObjectJwsVerifier` to allow callers to verify JWS objects with a pre-registered key (as in the OpenId4VP client ID scheme "pre-registered")
   - Get rid of collections in serializable types and use sets instead
 - OpenID for Verifiable Credential Issuance:
   - Implement OpenID for Verifiable Credential Issuance draft 13, from 2024-02-08
   - Rename `IssuerService` to `CredentialIssuer`
   - Implement RFC 7636 Proof Key for Code Exchange for OpenID for Verifiable Credential Issuance implementations, i.e. `IssuerService`/`CredentialIssuer` and `WalletService`
   - `IssuerService`/`CredentialIssuer`: Make public API functions suspending, also return `KmmResult` to transport exceptions
   - `IssuerService`/`CredentialIssuer`: Change parameter of `credential()` from `authorizationHeader` to `accessToken`, requiring the plain access token
   - `IssuerService`/`CredentialIssuer`: Extract responsibilities of an OAuth Authorizaiton Server into `AuthorizationService`
   - `WalletService`: Make public API functions suspending
   - `WalletService`: Implement proving possesion of private key with CBOR Web Tokens
   - `WalletService`: Move constructor parameters to `requestOptions` for every method call
   - Get rid of collections in serializable types and use sets instead
 - Dependency updates
   - Conventions 1.9.23+20240410
     - Ktor 2.3.10
     - Auto-publish version catalogs
 - `Issuer`: Change `cryptoAlgorithms` from `Collection` to `Set`

Release 3.5.0:
- Kotlin 1.9.23
- Ktor 2.3.9
- Update to latest KMP Crypto 2.5.0
  - Introduces correct mulitbase encoding
  - EC Point Compression
  - **THIS IS A BREAKING CHANGE WRT. SERIALIZATION OF DID-ENCODED KEYS**
    - Given that all EC keys were previously uncompressed, different mutlicodec identifiers are now supported and the old encoding of uncompressed keys does not work anymore, as it was faulty.
    - In addition, the encoding of the mutlibase prefix has changed, since varint-Encoding is now used correctly.
 - Fix name shadowing of gradle plugins by renaming file `Plugin.kt` -> `VcLibConventions.kt`
 - Fix: Add missing iOS exports
 - Add switch to disable composite build (useful for publishing)
 - Get rid of arrays in serializable types and use collections instead
 - Improve interoperability with verifiers and issuers from <https://github.com/eu-digital-identity-wallet/>
 - `OidcSiopVerifier`: Move `credentialScheme` from constructor to `createAuthnRequest`
 - `OidcSiopWallet`: Add constructor parameter to fetch JSON Web Key Sets

Release 3.4.0:
 - Target Java 17
 - Updated dependencies from conventions: Bouncycastle 1.77, Serialization 1.6.3-snapshot (fork), Napier 2.7.1, KMP Crypto 2.3.0
 - Integrate `kmp-crypto` library
 - Change signature parsing and return types to `CryptoSignature` class
 - Change base public key class from`JsonWebKey` to `CryptoPublicKey`
 - Change base algorithm class from `JwsAlgorithm` to `CryptoAlgorithm`
 - Remove all ASN.1 parsing to use `kmp-crypto` functionality instead
 - Change type of X.509 certificates from `ByteArray` to `X509Certificate`
 - Refactor `CryptoService.identifier` to `CryptoService.jsonWebKey.identifier`
 - Refactor `CryptoService.toPublicKey()` to `Crypto.publicKey`
 - Add member `coseKey` to `CryptoService`
 - Support `ES384`, `ES512`, `RS256`, `RS384`, `RS512`, `PS256`, `PS384` and `PS512` signatures in `DefaultCryptoService`
 - Change `DefaultCryptoService` constructor signature: When handing over a private/public key pair, the `CryptoAlgorithm` parameter is now mandatory
 - Change return type of methods in `JwsService` to `KmmResult<T>` to transport exceptions from native implementations
 - Support static QR code use case for OIDC SIOPv2 flows in `OidcSiopVerifier`
 - Move constructor parameters `credentialRepresentation`, `requestedAttributes` from `OidcSiopVerifier` into function calls

Release 3.3.0:
 - Change non-typed attribute types (i.e. Strings) to typed credential schemes (i.e. `ConstantIndex.CredentialScheme`), this includes methods `getCredentials`, `createPresentation` in interface `Holder`, and method `getCredentials` in interface `SubjectCredentialStore`
 - Add `scheme` to `Credential` stored in `IssuerCredentialStore`
 - Add `claimNames` to `ConstantIndex.CredentialScheme` to list names of potential attributes (or claims) of the credential
 - Add `claimNames` (a nullable list of requested claim names) to method `getCredential` in interface `IssuerCredentialDataProvider`, and to method `issueCredential` in interface `Issuer`
 - Add functionality to request only specific claims to OID4VCI implementation
 - Support issuing arbitrary data types in selective disclosure items (classes `ClaimToBeIssued` and `SelectiveDisclosureItem`)

Release 3.2.0:
 - Support representing credentials in all three representations: Plain JWT, SD-JWT and ISO MDOC
 - Remove property `credentialFormat` from interface `CredentialScheme`, also enum `CredentialFormat`
 - Remove property `credentialDefinitionName` from interface `CredentialScheme`, is now automatically converted from `vcType`
 - Add properties `isoNamespace` and `isoDocType` to interface `CredentialScheme`, to be used for representing custom credentials according to ISO 18013-5
 - Remove function `storeValidatedCredentials` from interface `Holder` and its implementation `HolderAgent`
 - Remove class `Holder.ValidatedVerifiableCredentialJws`
 - Add member for `CredentialScheme` to various classes like `CredentialToBeIssued.Vc`, subclasses of `IssuedCredential`, subclasses of `StoreCredentialInput` and subclasses of `StoreEntry`
 - Add parameter for `CredentialScheme` to methods in `SubjectCredentialStore`
 - Remove function `getClaims()` from `CredentialSubject`, logic moved to `IssuerCredentialDataProvider`
 - Add parameter `representation` to method `getCredentialWithType` in interface `IssuerCredentialDataProvider`
 - Add function `storeGetNextIndex(String, String, Instant, Instant, Int)` to interface `IssuerCredentialStore`
 - Remove function `issueCredentialWithTypes(String, CryptoPublicKey?, Collection<String>, CredentialRepresentation)` from interface `Issuer` and its implementation `IssuerAgent`
 - Add function `issueCredential(CryptoPublicKey, Collection<String>, CredentialRepresentation)` to interface `Issuer` and its implementation `IssuerAgent`
 - Remove function `getCredentialWithType(String, CryptoPublicKey?, Collection<String>, CredentialRepresentation` from interface `IssuerCredentialDataProvider`
 - Add function `getCredential(CryptoPublicKey, CredentialScheme, CredentialRepresentation)` to interface `IssuerCredentialDataProvider`
 - Refactor function `storeGetNextIndex()` in `IssuerCredentialStore` to accomodate all types of credentials
 - Add constructor property `representation` to `OidcSiopVerifier` to select the representation of credentials
 - Add constructor property `credentialRepresentation` to `WalletService` (OpenId4VerifiableCredentialIssuance) to select the representation of credentials

Release 3.1.0:
 - Support representing credentials in [SD-JWT](https://drafts.oauth.net/oauth-selective-disclosure-jwt/draft-ietf-oauth-selective-disclosure-jwt.html) format
 - Rename class `Issuer.IssuedCredential.Vc` to `Issuer.IssuedCredential.VcJwt`
 - Several new classes for sealed classes like `Issuer.IssuedCredential`, `Issuer.IssuedCredentialResult`, `Holder.StoreCredentialInput`, `Holder.StoredCredential`, `Parser.ParseVcResult`, `SubjectCredentialStore.StoreEntry`, `Verifier.VerifyCredentialResult`
 - Require implementations of `CredentialSubject` to implement `getClaims()` to process claims when issuing a credential with selective disclosures

Release 3.0.1:
 - Dependency Updates
   - OKIO 3.5.0
   - UUID 0.8.1
   - Encodings 1.2.3
   - JOSE+JWT 9.31
   - JSON 20230618

Release 3.0.0:
 - Creating, issuing, managing and verifying ISO/IEC 18013-5:2021 credentials
 - Kotlin 1.9.10
 - Generic structure for public keys
 - `kotlinx.serialization` fork with CBOR enhancements for COSE support

Release 2.0.2:
 - `vclib-openid`: Add response modes for query and fragment, i.e. Wallet may return the authentication response in query params or as fragment params on a SIOPv2 call
 - `vclib-openid`: Create fresh challenges for every SIOPv2 request
 - `vclib-openid`: Option to set `state` and receive it back in the response

Release 2.0.1:
 - `vclib-openid`: Remove `OidcSiopProtocol`, replace with `OidcSiopVerifier` and `OidcSiopWallet`, remove `AuthenticationResponse` and `AuthenticationRequest` holder classes
 - `vclib-openid`: Update implementation of OIDC SIOPv2 to v1.0.12 (2023-01-01), and of OID4VP to draft 18 (2023-04-21). Still missing requesting single claims, selective disclosure, among other parts

Release 2.0.0:
 - Add `AtomicAttribute2023` as a sample for custom credentials
 - Remove deprecated methods for "attribute names" and `AtomicAttributeCredential`
 - Remove list of known atomic attribute names in `AttributeIndex.genericAttributes`
 - Remove `attributeNames` in `Holder.createPresentation()`, `Holder.getCredentials()`, `SubjectCredentialStore.getCredentials()`
 - Replace `PresentProofProtocol.requestedAttributeNames` with `requestedAttributeTypes`
 - Remove `ConstantIndex.Generic` as the default credential scheme
 - Remove `goalCodeIssue` and `goalCodeRequestProof` from `CredentialScheme`

Release 1.8.0:
 - Remove `JwsContentType`, replace with strings from `JwsContentTypeConstants`
 - Add `JsonWebToken` to use as payload in `JwsHeader` or others
 - Change type of `exp` and `nbf` in `JwsHeader` from `long` to `Instant`
 - Remove all references to "attribute names" in credential subjects, we'll only use types from now on, as in the [W3C VC Data Model](https://w3c.github.io/vc-data-model/#types), e.g. deprecate the usage of methods referencing attribute names
 - Rename `keyId` to `identifier` (calculated from the Json Web Key) in `CryptoService` to decouple identifiers in VC from keyIds
 - Add `identifier` to `Holder`, `Verifier`, `Issuer`, which is by default the `identifier` of the `CryptoService`, i.e. typically the `keyId`
 - Move `extractPublicKeyFromX509Cert` from interface `VerifierCryptoService` (with expected implementations) to expected object `CryptoUtils`
 - Migrate usages of `keyId` to a more general concept of keys in `getKey()` in classes `JwsHeader` and `JweHeader`

Release 1.7.2:
 - Refactor `LibraryInitializer.registerExtensionLibrary`, see Readme

Release 1.7.1:
 - Remove references to `PupilIdCredential`, will be moved to separate library
 
Release 1.6.0:
 - Store attachments with reference to VC (changes `SubjectCredentialStore`)
 
Release 1.5.0:
 - Update dependencies: Kotlin 1.8.0, `KmmResult` 1.4.0
 - Remove "plain" instances of classes, not used on iOS

Release 1.4.0:
 - Remove `photo` from `PupilIdCredential`
 - Remove `pupilId` from `PupilIdCredential`
 - Add `cardId` to `PupilIdCredential`
 - Add `pictureHash` to `PupilIdCredential`
 - Add `scaledPictureHash` to `PupilIdCredential`
 - Transport attachments in `IssueCredential` protocol, which will contain photos (as binary blobs)
 - Update dependencies: Kotlin 1.7.21, Serialization 1.4.1, Kotest 5.5.4

Release 1.3.12:
 - Update to `KmmResult` 1.1

Release 1.3.11:
 - Migrate public API to use `KmmResult`: Return a `failure` with a custom Exception if something goes wrong, otherwise return a `success` with a custom data class.

Release 1.3.10:
 - Implement validating JWS with jsonWebKey and certificates from header
 - Export `BitSet` to Kotlin/Native, i.e. do not `inline` the class

Release 1.3.9:
 - True multiplatform BitSet implementation<|MERGE_RESOLUTION|>--- conflicted
+++ resolved
@@ -10,14 +10,11 @@
  - Replace `relyingPartyUrl` with `clientIdScheme` on `OidcSiopVerifier`s constructor, to clarify use of `client_id` in requests
  - Rename objects in `OpenIdConstants.ProofType`, `OpenIdConstants.CliendIdScheme` and `OpenIdConstants.ResponseMode`
  - In all OpenID data classes, serialize strings only, and parse them to crypto data classes (from signum) in a separate property (this increases interop, as we can deserialize unsupported algorithms too)
-<<<<<<< HEAD
  - OID4VCI:
    - `WalletService` supports building multiple authorization details to request a token for more than one credential
    - Remove `buildAuthorizationDetails(RequestOptions)` for `WalletService`, please migrate to `buildScope(RequestOptions)`
    - Note that multiple `scope` values may be joined with a whitespace ` `
-=======
  - ISO: Fix deserializing issuer signed items when element identifiers are read after the element values
->>>>>>> 0c2e11fd
 
 Release 5.0.1:
  - Update JsonPath4K to 2.4.0
