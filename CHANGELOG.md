# Changelog

<<<<<<< HEAD
=======
Release 5.3.0:
- Implement [token-status-list-06](https://www.ietf.org/archive/id/draft-ietf-oauth-status-list-06.html), replacing implementation of Revocation List 2020:
  - `Holder`:
    - Remove `setRevocationList`
    - Change `StoredCredential` revocation status to token status
  - `InMemoryIssuerCredentialStore`:
    - Change `revoke` semantics to `token status` semantics
    - Add token status bitsize
    - Change iso credential identifier to make it deterministic
  - `Issuer`:
    - Change `buildRevocationList` to `buildStatusList` 
    - Add functions for issuing status lists and status list tokens
    - Remove `compileCurrentRevocationLists`
    - Add inheritance from token status agent interfaces
  - `IssuerAgent`
    - Add revocation status for iso credentials
    - Change revocation status to token status
  - `IssuerCredentialStore`
    - Change revocation status semantics to token status semantics
  - `Validator`:
    - Change revocation status to token status
    - Change revocation check to token status invalid check by using new status mechanism
    - Add validation for status list tokens
  - `Verifier`: 
    - Remove `setRevocationList`
    - Add `verifyRevocationStatusListJwtIntegrity` and `verifyRevocationStatusListCwtIntegrity`
  - `CoseService`: 
    - Add check without specifying signer (using cose signed public key or trust store)
  - `VerifiableCredential`: Change `credentialStatus` to `status` and using new status mechanism
  - `VerifiableCredentialSdJwt`: Change `credentialStatus` to use new status mechanism
  - `MobileSecurityObject`: Add status mechanism
  - `iosMain/DefaultZlibService`: Verify compression method was deflate when inflating
- Implement device response including session transcript and handover structure acc. to ISO/IEC 18013-7 Annex B for mDoc responses:
  - `CoseService` adds method `createSignedCoseWithDetachedPayload` to not serialize the payload in the `CoseSigned` structure
  - Move `at.asitplus.wallet.lib.agent.Holder.PresentationResponseParameters` to `at.asitplus.wallet.lib.agent.PresentationResponseParameters`
  - Move `at.asitplus.wallet.lib.agent.Holder.CreatePresentationResult` to `at.asitplus.wallet.lib.agent.CreatePresentationResult`
  - In `Holder.createPresentation()` replace parameters `challenge` and `audience` with `PresentationRequestParameters`, extending the possible inputs for calculating the verifiable presentation
  - In `Verifier` and `VerifierAgent` add methods `verifyPresentationVcJwt()`, `verifyPresentationSdJwt()` and `verifyPresentationIsoMdoc()` to directly verify typed objects
  - For verification of credentials and presentations add `ValidationError` cases to sealed classes
  - In `OidcSiopVerifier` replace `stateToNonceStore` and `stateToResponseTypeStore` with `stateToAuthnRequestStore`
- OpenID4VP refactorings:
  - Deprecate `OidcSiopVerifier`, use `at.asitplus.wallet.lib.openid.OpenId4VpVerifier` instead
  - Move classes `ClientIdScheme`, `RequestOptions`, `AuthResponseResult` out of `OpenId4VpVerifier`
  - Change type of `RequestOptionsCredential.requestedAttributes` from `List` to `Set`
  - Change type of `RequestOptionsCredential.requestedOptionalAttributes` from `List` to `Set`
  - Deprecate `OidcSiopWallet`, use `at.asitplus.wallet.lib.openid.OpenId4VpHolder` instead
  - Move `RequestObjectJwsVerifier` from `at.asitplus.wallet.lib.oidc` to `at.asitplus.wallet.lib.openid`
  - Move `RemoteResourceRetrieverFunction` from `at.asitplus.wallet.lib.oidc` to `at.asitplus.wallet.lib`
  - Move `AuthorizationResponsePreparationState` from `at.asitplus.wallet.lib.oidc.helpers` to `at.asitplus.wallet.lib.openid`
- Update implementation of OpenID4VP to draft 23:
  - Support credential format identifier `dc+sd-jwt` in addition to `vc+sd-jwt`
  - Drop `client_id_scheme` and encode it as a prefix to `client_id`
  - Set `vp_formats_supported` in wallet's metadata
  - Remove `OpenId4VpVerifier.createSignedMetadata()`, as signed metadata is not covered by any spec
  - Remove `OpenId4VpVerifier.createQrCodeUrl()`, replace with `createAutnRequest(requestOptions, creationOptions)` and `CreationOptions.RequestByReference`
  - Remove `OpenId4VpVerifier.createAuthnRequestUrl()`, replace with `createAutnRequest(requestOptions, creationOptions)` and `CreationOptions.Query`
  - Remove `OpenId4VpVerifier.createAuthnRequestUrlWithRequestObject()`, replace with `createAutnRequest(requestOptions, creationOptions)` and `CreationOptions.RequestByValue`
  - Remove `OpenId4VpVerifier.createAuthnRequestUrlWithRequestObjectByReference()`, replace with `createAutnRequest(requestOptions, creationOptions)` and `CreationOptions.RequestByReference`
  - Add explicit `redirect_uri` to all `ClientIdSchemes` for `OpenId4VpVerifier`
  - Sub classes of `ClientIdScheme` are not data classes, to allow passing parameters with the same names as the sealed base class
  - Verify requirements whether requests must or must not be signed acc. to the client identifier scheme
  - Support `wallet_nonce` and `request_uri_method` for replay detection on Wallet side
- General cleanup:
  - Remove `SchemaIndex`
  - Remove `VcLibException`
- Dependency updates:
  - Update signum to 3.12.1
- Add isolated DCQL implementation 

>>>>>>> e78dfbb1
Release 5.2.3:
 - Be more lenient in parsing OpenId authentication requests
 - OpenID4VP: Use correct format of algorithms in metadata for `vp_formats.vc+sd-jwt`
 - SD-JWT: Support creating SD-JWT with nested structures by passing `.` in the claim names, e.g. `address.region`, see `SdJwtCreator` and `ClaimToBeIssued`
<<<<<<< HEAD

=======
  
>>>>>>> e78dfbb1
Release 5.2.2:
 - Remote qualified electronic signatures:
   - Add request, response and auxiliary data classes defined in CSC API v2.0.0.2 Ch. 11.4 `credentials/list` and Ch. 11.5 `credentials/info` 
 - Fix serialization of device signed items in ISO credentials

Release 5.2.1:
 - Fix COSE signature deserialization and verification, due to signum 3.12.0

Release 5.2.0:
- Remote qualified electronic signatures:
    - New `Initializer` object in `vck-openid` which needs to be called at the start of the project if artifact is used
    - New artifacts `rqes-data-classes` and `vck-rqes` which allow handling of remote signature requests as described by the draft of POTENTIAL use-case 5 which is based on the CSC API v2.0.0.2
    - To use `vck-rqes` the new `Initializer` object in `vck-rqes` which needs to be called at the start of the project if artifact is used
    - It fully overrides and replaces the effect of the initializer in `vck-openid`
    - Change class `InputDescriptor` to `DifInputDescriptor` which now implements new interface `InputDescriptor`
    - New class `QesInputDescriptor` implements `InputDescriptor`
    - Refactor sealed class `AuthorizationDetails` to interface
        - Refactor subclass `OpenIdCredential` to class `OpenIdAuthorizationDetails` which implements `AuthrorizationDetails`
        - Refactor subclass `CSCCredential` to class `CscAuthorizationDetails` which implements `AuthorizationDetails`
    - New interface `RequestParameters`
    - Remove RQES components from `AuthenticationRequestParameters`
    - New class `CscAuthenticationRequestParameters` which now holds the RQES components
    - New class `SignatureRequestParameters`
    - Refactor `AuthenticationRequestParametersFrom` to generic sealed class `RequestParametersFrom`
    - Refactor `AuthenticationRequestParser` to open class `RequestParser`
- Selective Disclosure JWT:
    - Validate confirmation claims correctly
- ISO 18013-5 credentials:
    - Serialize and deserialize device signed items correctly (i.e. considering the namespace of the element)
- Refactorings:
    - Adapt to changes in `signum`, i.e. the classes `JwsSigned`, `JweDecrypted`, `CoseSigned` are now typed to their payload, leading to changes in `CoseService` and `JwsService` to add overloads for typed payloads, as well as members in data classes containing e.g. `JwsSigned<*>`
    - Add constructor parameter `identifier` to `IssuerAgent`, to be used as the `issuer` property in issued credentials
    - Remove function `verifyPresentationContainsAttributes()` from `Verifier`, and `VerifierAgent`
    - Remove function `verifyVcJws(it: String): VerifyCredentialResult` from `VerifierAgent`, was only forwarding call to `Validator` anyway
    - Remove secondary constructor from `OidcSiopVerifier`
    - Remove `keyMaterial` from interface `Verifier`
    - Add option to request optional attributes in `OidcSiopVerifier.RequestOptionsCredential`
    - In subclasses of `SubjectCredentialStore.StoreEntry` replace `scheme: ConstantIndex.CredentialScheme` with `schemaUri: String` to actually make it serializable
- Key material:
    - Refactor extracting the audience of a verifiable presentation from an OpenID Authn Request (now uses the `client_id` or `audience` before extracting key identifiers)
    - Add `customKeyId` to `KeyMaterial` to not use the DID encoding as the identifier for keys
    - Do not expect the `audience` of a verifiable presentation to always incude the identifier of a key, but the identifier of the verifier (which may be anything)
    - Remove additional constructors of `VerifierAgent`, add the required constructor parameter `identifier`
- OpenID for Verifiable Credential Issuance:
    - Add `issuerState` to `OAuth2Client.createAuthRequest` for OID4VCI flows
    - Add extension functions to `JwsService` to create JWTs for OAuth 2.0 Attestation-Based Client Authentication
    - New artefact `vck-openid-ktor` implements a ktor client for OpenID for Verifiable Credential Issuance and OpenID for Verifiable Presentations
    - Remove `scopePresentationDefinitionRetriever` from `OidcSiopWallet` to keep implementation simple
- Dependency Updates:
    - Signum 3.11.1
    - Kotlin 2.1.0  through Conventions 2.1.0+20241204

Release 5.1.0:
 - Drop ARIES protocol implementation, and the `vck-aries` artifact
 - Add `credentialScheme` and `subjectPublicKey` to internal `CredentialToBeIssued`
 - Refactor `issueCredential` of `Issuer` to directly get the credential-to-be-issued
 - Remove now useless interface `IssuerCredentialDataProvider`
 - Replace `buildIssuerCredentialDataProviderOverride` in `CredentialIssuer` with `credentialProvider` to extract user information into a credential
 - Remove `dataProvider` from `IssuerAgent`s constructor, as it is not needed with the new issuing interface anyway
 - Replace `relyingPartyUrl` with `clientIdScheme` on `OidcSiopVerifier`s constructor, to clarify use of `client_id` in requests
 - Rename objects in `OpenIdConstants.ProofType`, `OpenIdConstants.CliendIdScheme` and `OpenIdConstants.ResponseMode`
 - In all OpenID data classes, serialize strings only, and parse them to crypto data classes (from signum) in a separate property (this increases interop, as we can deserialize unsupported algorithms too)
 - Add `publicKeyLookup` function to `DefaultVerifierJwsService` to provide valid keys for JWS objects out-of-band (e.g. when they're not included in the header of the JWS)
 - OID4VCI:
   - `WalletService` supports building multiple authorization details to request a token for more than one credential
   - Remove `buildAuthorizationDetails(RequestOptions)` for `WalletService`, please migrate to `buildScope(RequestOptions)`
   - Note that multiple `scope` values may be joined with a whitespace ` `
 - ISO: Fix deserializing issuer signed items when element identifiers are read after the element values
 - SD-JWT:
   - Add implementation of JWT VC issuer metadata, see `JwtVcIssuerMetadata`
   - Pass around decoded data with `SdJwtSigned` in several result classes like `VerifyPresentationResult.SuccessSdJwt`
   - Rename `disclosures` to `reconstructedJsonObject` in several result classes like `AuthnResponseResult.SuccessSdJwt`
   - Correctly implement confirmation claim in `VerifiableCredentialSdJwt`, migrating from `JsonWebKey` to `ConfirmationClaim`
   - Change type of `claimValue` in `SelectiveDisclosureItem` from `JsonPrimitive` to `JsonElement` to be able to process nested disclosures
   - Implement deserialization of complex objects, including array claims
   - Add option to issue nested disclosures, by using `ClaimToBeIssued` recursively, see documentation there

Release 5.0.1:
 - Update JsonPath4K to 2.4.0
 - Fix XCF export with transitive dependencies
 - Fix verifiable presentation of ISO credentials to contain `DeviceResponse` instead of a `Document`
 - Data classes for verification result of ISO structures now may contain more than one document

Release 5.0.0:
 - Remove `OidcSiopWallet.newDefaultInstance()` and replace it with a constructor
 - Remove `OidcSiopVerifier.newInstance()` methods and replace them with constructors
 - Remove `Validator.newDefaultInstance()` methods and replace them with constructors
 - Remove `WalletService.newDefaultInstance()` methods and replace them with constructors
 * Add `TransactionDataEntry` class
 * Add `DocumentDigestEntry` class
 * Add `DocumentDigestEntryCSC` class
 * Add `DocumentLocationsEntry` class
 * Add `Method` class
 * Update `InputDescriptors`
   * New member `transaction_data`
   * Removed member `schema`
 * Update `AuthorizationDetails`
   * Now sealed class with subclasses 
     * `OpenIdCredential`
     * `CSCCredential`
 * Extend `AuthenticationRequestParameters` to be able to handle CSC/QES flows
 * Extend `TokenRequestParameters` to be able to handle CSC/QES flows
 * Extend `TokenResponseParameters` to be able to handle CSC/QES flows
 - In `TokenRequestParameters`, change `transactionCode` to `String`, as it needs to be entered by the user potentially
 - Add extension method to build DPoP headers acc. to [RFC 9449](https://datatracker.ietf.org/doc/html/rfc9449), see `WalletService`
 * Proper registration of serializers for ISO credentials (breaking change), see API in `LibraryInitializer`
 * Update dependencies to have everything aligned with Kotlin 2.0.20:
   * Kotlin 2.0.20
   * EU PID + MDL Credentials in test scope
   * Serialization 1.7.2 proper
   * JsonPath4K 2.3.0 (with proper Kotlin 2.0.20 support)
   * Signum 3.7.0 (only dependency updates to align everything, no alignments in code)
 * Add `KeyStoreMaterial` to JVM target for convenience
 - Update implementation of [OpenID for Verifiable Credential Issuance](https://openid.net/specs/openid-4-verifiable-credential-issuance-1_0.html) to draft 14 from 2024-08-21
   - Move some fields from `IssuerMetadata` to `OAuth2AuthorizationServerMetadata` to match the semantics
   - Remove proof type `cwt` for OpenID for Verifiable Credential Issuance, as per draft 14, but keep parsing it for a bit of backwards-compatibility
   - Remove binding method for `did:key`, as it was never completely implemented, but add binding method `jwk` for JSON Web Keys.
   - Rework interface of `WalletService` to make selecting the credential configuration by its ID more explicit
   - Support requesting issuance of credential using scope values
   - Introudce `OAuth2Client` to extract creating authentication requests and token requests from OID4VCI `WalletService`
   - Refactor `SimpleAuthorizationService` to extract actual authentication and authorization into `AuthorizationServiceStrategy`
 - Implement JWE encryption with AES-CBC-HMAC algorithms
 - SIOPv2/OpenID4VP: Support requesting and receiving claims from different credentials, i.e. a combined presentation
   - Require request options on every method in `OidcSiopVerifier`
   - Move `credentialScheme`, `representation`, `requestedAttributes` from `RequestOptions` to `RequestOptionsCredentials`
   - In `OidcSiopVerifier` move `responseUrl` from constructor parameter to `RequestOptions`
   - Add `IdToken` as result case to `OidcSiopVerifier.AuthnResponseResult`, when only an `id_token` is requested and received
 - Disclosures for SD-JWT (in class `SelectiveDisclosureItem`) now contain a `JsonPrimitive` for the value, so that implementers can deserialize the value accordingly

Release 4.1.2:
 * In `OidcSiopVerifier` add parameter `nonceService` to externalize creation and validation of nonces, e.g. for deployments in load-balanced environments
 * In `SimpleAuthorizationService` change type of `tokenService` to `NonceService`
 * Add constructor parameters to `SimpleAuthorizationService` to externalize storage of maps, e.g. for deployments in load-balanced environments
 * Add constructor parameter to `WalletService` to externalize storage of state-to-code map, e.g. for deployments in load-balanced environments
* Update to latest Signum for KMP signer and verifier.
* Update dependencies:
  * Kotlin 2.0.20
  * Serialization 1.7.2 stable
  * JsonPath4K 2.3.0
* Add Android targets

Release 4.1.1 (Bugfix Release):
* correctly configure and name JSON serializer:
  * `jsonSerializer` -> `vckJsonSerializer`
  * revert to explicit serializer configuration
  * Introduce `jsonSerializer` and `cborSerilaizer` with deprecation annotation for easier migration in projects consuming VC-K
* rename kmp-crypto submodule to signum an update all references
  * this changes the identifier in the version catalog!

Release 4.1.0:
 * Rebrand
   * Project name: _KMM VC Library_ -> VC-K
   * Artifact names:
     * `vclib` -> `vck`
     * `vclib-aries` -> `vck-aries`
     * `vclib-openid` -> `vck-openid`
 * Rename serializers to avoid ambiguities and kotlin bugs
   * `cborSerializer` -> `vckCborSerializer`
 * Update Dependencies
   * Signum (formerly KMP Crypto): 3.6.0
   * Jsonpath4K (formerly Jsonpath): 2.2.0
   * Kotlinx-Serialization 1.8.0-SNAPSHOT from upstream

Release 4.0.0:
 - Add `SubmissionRequirement.evaluate`: Evaluates, whether a given submission requirement is satisfied.
 - Add `PresentationSubmissionValidator`: 
   - Add `isValidSubmission`: Evaluates, whether all submission requirements is satisfied, and fails on redundantly submitted credentials.
   - Add `findUnnecessaryInputDescriptorSubmissions`: Returns a list of redundantly submitted credentials.
 - Rename `BaseInputEvaluator` -> `InputEvaluator`
   - Change `evaluateFieldQueryResults` -> `evaluateConstraintFieldMatches`: Returns all matching fields now, not just the first match
 - Change `Holder.matchInputDescriptorsAgainstCredentialStore`: Returns all matching credentials now, not just the first match
 - Do not use or assume DID as key identifiers and subjects in credentials
 - Replace list of attribute types in `Issuer.issueCredentials` with one concrete `CredentialScheme` to be passed
 - Remove functionality related to "attachments" to verifable credentials in JWT format
 - Replace list of credentials to be issued with a single credential that will be issued per call to implementations of `IssuerCredentialDataProvider`
 - Get rid of class `Issuer.IssuedCredentialResult`, replacing it with `KmmResult<Issuer.IssuedCredential>`
 - Add return types to function calls to `SubjectCredentialStore`
 - Change from list to single credential in parameter for `Holder.storeCredentials()`, changing name to `storeCredential()`
 - Refactor `AuthenticationRequestParametersFrom` used in `OidcSiopWallet` to be serializable
 - Add `AuthenticationResponseFactory`: Builds an authentication response from request and response parameters
 - Change `OidcSiopWallet`: 
   - Add `startAuthorizationResponsePreparation()`: Gathers data necessary for presentation building and yields a `AuthorizationResponsePreparationState`
   - Add `finalizeAuthorizationResponseParameters()`: Returns what `createAuthenticationParams` returned before, but also takes in `AuthorizationResponsePreparationState` and an optional non-default submission
   - Add `finalizeAuthorizationResponse()`: Returns what `createAuthenticationResponse()` did before
 - Change `OidcSiopVerifier`:
   - Add `createAuthnRequestUrlWithRequestObjectByReference()` to offer authentication requests by reference to the Wallet
 - Add `AuthorizationResponsePreparationState`: Holds data necessary for presentation building
 - Add `AuthenticationRequestParser`: Extracted presentation request parsing logic from `OidcSiopWallet` and put it here
 - Add `AuthorizationRequestValidator`: Extracted presentation request validation logic from `OidcSiopWallet` and put it here
 - Add `PresentationFactory`: Extracted presentation response building logic from `OidcSiopWallet` and put it here
   - Also added some code for presentation submission validation
 - Update implementation of OpenID 4 Verifiable Credential Issuance, draft 13
 - Replace `createCredentialRequestJwt()` and `createCredentialRequestCwt()` with `createCredentialRequest()` in `WalletService` for OID4VCI
 - Refactor `createTokenRequestParameters()` in `WalletService` for OID4VCI to account for authorization code or pre-auth code

Release 3.8.0:
 - Kotlin 2.0.0
 - Gradle 8.8
 - Bouncy Castle 1.78.1
 - Kotest 5.9.1
 - Ktor 2.3.11
 - kotlinx.datetime 0.6.0
 - kotlinx.coroutines 1.8.1
 - KmmResult 1.6.0
 - Serialization 1.7.1-SNAPSHOT
 - Extract credential classes for Mobile Driving Licence according to ISO 18013-5 into separate library, see <https://github.com/a-sit-plus/mobile-driving-licence-credential>
 - Implementers need to specify supported credential representations in `CredentialScheme`
 - Update `CredentialScheme` to split up properties for representations
 - Refactor methods in `LibraryInitializer`, deprecating the old ones, to accomodate additional parameters for serializing ISO credentials
 - Update SD-JWT implementation to include `sd_hash`
 - Update SIOPv2 implementation to increase interoperability

Release 3.7.1:
 - SIOPv2: Support encrypting response objects, if requested by verifiers
 - Refactor `VerifiableCredentialSdJwt` to implement draft 03 of SD-JWT for VC

Release 3.7.0:
 - Add `OAuth2AuthorizationServerMetadata` data class which implements RFC8414
 - Change usage of `OidcUserInfo` in interfaces to `OidcUserInfoExtended`, to also deserialize unknown properties
 - OID4VCI: `WalletService`: Replace parameters containing whole authentication parameters with single parameters holding `code` and `state`
 - Change several integer properties to durations, e.g. expirations (in seconds) for OIDC data classes
 - In `SupportedCredentialFormat` replace `claims` with `isoClaims` and `sdJwtClaims` to be able to handle both formats defined in OID4VCI Draft 13
 - Wrap exceptions during deserialization in `KmmResult`, i.e. changing all `deserialize()` methods in companion objects
 - `OidcSiopWallet`: Rename `newInstance()` to `newDefaultInstance()`, to align it with other factory methods
 - `OidcSiopWallet`: Rename `retrieveAuthenticationRequestParameters() ` to `parseAuthenticationRequestParameters()`, changing result type to `KmmResult<AuthenticationRequestParameters>`
 - `OidcSiopWallet`: Support getting presentation definition remotely, with `presentation_definition_uri` from OpenId4VP
 - Be more lenient when parsing several authentication request parameters
- Add `VerifiablePresentationFactory`: Used to have a separate place for creating verifiable presentations, HolderAgent got a little cramped
- Change `OidcSiopVerifier.validateAuthnResponse`: Supports new presentation semantics, where the vp_token may be a array of verifiable presentations.
- Change `OidcSiopWallet.createAuthnResponseParams`: Feed the newly required parameters to `Holder.createPresentation`; Changed output semantics to potentially submit a list of verifiable presentations
- Change `HolderAgent.createPresentation`: Changed function signature; Changed output semantics.
- Add `BaseInputEvaluator`: Input evaluator according to `DIF.PresentationExchange 2.0.0`
 - Refactor `AuthenticationRequestParameters` → `AuthenticationRequestParametersFrom` to contain parsed parameters and their source
 - Update KMP-Crypto to 3.1.0, to support JWE and ECDH-ES
 - SIOPv2: Implement `x509_san_dns` and `x509_san_uri` client ID schemes
 - Refactor `OpenIdConstants` to contain sealed classes, where appropriate

Release 3.6.1:
 * Update to KMP-Crypto 2.6.0

Release 3.6.0:
 - Self-Issued OpenID Provider v2:
   - `OidcSiopWallet.AuthenticationResponseResult.Post`: Replace property `body: String` with `params: Map<String, String>`, to be posted to the Relying Party. Clients may call extension function `at.asitplus.wallet.lib.oidvci.formUrlEncode` on `params` to get the encoded `body` for HTTP calls.
   - Move `JsonWebKeySet` to library `at.asitplus.crypto:datatypes-jws`
   - `DefaultVerifierJwsService` may load public keys for verifying JWS from a JWK Set URL in the header, see constructor argument `jwkSetRetriever` (cf. to `OidcSiopWallet`)
   - `OidcSiopWallet` and `OidcSiopVerifier` implement response mode `direct_post.jwt`, as per OpenID for Verifiable Presentations draft 20
   - `OidcSiopVerifier`: Add constructor parameter `attestationJwt` to create authentication requests as JWS with an Verifier Attestation JWT in header `jwt` (see OpenId4VP draft 20)
   - `OidcSiopVerifier`: Rename `createAuthnRequestAsRequestObject()` to `createAuthnRequestAsSignedRequestObject()`, also changing the return type
   - `OidcSiopVerifier`: Add option to set `client_metadata_uri` instead of embedding client metadata in authentication requests
   - `OidcSiopVerifier`: Refactor list of parameters for customizing authentication requests to single data class `RequestOptions`
   - `OidcSiopWallet`: Rename constructor parameter `jwkSetRetriever` to a more general `remoteResourceRetriever`, to use it for various parameters defined by reference
   - `OidcSiopWallet`: Replace constructor parameter `verifierJwsService` with `requestObjectJwsVerifier` to allow callers to verify JWS objects with a pre-registered key (as in the OpenId4VP client ID scheme "pre-registered")
   - Get rid of collections in serializable types and use sets instead
 - OpenID for Verifiable Credential Issuance:
   - Implement OpenID for Verifiable Credential Issuance draft 13, from 2024-02-08
   - Rename `IssuerService` to `CredentialIssuer`
   - Implement RFC 7636 Proof Key for Code Exchange for OpenID for Verifiable Credential Issuance implementations, i.e. `IssuerService`/`CredentialIssuer` and `WalletService`
   - `IssuerService`/`CredentialIssuer`: Make public API functions suspending, also return `KmmResult` to transport exceptions
   - `IssuerService`/`CredentialIssuer`: Change parameter of `credential()` from `authorizationHeader` to `accessToken`, requiring the plain access token
   - `IssuerService`/`CredentialIssuer`: Extract responsibilities of an OAuth Authorizaiton Server into `AuthorizationService`
   - `WalletService`: Make public API functions suspending
   - `WalletService`: Implement proving possesion of private key with CBOR Web Tokens
   - `WalletService`: Move constructor parameters to `requestOptions` for every method call
   - Get rid of collections in serializable types and use sets instead
 - Dependency updates
   - Conventions 1.9.23+20240410
     - Ktor 2.3.10
     - Auto-publish version catalogs
 - `Issuer`: Change `cryptoAlgorithms` from `Collection` to `Set`

Release 3.5.0:
- Kotlin 1.9.23
- Ktor 2.3.9
- Update to latest KMP Crypto 2.5.0
  - Introduces correct mulitbase encoding
  - EC Point Compression
  - **THIS IS A BREAKING CHANGE WRT. SERIALIZATION OF DID-ENCODED KEYS**
    - Given that all EC keys were previously uncompressed, different mutlicodec identifiers are now supported and the old encoding of uncompressed keys does not work anymore, as it was faulty.
    - In addition, the encoding of the mutlibase prefix has changed, since varint-Encoding is now used correctly.
 - Fix name shadowing of gradle plugins by renaming file `Plugin.kt` -> `VcLibConventions.kt`
 - Fix: Add missing iOS exports
 - Add switch to disable composite build (useful for publishing)
 - Get rid of arrays in serializable types and use collections instead
 - Improve interoperability with verifiers and issuers from <https://github.com/eu-digital-identity-wallet/>
 - `OidcSiopVerifier`: Move `credentialScheme` from constructor to `createAuthnRequest`
 - `OidcSiopWallet`: Add constructor parameter to fetch JSON Web Key Sets

Release 3.4.0:
 - Target Java 17
 - Updated dependencies from conventions: Bouncycastle 1.77, Serialization 1.6.3-snapshot (fork), Napier 2.7.1, KMP Crypto 2.3.0
 - Integrate `kmp-crypto` library
 - Change signature parsing and return types to `CryptoSignature` class
 - Change base public key class from`JsonWebKey` to `CryptoPublicKey`
 - Change base algorithm class from `JwsAlgorithm` to `CryptoAlgorithm`
 - Remove all ASN.1 parsing to use `kmp-crypto` functionality instead
 - Change type of X.509 certificates from `ByteArray` to `X509Certificate`
 - Refactor `CryptoService.identifier` to `CryptoService.jsonWebKey.identifier`
 - Refactor `CryptoService.toPublicKey()` to `Crypto.publicKey`
 - Add member `coseKey` to `CryptoService`
 - Support `ES384`, `ES512`, `RS256`, `RS384`, `RS512`, `PS256`, `PS384` and `PS512` signatures in `DefaultCryptoService`
 - Change `DefaultCryptoService` constructor signature: When handing over a private/public key pair, the `CryptoAlgorithm` parameter is now mandatory
 - Change return type of methods in `JwsService` to `KmmResult<T>` to transport exceptions from native implementations
 - Support static QR code use case for OIDC SIOPv2 flows in `OidcSiopVerifier`
 - Move constructor parameters `credentialRepresentation`, `requestedAttributes` from `OidcSiopVerifier` into function calls

Release 3.3.0:
 - Change non-typed attribute types (i.e. Strings) to typed credential schemes (i.e. `ConstantIndex.CredentialScheme`), this includes methods `getCredentials`, `createPresentation` in interface `Holder`, and method `getCredentials` in interface `SubjectCredentialStore`
 - Add `scheme` to `Credential` stored in `IssuerCredentialStore`
 - Add `claimNames` to `ConstantIndex.CredentialScheme` to list names of potential attributes (or claims) of the credential
 - Add `claimNames` (a nullable list of requested claim names) to method `getCredential` in interface `IssuerCredentialDataProvider`, and to method `issueCredential` in interface `Issuer`
 - Add functionality to request only specific claims to OID4VCI implementation
 - Support issuing arbitrary data types in selective disclosure items (classes `ClaimToBeIssued` and `SelectiveDisclosureItem`)

Release 3.2.0:
 - Support representing credentials in all three representations: Plain JWT, SD-JWT and ISO MDOC
 - Remove property `credentialFormat` from interface `CredentialScheme`, also enum `CredentialFormat`
 - Remove property `credentialDefinitionName` from interface `CredentialScheme`, is now automatically converted from `vcType`
 - Add properties `isoNamespace` and `isoDocType` to interface `CredentialScheme`, to be used for representing custom credentials according to ISO 18013-5
 - Remove function `storeValidatedCredentials` from interface `Holder` and its implementation `HolderAgent`
 - Remove class `Holder.ValidatedVerifiableCredentialJws`
 - Add member for `CredentialScheme` to various classes like `CredentialToBeIssued.Vc`, subclasses of `IssuedCredential`, subclasses of `StoreCredentialInput` and subclasses of `StoreEntry`
 - Add parameter for `CredentialScheme` to methods in `SubjectCredentialStore`
 - Remove function `getClaims()` from `CredentialSubject`, logic moved to `IssuerCredentialDataProvider`
 - Add parameter `representation` to method `getCredentialWithType` in interface `IssuerCredentialDataProvider`
 - Add function `storeGetNextIndex(String, String, Instant, Instant, Int)` to interface `IssuerCredentialStore`
 - Remove function `issueCredentialWithTypes(String, CryptoPublicKey?, Collection<String>, CredentialRepresentation)` from interface `Issuer` and its implementation `IssuerAgent`
 - Add function `issueCredential(CryptoPublicKey, Collection<String>, CredentialRepresentation)` to interface `Issuer` and its implementation `IssuerAgent`
 - Remove function `getCredentialWithType(String, CryptoPublicKey?, Collection<String>, CredentialRepresentation` from interface `IssuerCredentialDataProvider`
 - Add function `getCredential(CryptoPublicKey, CredentialScheme, CredentialRepresentation)` to interface `IssuerCredentialDataProvider`
 - Refactor function `storeGetNextIndex()` in `IssuerCredentialStore` to accomodate all types of credentials
 - Add constructor property `representation` to `OidcSiopVerifier` to select the representation of credentials
 - Add constructor property `credentialRepresentation` to `WalletService` (OpenId4VerifiableCredentialIssuance) to select the representation of credentials

Release 3.1.0:
 - Support representing credentials in [SD-JWT](https://drafts.oauth.net/oauth-selective-disclosure-jwt/draft-ietf-oauth-selective-disclosure-jwt.html) format
 - Rename class `Issuer.IssuedCredential.Vc` to `Issuer.IssuedCredential.VcJwt`
 - Several new classes for sealed classes like `Issuer.IssuedCredential`, `Issuer.IssuedCredentialResult`, `Holder.StoreCredentialInput`, `Holder.StoredCredential`, `Parser.ParseVcResult`, `SubjectCredentialStore.StoreEntry`, `Verifier.VerifyCredentialResult`
 - Require implementations of `CredentialSubject` to implement `getClaims()` to process claims when issuing a credential with selective disclosures

Release 3.0.1:
 - Dependency Updates
   - OKIO 3.5.0
   - UUID 0.8.1
   - Encodings 1.2.3
   - JOSE+JWT 9.31
   - JSON 20230618

Release 3.0.0:
 - Creating, issuing, managing and verifying ISO/IEC 18013-5:2021 credentials
 - Kotlin 1.9.10
 - Generic structure for public keys
 - `kotlinx.serialization` fork with CBOR enhancements for COSE support

Release 2.0.2:
 - `vclib-openid`: Add response modes for query and fragment, i.e. Wallet may return the authentication response in query params or as fragment params on a SIOPv2 call
 - `vclib-openid`: Create fresh challenges for every SIOPv2 request
 - `vclib-openid`: Option to set `state` and receive it back in the response

Release 2.0.1:
 - `vclib-openid`: Remove `OidcSiopProtocol`, replace with `OidcSiopVerifier` and `OidcSiopWallet`, remove `AuthenticationResponse` and `AuthenticationRequest` holder classes
 - `vclib-openid`: Update implementation of OIDC SIOPv2 to v1.0.12 (2023-01-01), and of OID4VP to draft 18 (2023-04-21). Still missing requesting single claims, selective disclosure, among other parts

Release 2.0.0:
 - Add `AtomicAttribute2023` as a sample for custom credentials
 - Remove deprecated methods for "attribute names" and `AtomicAttributeCredential`
 - Remove list of known atomic attribute names in `AttributeIndex.genericAttributes`
 - Remove `attributeNames` in `Holder.createPresentation()`, `Holder.getCredentials()`, `SubjectCredentialStore.getCredentials()`
 - Replace `PresentProofProtocol.requestedAttributeNames` with `requestedAttributeTypes`
 - Remove `ConstantIndex.Generic` as the default credential scheme
 - Remove `goalCodeIssue` and `goalCodeRequestProof` from `CredentialScheme`

Release 1.8.0:
 - Remove `JwsContentType`, replace with strings from `JwsContentTypeConstants`
 - Add `JsonWebToken` to use as payload in `JwsHeader` or others
 - Change type of `exp` and `nbf` in `JwsHeader` from `long` to `Instant`
 - Remove all references to "attribute names" in credential subjects, we'll only use types from now on, as in the [W3C VC Data Model](https://w3c.github.io/vc-data-model/#types), e.g. deprecate the usage of methods referencing attribute names
 - Rename `keyId` to `identifier` (calculated from the Json Web Key) in `CryptoService` to decouple identifiers in VC from keyIds
 - Add `identifier` to `Holder`, `Verifier`, `Issuer`, which is by default the `identifier` of the `CryptoService`, i.e. typically the `keyId`
 - Move `extractPublicKeyFromX509Cert` from interface `VerifierCryptoService` (with expected implementations) to expected object `CryptoUtils`
 - Migrate usages of `keyId` to a more general concept of keys in `getKey()` in classes `JwsHeader` and `JweHeader`

Release 1.7.2:
 - Refactor `LibraryInitializer.registerExtensionLibrary`, see Readme

Release 1.7.1:
 - Remove references to `PupilIdCredential`, will be moved to separate library
 
Release 1.6.0:
 - Store attachments with reference to VC (changes `SubjectCredentialStore`)
 
Release 1.5.0:
 - Update dependencies: Kotlin 1.8.0, `KmmResult` 1.4.0
 - Remove "plain" instances of classes, not used on iOS

Release 1.4.0:
 - Remove `photo` from `PupilIdCredential`
 - Remove `pupilId` from `PupilIdCredential`
 - Add `cardId` to `PupilIdCredential`
 - Add `pictureHash` to `PupilIdCredential`
 - Add `scaledPictureHash` to `PupilIdCredential`
 - Transport attachments in `IssueCredential` protocol, which will contain photos (as binary blobs)
 - Update dependencies: Kotlin 1.7.21, Serialization 1.4.1, Kotest 5.5.4

Release 1.3.12:
 - Update to `KmmResult` 1.1

Release 1.3.11:
 - Migrate public API to use `KmmResult`: Return a `failure` with a custom Exception if something goes wrong, otherwise return a `success` with a custom data class.

Release 1.3.10:
 - Implement validating JWS with jsonWebKey and certificates from header
 - Export `BitSet` to Kotlin/Native, i.e. do not `inline` the class

Release 1.3.9:
 - True multiplatform BitSet implementation<|MERGE_RESOLUTION|>--- conflicted
+++ resolved
@@ -1,7 +1,5 @@
 # Changelog
 
-<<<<<<< HEAD
-=======
 Release 5.3.0:
 - Implement [token-status-list-06](https://www.ietf.org/archive/id/draft-ietf-oauth-status-list-06.html), replacing implementation of Revocation List 2020:
   - `Holder`:
@@ -71,16 +69,11 @@
   - Update signum to 3.12.1
 - Add isolated DCQL implementation 
 
->>>>>>> e78dfbb1
 Release 5.2.3:
  - Be more lenient in parsing OpenId authentication requests
  - OpenID4VP: Use correct format of algorithms in metadata for `vp_formats.vc+sd-jwt`
  - SD-JWT: Support creating SD-JWT with nested structures by passing `.` in the claim names, e.g. `address.region`, see `SdJwtCreator` and `ClaimToBeIssued`
-<<<<<<< HEAD
-
-=======
-  
->>>>>>> e78dfbb1
+
 Release 5.2.2:
  - Remote qualified electronic signatures:
    - Add request, response and auxiliary data classes defined in CSC API v2.0.0.2 Ch. 11.4 `credentials/list` and Ch. 11.5 `credentials/info` 
