--- conflicted
+++ resolved
@@ -1,7 +1,5 @@
 # Changelog
 
-<<<<<<< HEAD
-=======
 Release 5.0.0:
  - Remove `OidcSiopWallet.newDefaultInstance()` and replace it with a constructor
  - Remove `OidcSiopVerifier.newInstance()` methods and replace them with constructors
@@ -60,7 +58,6 @@
   * JsonPath4K 2.3.0
 * Add Android targets
 
->>>>>>> 11e6dbd3
 Release 4.1.1 (Bugfix Release):
 * correctly configure and name JSON serializer:
   * `jsonSerializer` -> `vckJsonSerializer`
