# Changelog

<<<<<<< HEAD
=======
Release 5.7.0:
 - Remote Qualified Electronic Signatures:
   - Remove code elements deprecated in `5.6.0`
 - JWS and COSE handling:
   - Remove code elements deprecated in `5.6.0`
 - OpenID for Verifiable Credential Issuance:
   - Expose `oauth2Client` in `WalletService`
   - Remove code elements deprecated in `5.6.3` in `OpenId4VciClient` 
   - Update `transaction_data_hashes` according to result from <https://github.com/openid/OpenID4VP/pull/621>
 - Holder:
   - Replace `keyPair` with `keyMaterial`
 - Functions:
   - Replace type aliases with functional interfaces (providing named parameters in implementations)
   - Make cryptographic verification functions suspending
 - Fully integrated crypto functionality based on Signum 3.16.2. This carries over breaking changes:
   - All debug-only kotlinx.serialization for cryptographic datatypes like certificates, public keys, etc. was removed
   - This finally cleans up the RSAorHMAC
     - `SignatureAlgorithm.RSAorHMAC` is now properly split into `SignatureAlgorithm` and `MessageAuthenticationCode`. Both implement `DataIntegrityAlgorithm`.
     - This split also affects `JwsAlgorithm`, which now has subtypes: `Signature` and `MAC`. Hence, `JwsAlgorithm.ES256` -> `JwsAlgorithm.Signature.ES256`
 - Separate credential timeliness validation from content semantics validation
   - Change `Validator` constructor to include configuration of the credential timeliness validator
   - Change `Validator.verifyVcJws` to not perform timeliness validation
   - Change `Validator.verifySdJwt` to not perform timeliness validation
   - Replace property`isRevoked` with property `freshnessSummary` in:
     - `Verifier.VerifyPresentationResult.SuccessSdJwt` 
     - `IsoDocumentParsed`
     - `AuthnResponseResult.SuccessSdJwt`
   - Change type of `VerifiablePresentationParsed.verifiableCredentials` and `revokedVerifiableCredentials` to `Collection<VcJwsVerificationResultWrapper>`
   - Rename `VerifiablePresentationParsed.verifiableCredentials` to `VerifiablePresentationParsed.freshVerifiableCredentials`
   - Rename `VerifiablePresentationParsed.revokedVerifiableCredentials` to `VerifiablePresentationParsed.notVerifiablyFreshVerifiableCredentials`
   - Remove `Validator.checkRevocationStatus` in favor of `Validator.checkCredentialFreshness`
   - Remove `Holder.StoredCredential.status`
   - Remove `Verifier.VerifyCredentialResult.Revoked`
   - Add constructor parameter `Validator.acceptedTokenStatuses` to allow library client to define token statuses deemed valid
 - Add support for Digital Credentials API as defined in OID4VP draft 28 and ISO 18013-7 Annex C:
   - Implement `DCAPIRequest` for requests received via the Digital Credentials API, with implementations for OID4VP (`Oid4vpDCAPIRequest`), ISO 18013-7 Annex C (`IsoMdocRequest`) and a non-standardised preview protocol (`PreviewDCAPIRequest`)
   - New property of type `Oid4vpDCAPIRequest` for requests originating from the Digital Credentials API in `AuthorizationResponsePreparationState`
   - New parameter of type `Oid4vpDCAPIRequest` for requests originating from the Digital Credentials API in `OpenId4VpHolder.parseAuthenticationRequestParameters`, `RequestParameters.extractAudience` `PresentationFactory.createPresentation` `PresentationFactory.calcDeviceSignature` `RequestParser.parseRequestParameters` `RequestParser.extractRequestObject` `RequestParser.parseRequestObjectJws` `RequestParser.matchRequestParameterCases` `HolderAgent.getValidCredentialsByPriority`
   - New optional parameter `filterById` of type `String` in `Holder.matchInputDescriptorsAgainstCredentialStore`, `HolderAgent.getValidCredentialsByPriority` `HolderAgent.matchInputDescriptorsAgainstCredentialStore` `HolderAgent.matchDCQLQueryAgainstCredentialStore` to filter credentials by id
   - New method `SubjectCredentialStore.getDcApiId` to generate an id of type `String` for a credential
   - New optional property of type `DCAPIHandover` for `SessionTranscript`
 - Return member of interface `AuthenticationResult` instead of `AuthenticationSuccess` as authorization response in `OpenId4VpWallet`. Can either be
   - `AuthenticationSuccess`: contains a `redirectUri` (same behaviour as in 5.6.x)
   - `AuthenticationForward`: contains the `authenticationResponseResult` for responses via the Digital Credentials API
 - Refactoring of ISO data classes:
   - Move data classes from `vck` to `openid-data-classes`
   - Remove `serialize()` and `deserialize()` methods, please use the preferred serializer directly (e.g. `vckCborSerializer`)
   - List of classes moved: `ClientIdToHash`, `DeviceAuth`, `DeviceAuthentication`, `DeviceKeyInfo`, `DeviceRequest`, `DeviceSigned`, `DeviceSignedItemListSerializer`, `DeviceSignedList`, `DocRequest`, `ItemsRequest`,  `IssuerSignedItem`, `IssuerSignedItemSerializer`, `IsserSignedList`, `IssuerSignedListSerializer`, `ItemsRequestList`, `ItemsRequestListSerializer`, `KeyAuthorization`, `NamespacedDeviceNameSpacesSerializer`, `NamespacedIssuerSignedListSerializer`,  `ResponseUriToHash`, `ServerItemsRequest`, `ServerRequest`, `ServerResponse`, `SessionTranscript`, `SingleItemsRequest`, `ValidityInfo`, `ValueDigest`, `ValueDigestList`, `ValueDigestListSerializer`
 - Additional:
   - Remove `Holder.StoredCredential` in favor of `SubjectCredentialStore.StoreEntry`
   - Update AGP to 8.6.1 for composite builds with Valera
   - Make `OAuth2Exception` serializable
   - Add data class `LocalDateOrInstant` to be used by credentials
  
>>>>>>> 205619be
Release 5.6.6:
 - OpenID for Verifiable Presentations:
   - Fix applying presentation exchange filters to credentials (`array` and `object` filters)
 - OpenID for Verifiable Credential Issuance:
   - On issued SD-JWT VC do not validate subject but the confirmation claim
   - Do not require `proof_type` in `proofs` in a credential request to be set

Release 5.6.5:
 - OpenID for Verifiable Presentations:
   - Change JSON Path serialization for claims to dot notation (for EUDIW reference implementation)
   - Change `vct` filter to contain `const` instead of `pattern` (for EUDIW reference implementation)
   - Treat requested attributes as optional, if not explicitly set as required
   - Treat selected submission from the user as valid, let verifier decide if submission shall be accepted

Release 5.6.4:
 - OpenID for Verifiable Presentations:
   - Correctly handle requested attributes with nested paths, i.e. `address.formatted`
 - OAuth2.0:
   - In `OAuth2Client.createAuthRequest()` rename `wrapAsPar` to `wrapAsJar` to match its semantics
 - OpenID for Verifiable Credential Issuance:
   - Sign authn request as JAR only when AS supports it
   - Support extracting `credential_configuration_id` from server's authorization details
   - In `OpenId4VciClient` make constructor parameter `loadClientAttestationJwt` optional
   - In `OpenId4VciClient` make constructor parameter `signClientAttestationPop` optional

Release 5.6.3:
 - OpenID for Verifiable Credential Issuance:
   - Increase interop with wwWallet (optional parameter `proof_signing_alg_values_supported`)
   - Expose `oauth2Client` in `WalletService`
   - In `OpenId4VciClient` deprecate constructor parameters needed for callbacks, and return `CredentialIssuanceResult` in method calls instead
     - Deprecates parameters`openUrlExternally`, `storeProvisioningContext`, `loadProvisioningContext`, `storeCredential`, `storeRefreshToken`
     - Deprecates methods `startProvisioningWithAuthRequest`, `resumeWithAuthCode` (without `context`), `refreshCredential`, `loadCredentialWithOffer`
 
Release 5.6.2:
 - OpenID for Verifiable Presentations:
   - Send `state` parameter for `direct_post.jwt` to increase compatibility with buggy verifiers

Release 5.6.1:
 - Expose details for `ConstraintFieldsEvaluationException`
 - Token status:
   - Errors in status list lookup lead to a `null` token status, not to an error as before, i.e. `TokenStatusEvaluationException` is never thrown
 - Remote Qualified Electronic Signatures:
   - In `RqesOpenId4VpHolder` fix validation of signing credentials

Release 5.6.0:
 - Remote Qualified Electronic Signatures:
   - Fix erroneous `InputDescriptor` encoding in `PresentationDefinition` when more specific type  was known (i.e. `DidInputDescriptor`/`QesInputDescriptor`) via contexutal serialziation
   - Allow fully compliant OID4VP and UC5 `transactionData` handling
   - Deprecate `RqesOpenId4VpVerifier`
   - Change `TransactionData` from sealed class to interface
   - Fix erroneous `TransactionData` encoding in `AuthenticationRequest`
   - Change transaction data and related data elements from set to list
   - Change transaction data elements from their class to JsonPrimitive
   - Add `TransactionDataBase64Uri` typealias for JsonPrimitive
   - Add transaction data verification to `OpenID4VpVerifier.validateAuthnResponse`
  - OpenID for Verifiable Credential Issuance:
   - Remove code elements deprecated in 5.5.0
 - OpenID for Verifiable Presentations:
   - In `OpenId4VpVerifier` add constructor parameter `supportedAlgorithms`
   - In `OpenId4VpWallet` remove `openUrlExternally`, and instead return the redirected URL from the verifier
 - Use functions over services:
   - Replace `VerifierCryptoService` with `VerifySignatureFun`
   - Replace `VerifierJwsService` with `VerifyJwsObjectFun`, `VerifyJwsSignatureWithCnfFun` and `VerifyJwsSignatureWithKeyFun`
   - Replace `VerifierCoseService` with `VerifyCoseSignatureFun`
   - Replace `JwsService.createSignedJwt()` with `SignJwtFun`
   - Replace `JwsService.createSignedJwsAddingParams()` with `SignJwtFun` and `JwsHeaderIdentifierFun`
   - Replace `JwsService.encryptJweObject()` with `EncryptJweFun`
   - Replace `JwsService.decryptJweObject()` with `DecryptJweFun`
   - Replace `CoseService.createSignedCose()` with `SignCoseFun`
   - Replace `CoseService.createSignedCoseWithDetachedPayload()` with `SignCoseDetachedFun`

Release 5.5.4:
 - Token status:
   - Add considerations for separating the semantics "no token status mechanism is defined" from "evaluating token status failed"
   - Provide revocation status to verifier
 - DCQL:
   - Parse new format of claim query in OpenID4VP Draft 28

Release 5.5.3:
 - Fix DCQL Query serialization/deserialization in `AuthenticationRequestParameters`
 - Status List:
   - Set correct JWT type for JWT header: `statuslist+jwt`
 - OpenID for Verifiable Presentations:
   - In `OpenId4VpWallet` deprecate `openUrlExternally`, and instead return the redirected URL from the verifier
 - ISO proximity presentations:
   - Fix session transcript for QR and NFC handover

Release 5.5.2:
 - OpenID for Verifiable Presentations:
   - Fix parsing `group` in presentation exchange input descriptors
   - Set content type for authentication responses to `application/x-www-form-urlencoded`, without the charset appended
   - Fix ISO mDoc presentations containing multiple documents in one device response
 - When creating JWS, and `x5c` header is set, do not set `jwk` and `kid`
 - When creating JWS, and `jwk` header is set, do not set `kid`

Release 5.5.1:
  - OpenID for Verifiable Credential Issuance:
    - Support AS metadata files at `/.well-known/oauth-authorization-server`
 - OpenID for Verifiable Presentations:
   - In `RequestOptionsCredential` add `id` as an optional parameter
   - Remove mixed-in SIOP parameters in authn requests
   - In `ClientIdScheme` add parameter `useDeprecatedClientIdScheme` to support `client_id_scheme` for OpenID4VP previous to Draft 22
 - OAuth2:
   - In `OAuth2Client.createAuthRequest()` add parameter `wrapAsPar` to control wrapping the authn request in a JWS for pushed authorization requests
 - RQES:
   - Add `transactionData` to `OpenIdRequestOptions`
   - Deprecate `RqesOpenId4VpVerifier`
   - Change `TransactionData` from sealed class to interface
   - Fix erroneous `TransactionData` encoding in `AuthenticationRequest`

Release 5.5.0:
 - Remove elements deprecated in 5.4.0 when introducing DCQL:
   - Class `CredentialSubmission`, replaced with `PresentationExchangeCredentialDisclosure`
   - In `Holder` remove `createPresentation()` taking in `PresentationDefinition`
   - In `Holder` remove `createPresentation()` taking in `CredentialSubmission`
   - In `OpenId4VpHolder` remove `finalizeAuthorizationResponse()` taking in `CredentialSubmission`
   - In `OpenId4VpHolder` remove `finalizeAuthorizationResponseParameters()` taking in `CredentialSubmission`
   - In `OpenId4VpWallet` remove `finalizeAuthorizationResponseParameters()` taking in `CredentialSubmission`
 - Update implementation of [OpenID for Verifiable Credential Issuance](https://openid.net/specs/openid-4-verifiable-credential-issuance-1_0.html) to draft 15:
   - Remove functionality to request issuance of certain claims only, as this has been dropped from OpenID4VCI entirely
   - Remove format-specific parameters in credential request, replacing with `credential_configuration_id`
   - In the credential response (`CredentialResponseParameters`), replace single `credential` with array `credentials`, containing the `credential` itself, but issue both variants for now
   - In the supported credential formats (`SupportedCredentialFormat`) of the issuer, use the new format for claim names
   - In the authorization details (`OpenIdAuthorizationDetails`), use the new format for claim names
   - Deprecate `WalletService.RequestOptions.requestedAttributes`
   - Deprecate methods in `OpenId4VciClient` containing parameter for `requestedAttributes`
   - In `OpenId4VciClient.startProvisioningWithAuthRequest()` remove parameter `requestedAttributes`
   - In `OpenId4VciClient.loadCredentialWithOffer()` remove parameter `requestedAttributes`
   - In `WalletService`, deprecate `CredentialRequestInput`
   - In `WalletService`, deprecate `createCredentialRequest(CredentialRequestInput)`, provide new method `createCredentialRequest(TokenResponseParameters)` for direct processing of the token response
   - In `IssuerMetadata`, set `scope` for `SupportedCredentialFormat` to a unique string (the credential configuration id)
   - Iron out details for filtering scope and authorization details in `SimpleAuthorizationService`
   - `SimpleAuthorizationService` correctly validates requested credentials in credential request and issued access tokens
   - `SimpleAuthorizationService` correctly validates requested credentials in authn request and token request
   - Remove proof type `cwt`, which has been removed from draft 14
   - The `CredentialIssuer` issues more the same credential to different keys, if more than one proof is contained in the credential request
   - Add rudimentary implementation of key attestation proofs in `WalletService` and `CredentialIssuer`
   - Update `OpenId4VciClient` (in `vck-openid-ktor`) to support updated process and all security features with different crypto services
   - Remove `c_nonce` from token response, migrate to nonce endpoint in `CredentialIssuer`
   - `WalletService` supports requesting encrypted credentials
   - `CredentialIssuer` supports encrypting issued credentials
   - In `CredentialIssuer` deprecate methods for credential offers, moving them to `SimpleAuthorizationService`
 - Update implementation of authorization service for [OpenID4VC High Assurance Interoperability Profile](https://openid.net/specs/openid4vc-high-assurance-interoperability-profile-1_0.html) draft 03:
   - `SimpleAuthorizationService` implements [pushed authorization requests](https://www.rfc-editor.org/rfc/rfc9126.html)
   - `SimpleAuthorizationService` implements attestation-based client authentication as defined in [OAuth 2.0 Attestation-Based Client Authentication](https://www.ietf.org/archive/id/draft-ietf-oauth-attestation-based-client-auth-05.html)
   - `SimpleAuthorizationService` requires constructor parameter to select access token strategy
   - `TokenService.jwt()` implements sender-constrained access tokens as defined in [OAuth 2.0 Demonstrating Proof of Possession (DPoP)](https://datatracker.ietf.org/doc/html/rfc9449)
   - `TokenService.bearer()` implements traditional bearer access tokens
   - In `SimpleAuthorizationService` add constructor parameter to validate the client attestation JWT
   - In `CredentialIssuer.credential()` callers need to pass the whole `Authorization` header instead of just the access token value
   - In `OAuth2Client` add constructor parameter `jwsService` te enable sending [JWT-secured authorization requests](https://www.rfc-editor.org/rfc/rfc9101.html)
   - Enable issuing and usage of (JWT-based, sender-constrained) refresh tokens, e.g. extend `AuthorizationForToken`, add grant type `refresh_token`
   - Add method to `OpenId4VciClient` to refresh a credential with a refresh token that has been received when loading the credential
   - Remove methods from internal interface `OAuth2AuthorizationServerAdapter`
   - In `CredentialAuthorizationServiceStrategy` move constructor parameter `dataProvider` of type `OAuth2DataProvider` to `SimpleAuthorizationService`
   - Fixed `OpenId4VpWallet` parameter requirements for finalizing an authorization response
   - Improved error logging and exposing for presentation exchange input evaluation
   - Release inner disclosures for nested SD-JWT claims too
   - Temp. allow validation of incorrectly encoded mdoc generated nonces in session transcripts for ISO 18013-7 presentations (see [PR](https://github.com/eu-digital-identity-wallet/eudi-lib-android-wallet-core/pull/153))
 - Error handling:
   - Add subclasses of `OAuth2Exception` to write more precise error handling code
 - Update dependencies:
   - Update `signum` to 3.15.2, supporting X.509 certificates in v1, v2 too
   - Delegate key agreement to Signum's implementation -> **key agreement functions are now `suspend`ing**
   - Update JsonPath4K
   - Update to Kotlin 2.1.20
   - Introduce dedicated Android targets, separate from JVM targets, that compile to JDK 8 / API-Level 30
 - Refactorings in `rqes-data-classes`:
   - Remove `Csc`-Prefix from nearly all CSC data classes
   - Rename `CscSignatureRequestParameters` to `QtspSignatureRequest`
   - Rename `SignatureResponse` to `QtspSignatureResponse`
   - Rename `SignDocResponse` to `SignDocResponseParameters`
   - Rename `SignHashResponse` to `SignHashResponseParameters`
   - Fixed default values for CSC data classes

Release 5.4.3:
 - Fix property names for serialized RQES data classes

Release 5.4.2:
 - Fix auth tag size calculation

Release 5.4.1:
 - Fix encoding `dcql_query` in authentication request, it is now a string
 - Provide default values for RQES data classes

Release 5.4.0:
- Extend support for POTENTIAL UC5: Remote qualified electronic signatures
  - Update data classes in `rqes-data-classes`
  - See main classes `RqesOpenId4VpHolder` and `RqesOpenId4VpVerifier` in `vck-rqes`
  - OpenID4VP: Update implementation to draft 23, adding transaction data hashes to the response of the Wallet
  - Rename `RequestOptions` to `OpenIdRequestOptions`
  - Add `transactionData` to `PresentationRequestParameters`
- Implement Digital Credentials Query Language (DCQL) from OpenID for Verifiable Presentations:
  - Add DCQL library in module `openid-data-classes` (module `vck` now depends on this module because of dcql queries)
  - `AuthenticationRequestParameters`: Add member `dcqlQuery`
  - `CredentialFormatEnum`: Add method `coerceDeprecations` to coerce deprecated `VC_SD_JWT` to `DC_SD_JWT`
  - `Holder`: Deprecate previous methods for creating presentations, add new methods for creating presentations supporting DCQL and presentation exchange
  - Add class `CredentialPresentation`
  - Add class `CredentialPresentationRequest`
  - Change `PresentationResponseParameters` to directly reveal the parameters necessary for creating a response
  - Add subclasses to `PresentationResponseParameters` for working with raw presentation results
  - Add subclass `VerifiableDCQLPresentationValidationResults` of `AuthnResponseResult` to preserve credential query identifiers
  - `AuthorizationResponsePreparationState` now holds general credential presentation request
  - `OpenId4VpHolder`: Add presentation methods supporting both presentation mechanisms and deprecate previously existing presentation methods
  - `OpenId4VpVerifier`: Add `prepareAuthnRequest` and `submitAuthnRequest` to allow customization of presentation request, add validation support for DCQL presentations
  - `RequestOptions`: Add member `presentationMechanism` to explicitly select DCQL or PresentationExchange
- Error handling:
  - Preserve more causes for errors
  - In `AuthnRespnoseResult.Error` add `cause`, which optionally holds the cause for the error
  - In `AuthnRespnoseResult.ValidationError` add `cause`, which optionally holds the cause for the error
- Improve support for ISO mDocs:
  - In `IssuerSignedItem`, tag `Instant` values with CBOR tag `0`, and `LocalDate` with CBOR tag `1004`
- Updates:
  - signum to 3.13.0, fixing COSE headers with more than one certificate
- Remove elements marked as deprecated in 5.3.0: `OidcSiopVerifier`, `OidcSiopWallet`, `Verifier.verifyPresentation()`, `OpenId4VpVerifier.validateAuthnResponseFromPost()`

Release 5.3.3:
 - ISO: Fix serialization of device authentication bytes acc. to ISO 18013-7
 - ISO: Fix generating `mdocGeneratedNonce` for device authentication acc. to ISO 18013-7
 - OpenID4VP: Support extracting authentication response from JWS inside JWE

Release 5.3.2:
 - ISO: Do not tag instants in CBOR with tag 1004
 - ISO: Fix calculation of value digests for `IssuerSignedItems`

Release 5.3.1:
- Add optional parameter `issuerUri` to `ClientIdScheme.PreRegistered`
- Fix validation of KB-JWT for SD-JWT presentations

Release 5.3.0:
- Implement [token-status-list-06](https://www.ietf.org/archive/id/draft-ietf-oauth-status-list-06.html), replacing implementation of Revocation List 2020:
  - `Holder`:
    - Remove `setRevocationList`
    - Change `StoredCredential` revocation status to token status
  - `InMemoryIssuerCredentialStore`:
    - Change `revoke` semantics to `token status` semantics
    - Add token status bitsize
    - Change iso credential identifier to make it deterministic
  - `Issuer`:
    - Change `buildRevocationList` to `buildStatusList` 
    - Add functions for issuing status lists and status list tokens
    - Remove `compileCurrentRevocationLists`
    - Add inheritance from token status agent interfaces
  - `IssuerAgent`
    - Add revocation status for iso credentials
    - Change revocation status to token status
  - `IssuerCredentialStore`
    - Change revocation status semantics to token status semantics
  - `Validator`:
    - Change revocation status to token status
    - Change revocation check to token status invalid check by using new status mechanism
    - Add validation for status list tokens
  - `Verifier`: 
    - Remove `setRevocationList`
    - Add `verifyRevocationStatusListJwtIntegrity` and `verifyRevocationStatusListCwtIntegrity`
  - `CoseService`: 
    - Add check without specifying signer (using cose signed public key or trust store)
  - `VerifiableCredential`: Change `credentialStatus` to `status` and using new status mechanism
  - `VerifiableCredentialSdJwt`: Change `credentialStatus` to use new status mechanism
  - `MobileSecurityObject`: Add status mechanism
  - `iosMain/DefaultZlibService`: Verify compression method was deflate when inflating
- Implement device response including session transcript and handover structure acc. to ISO/IEC 18013-7 Annex B for mDoc responses:
  - `CoseService` adds method `createSignedCoseWithDetachedPayload` to not serialize the payload in the `CoseSigned` structure
  - Move `at.asitplus.wallet.lib.agent.Holder.PresentationResponseParameters` to `at.asitplus.wallet.lib.agent.PresentationResponseParameters`
  - Move `at.asitplus.wallet.lib.agent.Holder.CreatePresentationResult` to `at.asitplus.wallet.lib.agent.CreatePresentationResult`
  - In `Holder.createPresentation()` replace parameters `challenge` and `audience` with `PresentationRequestParameters`, extending the possible inputs for calculating the verifiable presentation
  - In `Verifier` and `VerifierAgent` add methods `verifyPresentationVcJwt()`, `verifyPresentationSdJwt()` and `verifyPresentationIsoMdoc()` to directly verify typed objects
  - For verification of credentials and presentations add `ValidationError` cases to sealed classes
  - In `OidcSiopVerifier` replace `stateToNonceStore` and `stateToResponseTypeStore` with `stateToAuthnRequestStore`
- OpenID4VP refactorings:
  - Deprecate `OidcSiopVerifier`, use `at.asitplus.wallet.lib.openid.OpenId4VpVerifier` instead
  - Move classes `ClientIdScheme`, `RequestOptions`, `AuthResponseResult` out of `OpenId4VpVerifier`
  - Change type of `RequestOptionsCredential.requestedAttributes` from `List` to `Set`
  - Change type of `RequestOptionsCredential.requestedOptionalAttributes` from `List` to `Set`
  - Deprecate `OidcSiopWallet`, use `at.asitplus.wallet.lib.openid.OpenId4VpHolder` instead
  - Move `RequestObjectJwsVerifier` from `at.asitplus.wallet.lib.oidc` to `at.asitplus.wallet.lib.openid`
  - Move `RemoteResourceRetrieverFunction` from `at.asitplus.wallet.lib.oidc` to `at.asitplus.wallet.lib`
  - Move `AuthorizationResponsePreparationState` from `at.asitplus.wallet.lib.oidc.helpers` to `at.asitplus.wallet.lib.openid`
- Update implementation of OpenID4VP to draft 23:
  - Support credential format identifier `dc+sd-jwt` in addition to `vc+sd-jwt`
  - Drop `client_id_scheme` and encode it as a prefix to `client_id`
  - Set `vp_formats_supported` in wallet's metadata
  - Remove `OpenId4VpVerifier.createSignedMetadata()`, as signed metadata is not covered by any spec
  - Remove `OpenId4VpVerifier.createQrCodeUrl()`, replace with `createAutnRequest(requestOptions, creationOptions)` and `CreationOptions.RequestByReference`
  - Remove `OpenId4VpVerifier.createAuthnRequestUrl()`, replace with `createAutnRequest(requestOptions, creationOptions)` and `CreationOptions.Query`
  - Remove `OpenId4VpVerifier.createAuthnRequestUrlWithRequestObject()`, replace with `createAutnRequest(requestOptions, creationOptions)` and `CreationOptions.RequestByValue`
  - Remove `OpenId4VpVerifier.createAuthnRequestUrlWithRequestObjectByReference()`, replace with `createAutnRequest(requestOptions, creationOptions)` and `CreationOptions.RequestByReference`
  - Add explicit `redirect_uri` to all `ClientIdSchemes` for `OpenId4VpVerifier`
  - Sub classes of `ClientIdScheme` are not data classes, to allow passing parameters with the same names as the sealed base class
  - Verify requirements whether requests must or must not be signed acc. to the client identifier scheme
  - Support `wallet_nonce` and `request_uri_method` for replay detection on Wallet side
- General cleanup:
  - Remove `SchemaIndex`
  - Remove `VcLibException`
- Dependency updates:
  - Update signum to 3.12.1
- Add isolated DCQL implementation 

Release 5.2.4:
 - SD-JWT: Be more lenient in parsing `status` information from credentials
 - ISO: Do not tag instants in CBOR with tag 1004
 - ISO: Fix calcluation of value digests

Release 5.2.3:
 - Be more lenient in parsing OpenId authentication requests
 - OpenID4VP: Use correct format of algorithms in metadata for `vp_formats.vc+sd-jwt`
 - SD-JWT: Support creating SD-JWT with nested structures by passing `.` in the claim names, e.g. `address.region`, see `SdJwtCreator` and `ClaimToBeIssued`

Release 5.2.2:
 - Remote qualified electronic signatures:
   - Add request, response and auxiliary data classes defined in CSC API v2.0.0.2 Ch. 11.4 `credentials/list` and Ch. 11.5 `credentials/info` 
 - Fix serialization of device signed items in ISO credentials

Release 5.2.1:
 - Fix COSE signature deserialization and verification, due to signum 3.12.0

Release 5.2.0:
- Remote qualified electronic signatures:
    - New `Initializer` object in `vck-openid` which needs to be called at the start of the project if artifact is used
    - New artifacts `rqes-data-classes` and `vck-rqes` which allow handling of remote signature requests as described by the draft of POTENTIAL use-case 5 which is based on the CSC API v2.0.0.2
    - To use `vck-rqes` the new `Initializer` object in `vck-rqes` which needs to be called at the start of the project if artifact is used
    - It fully overrides and replaces the effect of the initializer in `vck-openid`
    - Change class `InputDescriptor` to `DifInputDescriptor` which now implements new interface `InputDescriptor`
    - New class `QesInputDescriptor` implements `InputDescriptor`
    - Refactor sealed class `AuthorizationDetails` to interface
        - Refactor subclass `OpenIdCredential` to class `OpenIdAuthorizationDetails` which implements `AuthrorizationDetails`
        - Refactor subclass `CSCCredential` to class `CscAuthorizationDetails` which implements `AuthorizationDetails`
    - New interface `RequestParameters`
    - Remove RQES components from `AuthenticationRequestParameters`
    - New class `CscAuthenticationRequestParameters` which now holds the RQES components
    - New class `SignatureRequestParameters`
    - Refactor `AuthenticationRequestParametersFrom` to generic sealed class `RequestParametersFrom`
    - Refactor `AuthenticationRequestParser` to open class `RequestParser`
- Selective Disclosure JWT:
    - Validate confirmation claims correctly
- ISO 18013-5 credentials:
    - Serialize and deserialize device signed items correctly (i.e. considering the namespace of the element)
- Refactorings:
    - Adapt to changes in `signum`, i.e. the classes `JwsSigned`, `JweDecrypted`, `CoseSigned` are now typed to their payload, leading to changes in `CoseService` and `JwsService` to add overloads for typed payloads, as well as members in data classes containing e.g. `JwsSigned<*>`
    - Add constructor parameter `identifier` to `IssuerAgent`, to be used as the `issuer` property in issued credentials
    - Remove function `verifyPresentationContainsAttributes()` from `Verifier`, and `VerifierAgent`
    - Remove function `verifyVcJws(it: String): VerifyCredentialResult` from `VerifierAgent`, was only forwarding call to `Validator` anyway
    - Remove secondary constructor from `OidcSiopVerifier`
    - Remove `keyMaterial` from interface `Verifier`
    - Add option to request optional attributes in `OidcSiopVerifier.RequestOptionsCredential`
    - In subclasses of `SubjectCredentialStore.StoreEntry` replace `scheme: ConstantIndex.CredentialScheme` with `schemaUri: String` to actually make it serializable
- Key material:
    - Refactor extracting the audience of a verifiable presentation from an OpenID Authn Request (now uses the `client_id` or `audience` before extracting key identifiers)
    - Add `customKeyId` to `KeyMaterial` to not use the DID encoding as the identifier for keys
    - Do not expect the `audience` of a verifiable presentation to always incude the identifier of a key, but the identifier of the verifier (which may be anything)
    - Remove additional constructors of `VerifierAgent`, add the required constructor parameter `identifier`
- OpenID for Verifiable Credential Issuance:
    - Add `issuerState` to `OAuth2Client.createAuthRequest` for OID4VCI flows
    - Add extension functions to `JwsService` to create JWTs for OAuth 2.0 Attestation-Based Client Authentication
    - New artefact `vck-openid-ktor` implements a ktor client for OpenID for Verifiable Credential Issuance and OpenID for Verifiable Presentations
    - Remove `scopePresentationDefinitionRetriever` from `OidcSiopWallet` to keep implementation simple
- Dependency Updates:
    - Signum 3.11.1
    - Kotlin 2.1.0  through Conventions 2.1.0+20241204

Release 5.1.0:
 - Drop ARIES protocol implementation, and the `vck-aries` artifact
 - Add `credentialScheme` and `subjectPublicKey` to internal `CredentialToBeIssued`
 - Refactor `issueCredential` of `Issuer` to directly get the credential-to-be-issued
 - Remove now useless interface `IssuerCredentialDataProvider`
 - Replace `buildIssuerCredentialDataProviderOverride` in `CredentialIssuer` with `credentialProvider` to extract user information into a credential
 - Remove `dataProvider` from `IssuerAgent`s constructor, as it is not needed with the new issuing interface anyway
 - Replace `relyingPartyUrl` with `clientIdScheme` on `OidcSiopVerifier`s constructor, to clarify use of `client_id` in requests
 - Rename objects in `OpenIdConstants.ProofType`, `OpenIdConstants.CliendIdScheme` and `OpenIdConstants.ResponseMode`
 - In all OpenID data classes, serialize strings only, and parse them to crypto data classes (from signum) in a separate property (this increases interop, as we can deserialize unsupported algorithms too)
 - Add `publicKeyLookup` function to `DefaultVerifierJwsService` to provide valid keys for JWS objects out-of-band (e.g. when they're not included in the header of the JWS)
 - OID4VCI:
   - `WalletService` supports building multiple authorization details to request a token for more than one credential
   - Remove `buildAuthorizationDetails(RequestOptions)` for `WalletService`, please migrate to `buildScope(RequestOptions)`
   - Note that multiple `scope` values may be joined with a whitespace ` `
 - ISO: Fix deserializing issuer signed items when element identifiers are read after the element values
 - SD-JWT:
   - Add implementation of JWT VC issuer metadata, see `JwtVcIssuerMetadata`
   - Pass around decoded data with `SdJwtSigned` in several result classes like `VerifyPresentationResult.SuccessSdJwt`
   - Rename `disclosures` to `reconstructedJsonObject` in several result classes like `AuthnResponseResult.SuccessSdJwt`
   - Correctly implement confirmation claim in `VerifiableCredentialSdJwt`, migrating from `JsonWebKey` to `ConfirmationClaim`
   - Change type of `claimValue` in `SelectiveDisclosureItem` from `JsonPrimitive` to `JsonElement` to be able to process nested disclosures
   - Implement deserialization of complex objects, including array claims
   - Add option to issue nested disclosures, by using `ClaimToBeIssued` recursively, see documentation there

Release 5.0.1:
 - Update JsonPath4K to 2.4.0
 - Fix XCF export with transitive dependencies
 - Fix verifiable presentation of ISO credentials to contain `DeviceResponse` instead of a `Document`
 - Data classes for verification result of ISO structures now may contain more than one document

Release 5.0.0:
 - Remove `OidcSiopWallet.newDefaultInstance()` and replace it with a constructor
 - Remove `OidcSiopVerifier.newInstance()` methods and replace them with constructors
 - Remove `Validator.newDefaultInstance()` methods and replace them with constructors
 - Remove `WalletService.newDefaultInstance()` methods and replace them with constructors
 * Add `TransactionDataEntry` class
 * Add `DocumentDigestEntry` class
 * Add `DocumentDigestEntryCSC` class
 * Add `DocumentLocationsEntry` class
 * Add `Method` class
 * Update `InputDescriptors`
   * New member `transaction_data`
   * Removed member `schema`
 * Update `AuthorizationDetails`
   * Now sealed class with subclasses 
     * `OpenIdCredential`
     * `CSCCredential`
 * Extend `AuthenticationRequestParameters` to be able to handle CSC/QES flows
 * Extend `TokenRequestParameters` to be able to handle CSC/QES flows
 * Extend `TokenResponseParameters` to be able to handle CSC/QES flows
 - In `TokenRequestParameters`, change `transactionCode` to `String`, as it needs to be entered by the user potentially
 - Add extension method to build DPoP headers acc. to [RFC 9449](https://datatracker.ietf.org/doc/html/rfc9449), see `WalletService`
 * Proper registration of serializers for ISO credentials (breaking change), see API in `LibraryInitializer`
 * Update dependencies to have everything aligned with Kotlin 2.0.20:
   * Kotlin 2.0.20
   * EU PID + MDL Credentials in test scope
   * Serialization 1.7.2 proper
   * JsonPath4K 2.3.0 (with proper Kotlin 2.0.20 support)
   * Signum 3.7.0 (only dependency updates to align everything, no alignments in code)
 * Add `KeyStoreMaterial` to JVM target for convenience
 - Update implementation of [OpenID for Verifiable Credential Issuance](https://openid.net/specs/openid-4-verifiable-credential-issuance-1_0.html) to draft 14 from 2024-08-21
   - Move some fields from `IssuerMetadata` to `OAuth2AuthorizationServerMetadata` to match the semantics
   - Remove proof type `cwt` for OpenID for Verifiable Credential Issuance, as per draft 14, but keep parsing it for a bit of backwards-compatibility
   - Remove binding method for `did:key`, as it was never completely implemented, but add binding method `jwk` for JSON Web Keys.
   - Rework interface of `WalletService` to make selecting the credential configuration by its ID more explicit
   - Support requesting issuance of credential using scope values
   - Introudce `OAuth2Client` to extract creating authentication requests and token requests from OID4VCI `WalletService`
   - Refactor `SimpleAuthorizationService` to extract actual authentication and authorization into `AuthorizationServiceStrategy`
 - Implement JWE encryption with AES-CBC-HMAC algorithms
 - SIOPv2/OpenID4VP: Support requesting and receiving claims from different credentials, i.e. a combined presentation
   - Require request options on every method in `OidcSiopVerifier`
   - Move `credentialScheme`, `representation`, `requestedAttributes` from `RequestOptions` to `RequestOptionsCredentials`
   - In `OidcSiopVerifier` move `responseUrl` from constructor parameter to `RequestOptions`
   - Add `IdToken` as result case to `OidcSiopVerifier.AuthnResponseResult`, when only an `id_token` is requested and received
 - Disclosures for SD-JWT (in class `SelectiveDisclosureItem`) now contain a `JsonPrimitive` for the value, so that implementers can deserialize the value accordingly

Release 4.1.2:
 * In `OidcSiopVerifier` add parameter `nonceService` to externalize creation and validation of nonces, e.g. for deployments in load-balanced environments
 * In `SimpleAuthorizationService` change type of `tokenService` to `NonceService`
 * Add constructor parameters to `SimpleAuthorizationService` to externalize storage of maps, e.g. for deployments in load-balanced environments
 * Add constructor parameter to `WalletService` to externalize storage of state-to-code map, e.g. for deployments in load-balanced environments
* Update to latest Signum for KMP signer and verifier.
* Update dependencies:
  * Kotlin 2.0.20
  * Serialization 1.7.2 stable
  * JsonPath4K 2.3.0
* Add Android targets

Release 4.1.1 (Bugfix Release):
* correctly configure and name JSON serializer:
  * `jsonSerializer` -> `vckJsonSerializer`
  * revert to explicit serializer configuration
  * Introduce `jsonSerializer` and `cborSerilaizer` with deprecation annotation for easier migration in projects consuming VC-K
* rename kmp-crypto submodule to signum an update all references
  * this changes the identifier in the version catalog!

Release 4.1.0:
 * Rebrand
   * Project name: _KMM VC Library_ -> VC-K
   * Artifact names:
     * `vclib` -> `vck`
     * `vclib-aries` -> `vck-aries`
     * `vclib-openid` -> `vck-openid`
 * Rename serializers to avoid ambiguities and kotlin bugs
   * `cborSerializer` -> `vckCborSerializer`
 * Update Dependencies
   * Signum (formerly KMP Crypto): 3.6.0
   * Jsonpath4K (formerly Jsonpath): 2.2.0
   * Kotlinx-Serialization 1.8.0-SNAPSHOT from upstream

Release 4.0.0:
 - Add `SubmissionRequirement.evaluate`: Evaluates, whether a given submission requirement is satisfied.
 - Add `PresentationSubmissionValidator`: 
   - Add `isValidSubmission`: Evaluates, whether all submission requirements is satisfied, and fails on redundantly submitted credentials.
   - Add `findUnnecessaryInputDescriptorSubmissions`: Returns a list of redundantly submitted credentials.
 - Rename `BaseInputEvaluator` -> `InputEvaluator`
   - Change `evaluateFieldQueryResults` -> `evaluateConstraintFieldMatches`: Returns all matching fields now, not just the first match
 - Change `Holder.matchInputDescriptorsAgainstCredentialStore`: Returns all matching credentials now, not just the first match
 - Do not use or assume DID as key identifiers and subjects in credentials
 - Replace list of attribute types in `Issuer.issueCredentials` with one concrete `CredentialScheme` to be passed
 - Remove functionality related to "attachments" to verifable credentials in JWT format
 - Replace list of credentials to be issued with a single credential that will be issued per call to implementations of `IssuerCredentialDataProvider`
 - Get rid of class `Issuer.IssuedCredentialResult`, replacing it with `KmmResult<Issuer.IssuedCredential>`
 - Add return types to function calls to `SubjectCredentialStore`
 - Change from list to single credential in parameter for `Holder.storeCredentials()`, changing name to `storeCredential()`
 - Refactor `AuthenticationRequestParametersFrom` used in `OidcSiopWallet` to be serializable
 - Add `AuthenticationResponseFactory`: Builds an authentication response from request and response parameters
 - Change `OidcSiopWallet`: 
   - Add `startAuthorizationResponsePreparation()`: Gathers data necessary for presentation building and yields a `AuthorizationResponsePreparationState`
   - Add `finalizeAuthorizationResponseParameters()`: Returns what `createAuthenticationParams` returned before, but also takes in `AuthorizationResponsePreparationState` and an optional non-default submission
   - Add `finalizeAuthorizationResponse()`: Returns what `createAuthenticationResponse()` did before
 - Change `OidcSiopVerifier`:
   - Add `createAuthnRequestUrlWithRequestObjectByReference()` to offer authentication requests by reference to the Wallet
 - Add `AuthorizationResponsePreparationState`: Holds data necessary for presentation building
 - Add `AuthenticationRequestParser`: Extracted presentation request parsing logic from `OidcSiopWallet` and put it here
 - Add `AuthorizationRequestValidator`: Extracted presentation request validation logic from `OidcSiopWallet` and put it here
 - Add `PresentationFactory`: Extracted presentation response building logic from `OidcSiopWallet` and put it here
   - Also added some code for presentation submission validation
 - Update implementation of OpenID 4 Verifiable Credential Issuance, draft 13
 - Replace `createCredentialRequestJwt()` and `createCredentialRequestCwt()` with `createCredentialRequest()` in `WalletService` for OID4VCI
 - Refactor `createTokenRequestParameters()` in `WalletService` for OID4VCI to account for authorization code or pre-auth code

Release 3.8.0:
 - Kotlin 2.0.0
 - Gradle 8.8
 - Bouncy Castle 1.78.1
 - Kotest 5.9.1
 - Ktor 2.3.11
 - kotlinx.datetime 0.6.0
 - kotlinx.coroutines 1.8.1
 - KmmResult 1.6.0
 - Serialization 1.7.1-SNAPSHOT
 - Extract credential classes for Mobile Driving Licence according to ISO 18013-5 into separate library, see <https://github.com/a-sit-plus/mobile-driving-licence-credential>
 - Implementers need to specify supported credential representations in `CredentialScheme`
 - Update `CredentialScheme` to split up properties for representations
 - Refactor methods in `LibraryInitializer`, deprecating the old ones, to accomodate additional parameters for serializing ISO credentials
 - Update SD-JWT implementation to include `sd_hash`
 - Update SIOPv2 implementation to increase interoperability

Release 3.7.1:
 - SIOPv2: Support encrypting response objects, if requested by verifiers
 - Refactor `VerifiableCredentialSdJwt` to implement draft 03 of SD-JWT for VC

Release 3.7.0:
 - Add `OAuth2AuthorizationServerMetadata` data class which implements RFC8414
 - Change usage of `OidcUserInfo` in interfaces to `OidcUserInfoExtended`, to also deserialize unknown properties
 - OID4VCI: `WalletService`: Replace parameters containing whole authentication parameters with single parameters holding `code` and `state`
 - Change several integer properties to durations, e.g. expirations (in seconds) for OIDC data classes
 - In `SupportedCredentialFormat` replace `claims` with `isoClaims` and `sdJwtClaims` to be able to handle both formats defined in OID4VCI Draft 13
 - Wrap exceptions during deserialization in `KmmResult`, i.e. changing all `deserialize()` methods in companion objects
 - `OidcSiopWallet`: Rename `newInstance()` to `newDefaultInstance()`, to align it with other factory methods
 - `OidcSiopWallet`: Rename `retrieveAuthenticationRequestParameters() ` to `parseAuthenticationRequestParameters()`, changing result type to `KmmResult<AuthenticationRequestParameters>`
 - `OidcSiopWallet`: Support getting presentation definition remotely, with `presentation_definition_uri` from OpenId4VP
 - Be more lenient when parsing several authentication request parameters
- Add `VerifiablePresentationFactory`: Used to have a separate place for creating verifiable presentations, HolderAgent got a little cramped
- Change `OidcSiopVerifier.validateAuthnResponse`: Supports new presentation semantics, where the vp_token may be a array of verifiable presentations.
- Change `OidcSiopWallet.createAuthnResponseParams`: Feed the newly required parameters to `Holder.createPresentation`; Changed output semantics to potentially submit a list of verifiable presentations
- Change `HolderAgent.createPresentation`: Changed function signature; Changed output semantics.
- Add `BaseInputEvaluator`: Input evaluator according to `DIF.PresentationExchange 2.0.0`
 - Refactor `AuthenticationRequestParameters` → `AuthenticationRequestParametersFrom` to contain parsed parameters and their source
 - Update KMP-Crypto to 3.1.0, to support JWE and ECDH-ES
 - SIOPv2: Implement `x509_san_dns` and `x509_san_uri` client ID schemes
 - Refactor `OpenIdConstants` to contain sealed classes, where appropriate

Release 3.6.1:
 * Update to KMP-Crypto 2.6.0

Release 3.6.0:
 - Self-Issued OpenID Provider v2:
   - `OidcSiopWallet.AuthenticationResponseResult.Post`: Replace property `body: String` with `params: Map<String, String>`, to be posted to the Relying Party. Clients may call extension function `at.asitplus.wallet.lib.oidvci.formUrlEncode` on `params` to get the encoded `body` for HTTP calls.
   - Move `JsonWebKeySet` to library `at.asitplus.crypto:datatypes-jws`
   - `DefaultVerifierJwsService` may load public keys for verifying JWS from a JWK Set URL in the header, see constructor argument `jwkSetRetriever` (cf. to `OidcSiopWallet`)
   - `OidcSiopWallet` and `OidcSiopVerifier` implement response mode `direct_post.jwt`, as per OpenID for Verifiable Presentations draft 20
   - `OidcSiopVerifier`: Add constructor parameter `attestationJwt` to create authentication requests as JWS with an Verifier Attestation JWT in header `jwt` (see OpenId4VP draft 20)
   - `OidcSiopVerifier`: Rename `createAuthnRequestAsRequestObject()` to `createAuthnRequestAsSignedRequestObject()`, also changing the return type
   - `OidcSiopVerifier`: Add option to set `client_metadata_uri` instead of embedding client metadata in authentication requests
   - `OidcSiopVerifier`: Refactor list of parameters for customizing authentication requests to single data class `RequestOptions`
   - `OidcSiopWallet`: Rename constructor parameter `jwkSetRetriever` to a more general `remoteResourceRetriever`, to use it for various parameters defined by reference
   - `OidcSiopWallet`: Replace constructor parameter `verifierJwsService` with `requestObjectJwsVerifier` to allow callers to verify JWS objects with a pre-registered key (as in the OpenId4VP client ID scheme "pre-registered")
   - Get rid of collections in serializable types and use sets instead
 - OpenID for Verifiable Credential Issuance:
   - Implement OpenID for Verifiable Credential Issuance draft 13, from 2024-02-08
   - Rename `IssuerService` to `CredentialIssuer`
   - Implement RFC 7636 Proof Key for Code Exchange for OpenID for Verifiable Credential Issuance implementations, i.e. `IssuerService`/`CredentialIssuer` and `WalletService`
   - `IssuerService`/`CredentialIssuer`: Make public API functions suspending, also return `KmmResult` to transport exceptions
   - `IssuerService`/`CredentialIssuer`: Change parameter of `credential()` from `authorizationHeader` to `accessToken`, requiring the plain access token
   - `IssuerService`/`CredentialIssuer`: Extract responsibilities of an OAuth Authorizaiton Server into `AuthorizationService`
   - `WalletService`: Make public API functions suspending
   - `WalletService`: Implement proving possesion of private key with CBOR Web Tokens
   - `WalletService`: Move constructor parameters to `requestOptions` for every method call
   - Get rid of collections in serializable types and use sets instead
 - Dependency updates
   - Conventions 1.9.23+20240410
     - Ktor 2.3.10
     - Auto-publish version catalogs
 - `Issuer`: Change `cryptoAlgorithms` from `Collection` to `Set`

Release 3.5.0:
- Kotlin 1.9.23
- Ktor 2.3.9
- Update to latest KMP Crypto 2.5.0
  - Introduces correct mulitbase encoding
  - EC Point Compression
  - **THIS IS A BREAKING CHANGE WRT. SERIALIZATION OF DID-ENCODED KEYS**
    - Given that all EC keys were previously uncompressed, different mutlicodec identifiers are now supported and the old encoding of uncompressed keys does not work anymore, as it was faulty.
    - In addition, the encoding of the mutlibase prefix has changed, since varint-Encoding is now used correctly.
 - Fix name shadowing of gradle plugins by renaming file `Plugin.kt` -> `VcLibConventions.kt`
 - Fix: Add missing iOS exports
 - Add switch to disable composite build (useful for publishing)
 - Get rid of arrays in serializable types and use collections instead
 - Improve interoperability with verifiers and issuers from <https://github.com/eu-digital-identity-wallet/>
 - `OidcSiopVerifier`: Move `credentialScheme` from constructor to `createAuthnRequest`
 - `OidcSiopWallet`: Add constructor parameter to fetch JSON Web Key Sets

Release 3.4.0:
 - Target Java 17
 - Updated dependencies from conventions: Bouncycastle 1.77, Serialization 1.6.3-snapshot (fork), Napier 2.7.1, KMP Crypto 2.3.0
 - Integrate `kmp-crypto` library
 - Change signature parsing and return types to `CryptoSignature` class
 - Change base public key class from`JsonWebKey` to `CryptoPublicKey`
 - Change base algorithm class from `JwsAlgorithm` to `CryptoAlgorithm`
 - Remove all ASN.1 parsing to use `kmp-crypto` functionality instead
 - Change type of X.509 certificates from `ByteArray` to `X509Certificate`
 - Refactor `CryptoService.identifier` to `CryptoService.jsonWebKey.identifier`
 - Refactor `CryptoService.toPublicKey()` to `Crypto.publicKey`
 - Add member `coseKey` to `CryptoService`
 - Support `ES384`, `ES512`, `RS256`, `RS384`, `RS512`, `PS256`, `PS384` and `PS512` signatures in `DefaultCryptoService`
 - Change `DefaultCryptoService` constructor signature: When handing over a private/public key pair, the `CryptoAlgorithm` parameter is now mandatory
 - Change return type of methods in `JwsService` to `KmmResult<T>` to transport exceptions from native implementations
 - Support static QR code use case for OIDC SIOPv2 flows in `OidcSiopVerifier`
 - Move constructor parameters `credentialRepresentation`, `requestedAttributes` from `OidcSiopVerifier` into function calls

Release 3.3.0:
 - Change non-typed attribute types (i.e. Strings) to typed credential schemes (i.e. `ConstantIndex.CredentialScheme`), this includes methods `getCredentials`, `createPresentation` in interface `Holder`, and method `getCredentials` in interface `SubjectCredentialStore`
 - Add `scheme` to `Credential` stored in `IssuerCredentialStore`
 - Add `claimNames` to `ConstantIndex.CredentialScheme` to list names of potential attributes (or claims) of the credential
 - Add `claimNames` (a nullable list of requested claim names) to method `getCredential` in interface `IssuerCredentialDataProvider`, and to method `issueCredential` in interface `Issuer`
 - Add functionality to request only specific claims to OID4VCI implementation
 - Support issuing arbitrary data types in selective disclosure items (classes `ClaimToBeIssued` and `SelectiveDisclosureItem`)

Release 3.2.0:
 - Support representing credentials in all three representations: Plain JWT, SD-JWT and ISO MDOC
 - Remove property `credentialFormat` from interface `CredentialScheme`, also enum `CredentialFormat`
 - Remove property `credentialDefinitionName` from interface `CredentialScheme`, is now automatically converted from `vcType`
 - Add properties `isoNamespace` and `isoDocType` to interface `CredentialScheme`, to be used for representing custom credentials according to ISO 18013-5
 - Remove function `storeValidatedCredentials` from interface `Holder` and its implementation `HolderAgent`
 - Remove class `Holder.ValidatedVerifiableCredentialJws`
 - Add member for `CredentialScheme` to various classes like `CredentialToBeIssued.Vc`, subclasses of `IssuedCredential`, subclasses of `StoreCredentialInput` and subclasses of `StoreEntry`
 - Add parameter for `CredentialScheme` to methods in `SubjectCredentialStore`
 - Remove function `getClaims()` from `CredentialSubject`, logic moved to `IssuerCredentialDataProvider`
 - Add parameter `representation` to method `getCredentialWithType` in interface `IssuerCredentialDataProvider`
 - Add function `storeGetNextIndex(String, String, Instant, Instant, Int)` to interface `IssuerCredentialStore`
 - Remove function `issueCredentialWithTypes(String, CryptoPublicKey?, Collection<String>, CredentialRepresentation)` from interface `Issuer` and its implementation `IssuerAgent`
 - Add function `issueCredential(CryptoPublicKey, Collection<String>, CredentialRepresentation)` to interface `Issuer` and its implementation `IssuerAgent`
 - Remove function `getCredentialWithType(String, CryptoPublicKey?, Collection<String>, CredentialRepresentation` from interface `IssuerCredentialDataProvider`
 - Add function `getCredential(CryptoPublicKey, CredentialScheme, CredentialRepresentation)` to interface `IssuerCredentialDataProvider`
 - Refactor function `storeGetNextIndex()` in `IssuerCredentialStore` to accomodate all types of credentials
 - Add constructor property `representation` to `OidcSiopVerifier` to select the representation of credentials
 - Add constructor property `credentialRepresentation` to `WalletService` (OpenId4VerifiableCredentialIssuance) to select the representation of credentials

Release 3.1.0:
 - Support representing credentials in [SD-JWT](https://drafts.oauth.net/oauth-selective-disclosure-jwt/draft-ietf-oauth-selective-disclosure-jwt.html) format
 - Rename class `Issuer.IssuedCredential.Vc` to `Issuer.IssuedCredential.VcJwt`
 - Several new classes for sealed classes like `Issuer.IssuedCredential`, `Issuer.IssuedCredentialResult`, `Holder.StoreCredentialInput`, `Holder.StoredCredential`, `Parser.ParseVcResult`, `SubjectCredentialStore.StoreEntry`, `Verifier.VerifyCredentialResult`
 - Require implementations of `CredentialSubject` to implement `getClaims()` to process claims when issuing a credential with selective disclosures

Release 3.0.1:
 - Dependency Updates
   - OKIO 3.5.0
   - UUID 0.8.1
   - Encodings 1.2.3
   - JOSE+JWT 9.31
   - JSON 20230618

Release 3.0.0:
 - Creating, issuing, managing and verifying ISO/IEC 18013-5:2021 credentials
 - Kotlin 1.9.10
 - Generic structure for public keys
 - `kotlinx.serialization` fork with CBOR enhancements for COSE support

Release 2.0.2:
 - `vclib-openid`: Add response modes for query and fragment, i.e. Wallet may return the authentication response in query params or as fragment params on a SIOPv2 call
 - `vclib-openid`: Create fresh challenges for every SIOPv2 request
 - `vclib-openid`: Option to set `state` and receive it back in the response

Release 2.0.1:
 - `vclib-openid`: Remove `OidcSiopProtocol`, replace with `OidcSiopVerifier` and `OidcSiopWallet`, remove `AuthenticationResponse` and `AuthenticationRequest` holder classes
 - `vclib-openid`: Update implementation of OIDC SIOPv2 to v1.0.12 (2023-01-01), and of OID4VP to draft 18 (2023-04-21). Still missing requesting single claims, selective disclosure, among other parts

Release 2.0.0:
 - Add `AtomicAttribute2023` as a sample for custom credentials
 - Remove deprecated methods for "attribute names" and `AtomicAttributeCredential`
 - Remove list of known atomic attribute names in `AttributeIndex.genericAttributes`
 - Remove `attributeNames` in `Holder.createPresentation()`, `Holder.getCredentials()`, `SubjectCredentialStore.getCredentials()`
 - Replace `PresentProofProtocol.requestedAttributeNames` with `requestedAttributeTypes`
 - Remove `ConstantIndex.Generic` as the default credential scheme
 - Remove `goalCodeIssue` and `goalCodeRequestProof` from `CredentialScheme`

Release 1.8.0:
 - Remove `JwsContentType`, replace with strings from `JwsContentTypeConstants`
 - Add `JsonWebToken` to use as payload in `JwsHeader` or others
 - Change type of `exp` and `nbf` in `JwsHeader` from `long` to `Instant`
 - Remove all references to "attribute names" in credential subjects, we'll only use types from now on, as in the [W3C VC Data Model](https://w3c.github.io/vc-data-model/#types), e.g. deprecate the usage of methods referencing attribute names
 - Rename `keyId` to `identifier` (calculated from the Json Web Key) in `CryptoService` to decouple identifiers in VC from keyIds
 - Add `identifier` to `Holder`, `Verifier`, `Issuer`, which is by default the `identifier` of the `CryptoService`, i.e. typically the `keyId`
 - Move `extractPublicKeyFromX509Cert` from interface `VerifierCryptoService` (with expected implementations) to expected object `CryptoUtils`
 - Migrate usages of `keyId` to a more general concept of keys in `getKey()` in classes `JwsHeader` and `JweHeader`

Release 1.7.2:
 - Refactor `LibraryInitializer.registerExtensionLibrary`, see Readme

Release 1.7.1:
 - Remove references to `PupilIdCredential`, will be moved to separate library
 
Release 1.6.0:
 - Store attachments with reference to VC (changes `SubjectCredentialStore`)
 
Release 1.5.0:
 - Update dependencies: Kotlin 1.8.0, `KmmResult` 1.4.0
 - Remove "plain" instances of classes, not used on iOS

Release 1.4.0:
 - Remove `photo` from `PupilIdCredential`
 - Remove `pupilId` from `PupilIdCredential`
 - Add `cardId` to `PupilIdCredential`
 - Add `pictureHash` to `PupilIdCredential`
 - Add `scaledPictureHash` to `PupilIdCredential`
 - Transport attachments in `IssueCredential` protocol, which will contain photos (as binary blobs)
 - Update dependencies: Kotlin 1.7.21, Serialization 1.4.1, Kotest 5.5.4

Release 1.3.12:
 - Update to `KmmResult` 1.1

Release 1.3.11:
 - Migrate public API to use `KmmResult`: Return a `failure` with a custom Exception if something goes wrong, otherwise return a `success` with a custom data class.

Release 1.3.10:
 - Implement validating JWS with jsonWebKey and certificates from header
 - Export `BitSet` to Kotlin/Native, i.e. do not `inline` the class

Release 1.3.9:
 - True multiplatform BitSet implementation<|MERGE_RESOLUTION|>--- conflicted
+++ resolved
@@ -1,7 +1,5 @@
 # Changelog
 
-<<<<<<< HEAD
-=======
 Release 5.7.0:
  - Remote Qualified Electronic Signatures:
    - Remove code elements deprecated in `5.6.0`
@@ -56,7 +54,6 @@
    - Make `OAuth2Exception` serializable
    - Add data class `LocalDateOrInstant` to be used by credentials
   
->>>>>>> 205619be
 Release 5.6.6:
  - OpenID for Verifiable Presentations:
    - Fix applying presentation exchange filters to credentials (`array` and `object` filters)
