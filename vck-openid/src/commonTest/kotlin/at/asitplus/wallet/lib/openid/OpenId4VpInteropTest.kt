--- conflicted
+++ resolved
@@ -148,15 +148,9 @@
         if (jar.header.keyId != null) { // web-based key lookup is optional in profile 2.0
             val verifierJwks = verifierJarMetadata.jsonWebKeySet.shouldNotBeNull()
             val verifierRequestSigningKey = verifierJwks.keys.first { it.keyId == jar.header.keyId }
-<<<<<<< HEAD
-            DefaultVerifierJwsService().verifyJws(jar, verifierRequestSigningKey) shouldBe true
-        } else {
-            DefaultVerifierJwsService().verifyJwsObject(jar) shouldBe true
-=======
             VerifyJwsSignatureWithKey()(jar, verifierRequestSigningKey) shouldBe true
         } else {
             VerifyJwsObject()(jar) shouldBe true
->>>>>>> 6ed417ee
         }
 
         val response = holderOid4vp.createAuthnResponse(parameters).getOrThrow()
