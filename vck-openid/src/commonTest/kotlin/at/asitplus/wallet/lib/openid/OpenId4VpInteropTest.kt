package at.asitplus.wallet.lib.openid

import at.asitplus.dif.ClaimFormat
import at.asitplus.dif.PresentationSubmission
import at.asitplus.openid.AuthenticationRequestParameters
import at.asitplus.openid.OpenIdConstants
import at.asitplus.openid.RequestParametersFrom
import at.asitplus.signum.indispensable.josef.JwsAlgorithm
import at.asitplus.signum.indispensable.josef.JwsSigned
import at.asitplus.signum.indispensable.josef.toJsonWebKey
import at.asitplus.wallet.lib.agent.*
import at.asitplus.wallet.lib.data.ConstantIndex
import at.asitplus.wallet.lib.data.ConstantIndex.AtomicAttribute2023.CLAIM_FAMILY_NAME
import at.asitplus.wallet.lib.data.ConstantIndex.AtomicAttribute2023.CLAIM_GIVEN_NAME
import at.asitplus.wallet.lib.data.SdJwtConstants
import at.asitplus.wallet.lib.data.vckJsonSerializer
import at.asitplus.wallet.lib.jws.DefaultVerifierJwsService
import at.asitplus.wallet.lib.jws.SdJwtSigned
import com.benasher44.uuid.uuid4
import io.kotest.core.spec.style.FreeSpec
import io.kotest.matchers.nulls.shouldBeNull
import io.kotest.matchers.nulls.shouldNotBeNull
import io.kotest.matchers.shouldBe
import io.kotest.matchers.string.shouldContain
import io.kotest.matchers.string.shouldStartWith
import io.kotest.matchers.types.shouldBeInstanceOf
import io.ktor.http.*
import kotlinx.serialization.json.jsonPrimitive

/**
 * Tests our OpenID4VP/SIOP implementation against POTENTIAL Piloting Definition Scope
 */
class OpenId4VpInteropTest : FreeSpec({
    lateinit var issuerKeyId: String
    lateinit var issuerClientId: String
    lateinit var holderKeyMaterial: KeyMaterial
    lateinit var holderAgent: Holder
    lateinit var holderOid4vp: OpenId4VpHolder
    lateinit var verifierClientId: String
    lateinit var verifierRedirectUrl: String
    lateinit var verifierKeyId: String
    lateinit var verifierKeyMaterial: KeyMaterial
    lateinit var verifierOid4vp: OpenId4VpVerifier

    beforeEach {
        issuerKeyId = uuid4().toString()
        issuerClientId = "https://issuer.example.com"
        val issuerKeyMaterial = EphemeralKeyWithoutCert(customKeyId = issuerKeyId)
        val issuerAgent = IssuerAgent(issuerKeyMaterial, identifier = issuerClientId)

        holderKeyMaterial = EphemeralKeyWithoutCert()
        holderAgent = HolderAgent(
            holderKeyMaterial,
            validator = Validator(
                verifierJwsService = DefaultVerifierJwsService(publicKeyLookup = {
                    setOf(issuerKeyMaterial.publicKey.toJsonWebKey())
                })
            )
        )
        holderAgent.storeCredential(
            issuerAgent.issueCredential(
                DummyCredentialDataProvider.getCredential(
                    holderKeyMaterial.publicKey,
                    ConstantIndex.AtomicAttribute2023,
                    ConstantIndex.CredentialRepresentation.SD_JWT,
                    listOf(
                        CLAIM_FAMILY_NAME,
                        CLAIM_GIVEN_NAME
                    )
                ).getOrThrow()
            ).getOrThrow().toStoreCredentialInput()
        )
        holderOid4vp = OpenId4VpHolder(holderKeyMaterial, holderAgent)

        verifierKeyId = uuid4().toString()
        verifierClientId = "AT-GV-EGIZ-CUSTOMVERIFIER"
        verifierRedirectUrl = "https://verifier.example.com/cb"
        val clientIdScheme = ClientIdScheme.PreRegistered(verifierClientId, verifierRedirectUrl)
        verifierKeyMaterial = EphemeralKeyWithoutCert(customKeyId = verifierKeyId)
        verifierOid4vp = OpenId4VpVerifier(
            keyMaterial = verifierKeyMaterial,
            verifier = VerifierAgent(
                identifier = clientIdScheme.clientId,
                validator = Validator(
                    verifierJwsService = DefaultVerifierJwsService(publicKeyLookup = {
                        setOf(
                            issuerKeyMaterial.publicKey.toJsonWebKey(),
                            holderKeyMaterial.publicKey.toJsonWebKey(),
                        )
                    })
                )
            ),
            clientIdScheme = clientIdScheme,
        )
    }

    "process with cross-device flow with request_uri and pre-trusted" {
        val verifierJarMetadata = verifierOid4vp.jarMetadata
        val responseNonce = uuid4().toString()
        val requestNonce = uuid4().toString()
        val requestUrl = "https://verifier.example.com/request/$requestNonce"
<<<<<<< HEAD
        val (requestUrlForWallet, requestObject) = verifierOid4vp.createAuthnRequest(
            RequestOptions(
=======
        val (requestUrlForWallet, requestObject) = verifierOid4vp.createAuthnRequestUrlWithRequestObjectByReference(
            walletUrl = "haip://",
            requestUrl = requestUrl,
            requestOptions = OpenIdRequestOptions(
>>>>>>> a19528f7
                responseMode = OpenIdConstants.ResponseMode.DirectPost,
                responseUrl = "https://verifier.example.com/response/$responseNonce",
                credentials = setOf(
                    RequestOptionsCredential(
                        ConstantIndex.AtomicAttribute2023,
                        ConstantIndex.CredentialRepresentation.SD_JWT,
                        setOf(CLAIM_FAMILY_NAME, CLAIM_GIVEN_NAME)
                    )
                )
            ),
            OpenId4VpVerifier.CreationOptions.SignedRequestByReference("haip://", requestUrl)
        ).getOrThrow()
        requestObject.shouldNotBeNull()

        requestUrlForWallet shouldContain "request_uri="
        requestUrlForWallet shouldContain verifierClientId.encodeURLParameter()
        requestUrlForWallet shouldStartWith "haip://"

        holderOid4vp = OpenId4VpHolder(
            holderKeyMaterial,
            holderAgent,
            remoteResourceRetriever = {
                if (it.url == requestUrl) requestObject.invoke(it.requestObjectParameters).getOrThrow() else null
            })

        val parameters = holderOid4vp.parseAuthenticationRequestParameters(requestUrlForWallet).getOrThrow()
        parameters.shouldBeInstanceOf<RequestParametersFrom.JwsSigned<AuthenticationRequestParameters>>()

        val jar = parameters.jwsSigned
        jar.header.algorithm shouldBe JwsAlgorithm.ES256
        jar.header.type shouldBe "oauth-authz-req+jwt"
        jar.header.keyId shouldBe verifierKeyId

        jar.payload.issuer shouldBe verifierClientId
        jar.payload.clientIdWithoutPrefix shouldBe verifierClientId
        jar.payload.audience shouldBe "https://self-issued.me/v2"
        jar.payload.presentationDefinition.shouldNotBeNull()
        jar.payload.nonce.shouldNotBeNull()
        jar.payload.state.shouldNotBeNull()
        jar.payload.responseType shouldBe "vp_token"
        jar.payload.responseMode shouldBe OpenIdConstants.ResponseMode.DirectPost
        jar.payload.responseUrl.shouldNotBeNull()

        verifierJarMetadata.issuer shouldBe verifierClientId
        val verifierJwks = verifierJarMetadata.jsonWebKeySet.shouldNotBeNull()
        val verifierRequestSigningKey = verifierJwks.keys.first { it.keyId == jar.header.keyId }

        DefaultVerifierJwsService().verifyJws(jar, verifierRequestSigningKey) shouldBe true

        val preparation = holderOid4vp.startAuthorizationResponsePreparation(parameters).getOrThrow()
        val response = holderOid4vp.finalizeAuthorizationResponse(parameters, preparation).getOrThrow()
            .shouldBeInstanceOf<AuthenticationResponseResult.Post>()

        response.params.entries.firstOrNull { it.key == "vp_token" }.shouldNotBeNull().value.let { vp_token ->
            val sdJwt = SdJwtSigned.parse(vp_token).shouldNotBeNull()
            sdJwt.keyBindingJws.shouldNotBeNull().also {
                it.header.also {
                    it.algorithm shouldBe JwsAlgorithm.ES256
                    it.type shouldBe "kb+jwt"
                }
                it.payload.also {
                    it.issuedAt.shouldNotBeNull()
                    it.audience shouldBe jar.payload.clientId
                    it.challenge shouldBe jar.payload.nonce
                    it.sdHash.shouldNotBeNull()
                }
            }
            sdJwt.jws.header.also {
                it.keyId shouldBe issuerKeyId
                it.algorithm shouldBe JwsAlgorithm.ES256
                it.type shouldBe "vc+sd-jwt"
            }
            sdJwt.getPayloadAsVerifiableCredentialSdJwt().getOrThrow().also {
                it.issuer shouldBe issuerClientId
                it.issuedAt.shouldNotBeNull()
                it.expiration.shouldNotBeNull()
                it.verifiableCredentialType.shouldNotBeNull()
                it.selectiveDisclosureAlgorithm shouldBe SdJwtConstants.SHA_256
                it.confirmationClaim.shouldNotBeNull().also {
                    it.jsonWebKey.shouldNotBeNull()
                }
            }
        }
        response.params.entries.firstOrNull { it.key == "state" }.shouldNotBeNull()
        response.params.entries.first { it.key == "presentation_submission" }.value.let { presentationSubmission ->
            val presSub = vckJsonSerializer.decodeFromString<PresentationSubmission>(presentationSubmission)
            presSub.definitionId.shouldNotBeNull()
            presSub.descriptorMap.shouldNotBeNull().first().also {
                it.path shouldBe "$"
                it.format shouldBe ClaimFormat.JWT_SD
            }
        }

        verifierOid4vp.validateAuthnResponse(response.params)
            .shouldBeInstanceOf<AuthnResponseResult.SuccessSdJwt>()
    }

    "parse JAR sample from document" {
        val input = """
            eyJhbGciOiJFUzI1NiIsInR5cCI6IiBvYXV0aC1hdXRoei1yZXErand0ICJ9
            .eyJpc3MiOiJodHRwczovL2Jkci5kZS9qd2siLCJhdWQiOiIgaHR0cHM6Ly9zZWxmLWlzc3VlZC5tZS92MiIsImNsaWVudF9pZCI6Imh0dHB
            zOi8vYmRyLmRlIiwicHJlc2VudGF0aW9uX2RlZmluaXRpb24iOnsiaWQiOiIzMmY1NDE2My03MTY2LTQ4ZjEtOTNkOC1mZjIxN2JkYjA2NTU
            iLCJpbnB1dF9kZXNjcmlwdG9ycyI6W3siaWQiOiIzMmY1NDE2My03MTY2LTQ4ZjEtOTNkOC1mZjIxN2JkYjA2NTYiLCJwdXJwb3NlIjoiUmV
            xdWVzdCBwcmVzZW50YXRpb24gaG9sZGluZyBQb3dlciBvZiBSZXByZXNlbnRhdGlvbiBhdHRlc3RhdGlvbiIsImNvbnN0cmFpbnRzIjp7ImZ
            pZWxkcyI6W3sicGF0aCI6WyIkLnZjdCJdLCJmaWx0ZXIiOnsidHlwZSI6InN0cmluZyIsInBhdHRlcm4iOiJ1cm46ZXUuZXVyb3BhLmVjLmV
            1ZGk6cG9yOjEifX1dfX1dfSwibm9uY2UiOiJuLTBTNl9XekEyTWoiLCJzdGF0ZSI6ImFmMGlmanNsZGtqIiwicmVzcG9uc2VfdHlwZSI6InZ
            wX3Rva2VuIiwiIHJlc3BvbnNlX21vZGUiOiJkaXJlY3RfcG9zdCIsInJlc3BvbnNlX3VyaSI6Imh0dHBzOi8vbndyLWJlLmRlL3Jlc3BvbnN
            lIn0
            .i7Kli1T5RZzo2-TvWsw9-JpxjYPBUae8Lrc_ORfTdabHlXmuPucGVrE5lkBu7vLss2RKKEmdFFy57-ZvRFn4Tg
        """.trimIndent()

        val jar = JwsSigned.deserialize<AuthenticationRequestParameters>(
            AuthenticationRequestParameters.serializer(),
            input,
            vckJsonSerializer
        ).getOrThrow()

        jar.header.algorithm shouldBe JwsAlgorithm.ES256
        jar.header.type shouldBe " oauth-authz-req+jwt " // that's a typo in the document ...

        jar.payload.issuer shouldBe "https://bdr.de/jwk"
        jar.payload.audience shouldBe " https://self-issued.me/v2" // that's a typo in the document ...
        jar.payload.clientId shouldBe "https://bdr.de"
        jar.payload.nonce shouldBe "n-0S6_WzA2Mj"
        jar.payload.state shouldBe "af0ifjsldkj"
        jar.payload.responseUrl shouldBe "https://nwr-be.de/response"
        val pres = jar.payload.presentationDefinition.shouldNotBeNull()
        pres.id.shouldNotBeNull()
        val inputdesc = pres.inputDescriptors.first()
        inputdesc.purpose shouldBe "Request presentation holding Power of Representation attestation"
        val field = inputdesc.constraints!!.fields!!.first { it -> it.path == listOf("$.vct") }
        field.filter!!.pattern shouldBe "urn:eu.europa.ec.eudi:por:1"
    }

    "parse SD-JWT from document" {
        val input = """
            eyJhbGciOiJFUzI1NiIsInR5cCI6IiB2YytzZC1qd3QgIn0
            .eyJfc2QiOlsiRnZZUTBXcDV6RFgybnlIOEtxWExsQ3lrM3kxQ2tEZ2ozREpyRnNpdFNBOCIsImM4SGN4SHl1OFRTMTZkTkdTc3J0MjFkOEx
            3aDJ2eTE4TDJqUnBKc0RTUlkiLCJDN1lNQ3lnZ0xtdFB2YUFOcmxjX3daQThSdUFhV3FWR0JMS1BESXp3QUVBIiwidi0ybU94eUc0bUthM3R
            ZTTN0SmVhaVgyUURiTmx1eVhwSGd0Mm9nb2s3TSIsIiBEbW1iR2xsVnJheVdZazJJX0VCSzI3bmFNa3hPRU1CaUVuNXRhWl81RDJBIiwiMDA
            xVWY0YUN2dW5pMWpObUxtTzRFWG9HYk12eldtR1FKR2JydHYtZk9vNCIsIlRHZjRvTGJnd2Q1SlFhSHlLVlFaVTlVZEdFMHc1cnREc3JaemZ
            VYW9tTG8iLCJqc3U5eVZ1bHdRUWxoRmxNXzNKbHpNYVNGemdsaFFHMERwZmF5UXdMVUs0Il0sImlzcyI6Imh0dHBzOi8vcnZpZy5ubC9qd2s
            iLCJpYXQiOjE1MTYyMzkwMjIsImV4cCI6MTUxNjUzOTAyMiwidmN0IjoidXJuOmV1LmV1cm9wYS5lYy5ldWRpOnBpZDoxIiwiX3NkX2FsZyI
            6InNoYS0yNTYiLCJjbmYiOnsiandrIjp7Imt0eSI6IkVDIiwiY3J2IjoiUC0yNTYiLCJ4IjoiVC1acjh2ckYta2RyMXpwakszdWZVdjFmZDd
            EUzBzOFlmOF9OeTNIYjRJNCIsInkiOiJlMHM5dEdXbTZXNnc1cWhRZXdKcTFvWFhvemp4NV9maTUtZFl1Tm13blJrIn19LCJpc3N1aW5nX2F
            1dGhvcml0eSI6IlJ2SUciLCJpc3N1aW5nX2NvdW50cnkiOiJOTCIsImlzc3VuY2VfZGF0ZSI6IjIwMjQtMDMtMThUMTI6MzU6NThaIiwiZXh
            waXJlX2RhdGUiOiIyMDI4LTAxLTAxVDAwOjAwOjAwWiJ9
            .oiADOP-PaiXpEJBRSiNuJtwr-3cMWUuUatuXS7aytaRgAh40lmP-q55I_Tr9zEnmBxML5xOyJqx2FVXcX_KlCA
            ~WyIyR0xDNDJzS1F2ZUNmR2ZyeU5STjl3IiwgImdpdmVuX25hbWUiLCAiSm9obiJd
            ~WyJlbHVWNU9nM2dTTklJOEVZbnN4QV9BIiwgImZhbWlseV9uYW1lIiwgIkRvZSJd~
        """.trimIndent()

        val sdJwt = SdJwtSigned.parse(input).shouldNotBeNull().also {
            it.keyBindingJws.shouldBeNull()
            it.getPayloadAsVerifiableCredentialSdJwt().getOrThrow().also {
                it.issuer shouldBe "https://rvig.nl/jwk"
                it.verifiableCredentialType shouldBe "urn:eu.europa.ec.eudi:pid:1"
                it.selectiveDisclosureAlgorithm shouldBe SdJwtConstants.SHA_256
            }
        }

        val json = SdJwtValidator(sdJwt).reconstructedJsonObject.shouldNotBeNull()
        json["given_name"]!!.jsonPrimitive.content shouldBe "John"
        json["family_name"]!!.jsonPrimitive.content shouldBe "Doe"
    }

})<|MERGE_RESOLUTION|>--- conflicted
+++ resolved
@@ -99,15 +99,8 @@
         val responseNonce = uuid4().toString()
         val requestNonce = uuid4().toString()
         val requestUrl = "https://verifier.example.com/request/$requestNonce"
-<<<<<<< HEAD
         val (requestUrlForWallet, requestObject) = verifierOid4vp.createAuthnRequest(
-            RequestOptions(
-=======
-        val (requestUrlForWallet, requestObject) = verifierOid4vp.createAuthnRequestUrlWithRequestObjectByReference(
-            walletUrl = "haip://",
-            requestUrl = requestUrl,
-            requestOptions = OpenIdRequestOptions(
->>>>>>> a19528f7
+            OpenIdRequestOptions(
                 responseMode = OpenIdConstants.ResponseMode.DirectPost,
                 responseUrl = "https://verifier.example.com/response/$responseNonce",
                 credentials = setOf(
