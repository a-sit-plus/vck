package at.asitplus.wallet.lib.openid

import at.asitplus.openid.OpenIdConstants
import at.asitplus.signum.indispensable.asn1.Asn1EncapsulatingOctetString
import at.asitplus.signum.indispensable.asn1.Asn1Primitive
import at.asitplus.signum.indispensable.asn1.Asn1String
import at.asitplus.signum.indispensable.asn1.KnownOIDs
import at.asitplus.signum.indispensable.asn1.encoding.Asn1
import at.asitplus.signum.indispensable.pki.SubjectAltNameImplicitTags
import at.asitplus.signum.indispensable.pki.X509CertificateExtension
import at.asitplus.wallet.lib.agent.*
import at.asitplus.wallet.lib.data.ConstantIndex.AtomicAttribute2023
import at.asitplus.wallet.lib.data.ConstantIndex.AtomicAttribute2023.CLAIM_GIVEN_NAME
import at.asitplus.wallet.lib.data.ConstantIndex.CredentialRepresentation.SD_JWT
import at.asitplus.wallet.lib.oidvci.formUrlEncode
import io.kotest.core.spec.style.FreeSpec
import io.kotest.matchers.nulls.shouldNotBeNull
import io.kotest.matchers.types.shouldBeInstanceOf

class OpenId4VpX509SanDnsTest : FreeSpec({

    lateinit var holderKeyMaterial: KeyMaterial
    lateinit var verifierKeyMaterial: KeyMaterial
    lateinit var holderAgent: Holder
    lateinit var holderOid4vp: OpenId4VpHolder
    lateinit var verifierOid4vp: OpenId4VpVerifier

    beforeEach {
        val clientId = "example.com"
        val extensions = listOf(
            X509CertificateExtension(
                KnownOIDs.subjectAltName_2_5_29_17,
                critical = false,
                Asn1EncapsulatingOctetString(
                    listOf(
                        Asn1.Sequence {
                            +Asn1Primitive(
                                SubjectAltNameImplicitTags.dNSName,
                                Asn1String.UTF8(clientId).encodeToTlv().content
                            )
                        }
                    ))))
        holderKeyMaterial = EphemeralKeyWithoutCert()
        verifierKeyMaterial = EphemeralKeyWithSelfSignedCert(extensions = extensions)
        holderAgent = HolderAgent(holderKeyMaterial)
        holderAgent.storeCredential(
            IssuerAgent().issueCredential(
                DummyCredentialDataProvider.getCredential(
                    holderKeyMaterial.publicKey,
                    AtomicAttribute2023,
                    SD_JWT,
                ).getOrThrow()
            ).getOrThrow().toStoreCredentialInput()
        )

        holderOid4vp = OpenId4VpHolder(
            keyMaterial = holderKeyMaterial,
            holder = holderAgent,
        )
        verifierOid4vp = OpenId4VpVerifier(
            keyMaterial = verifierKeyMaterial,
            clientIdScheme = ClientIdScheme.CertificateSanDns(
                listOf(verifierKeyMaterial.getCertificate()!!),
                clientId,
                clientId
            ),
        )
    }

    "test with request object" {
        val requestUrl = "https://example.com/request"
        val (walletUrl, jar) = verifierOid4vp.createAuthnRequest(
            OpenIdRequestOptions(
                credentials = setOf(
                    RequestOptionsCredential(AtomicAttribute2023, SD_JWT, setOf(CLAIM_GIVEN_NAME))
                ),
                responseMode = OpenIdConstants.ResponseMode.DirectPostJwt,
                responseUrl = "https://example.com/response",
            ),
            OpenId4VpVerifier.CreationOptions.SignedRequestByReference("haip://", requestUrl)
        ).getOrThrow()
        jar.shouldNotBeNull()

        holderOid4vp = OpenId4VpHolder(
            holderKeyMaterial,
            holderAgent,
            remoteResourceRetriever = {
                if (it.url == requestUrl) jar.invoke(it.requestObjectParameters).getOrThrow() else null
            })

        val authnResponse = holderOid4vp.createAuthnResponse(walletUrl).getOrThrow()
            .shouldBeInstanceOf<AuthenticationResponseResult.Post>()

        verifierOid4vp.validateAuthnResponse(authnResponse.params.formUrlEncode())
            .shouldBeInstanceOf<AuthnResponseResult.SuccessSdJwt>()
            .reconstructed[CLAIM_GIVEN_NAME].shouldNotBeNull()

    }

    "test with encryption" {
        val requestUrl = "https://example.com/request"
        val (walletUrl, jar) = verifierOid4vp.createAuthnRequest(
<<<<<<< HEAD
            RequestOptions(
=======
            OpenIdRequestOptions(
>>>>>>> 6cdb193a
                credentials = setOf(
                    RequestOptionsCredential(AtomicAttribute2023, SD_JWT, setOf(CLAIM_GIVEN_NAME))
                ),
                responseMode = OpenIdConstants.ResponseMode.DirectPostJwt,
                responseUrl = "https://example.com/response",
                encryption = true
            ),
            OpenId4VpVerifier.CreationOptions.SignedRequestByReference("haip://", requestUrl)
        ).getOrThrow()
        jar.shouldNotBeNull()

        holderOid4vp = OpenId4VpHolder(
            holderKeyMaterial,
            holderAgent,
            remoteResourceRetriever = {
                if (it.url == requestUrl) jar.invoke(it.requestObjectParameters).getOrThrow() else null
            })

        val authnResponse = holderOid4vp.createAuthnResponse(walletUrl).getOrThrow()
            .shouldBeInstanceOf<AuthenticationResponseResult.Post>()

        verifierOid4vp.validateAuthnResponse(authnResponse.params.formUrlEncode())
            .shouldBeInstanceOf<AuthnResponseResult.SuccessSdJwt>()
            .reconstructed[CLAIM_GIVEN_NAME].shouldNotBeNull()

    }
})<|MERGE_RESOLUTION|>--- conflicted
+++ resolved
@@ -100,11 +100,7 @@
     "test with encryption" {
         val requestUrl = "https://example.com/request"
         val (walletUrl, jar) = verifierOid4vp.createAuthnRequest(
-<<<<<<< HEAD
-            RequestOptions(
-=======
             OpenIdRequestOptions(
->>>>>>> 6cdb193a
                 credentials = setOf(
                     RequestOptionsCredential(AtomicAttribute2023, SD_JWT, setOf(CLAIM_GIVEN_NAME))
                 ),
