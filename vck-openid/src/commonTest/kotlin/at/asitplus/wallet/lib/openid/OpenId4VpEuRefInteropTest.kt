package at.asitplus.wallet.lib.openid

import at.asitplus.openid.AuthenticationRequestParameters
import at.asitplus.openid.OpenIdConstants
import at.asitplus.openid.RequestParametersFrom
import at.asitplus.signum.indispensable.asn1.Asn1EncapsulatingOctetString
import at.asitplus.signum.indispensable.asn1.Asn1Primitive
import at.asitplus.signum.indispensable.asn1.Asn1String
import at.asitplus.signum.indispensable.asn1.KnownOIDs
import at.asitplus.signum.indispensable.asn1.encoding.Asn1
import at.asitplus.signum.indispensable.josef.JweAlgorithm
import at.asitplus.signum.indispensable.josef.JweEncryption
import at.asitplus.signum.indispensable.josef.JwsAlgorithm
import at.asitplus.signum.indispensable.pki.SubjectAltNameImplicitTags
import at.asitplus.signum.indispensable.pki.X509CertificateExtension
import at.asitplus.wallet.eupid.EuPidScheme
import at.asitplus.wallet.lib.agent.*
import at.asitplus.wallet.lib.data.ConstantIndex
import at.asitplus.wallet.lib.data.ConstantIndex.AtomicAttribute2023.CLAIM_FAMILY_NAME
import at.asitplus.wallet.lib.data.ConstantIndex.AtomicAttribute2023.CLAIM_GIVEN_NAME
import at.asitplus.wallet.lib.data.vckJsonSerializer
import at.asitplus.wallet.lib.jws.DefaultJwsService
import at.asitplus.wallet.lib.jws.JwsContentTypeConstants
import at.asitplus.wallet.lib.jws.JwsHeaderJwk
import at.asitplus.wallet.lib.jws.SignJwt
import com.benasher44.uuid.uuid4
import io.kotest.core.spec.style.FreeSpec
import io.kotest.matchers.collections.shouldBeSingleton
import io.kotest.matchers.collections.shouldHaveSingleElement
import io.kotest.matchers.nulls.shouldNotBeNull
import io.kotest.matchers.shouldBe
import io.kotest.matchers.types.shouldBeInstanceOf
import kotlinx.datetime.Instant

/**
 * Tests our OpenId4VP implementation against EUDI Ref Impl.,
 * see [https://verifier.eudiw.dev/cbor-selectable/verifiable](https://verifier.eudiw.dev/cbor-selectable/verifiable)
 */
@Suppress("DEPRECATION")
class OpenId4VpEuRefInteropTest : FreeSpec({
    lateinit var holderKeyMaterial: KeyMaterial
    lateinit var holderAgent: Holder
    lateinit var holderOid4vp: OpenId4VpHolder
    lateinit var verifierKeyMaterial: KeyMaterial
    lateinit var verifierOid4vp: OpenId4VpVerifier

    beforeEach {
        holderKeyMaterial = EphemeralKeyWithoutCert()
        holderAgent = HolderAgent(holderKeyMaterial)
        val issuerAgent = IssuerAgent()
        holderAgent.storeCredential(
            issuerAgent.issueCredential(
                DummyCredentialDataProvider.getCredential(
                    holderKeyMaterial.publicKey,
                    EuPidScheme,
                    ConstantIndex.CredentialRepresentation.SD_JWT,
                    EuPidScheme.requiredClaimNames
                ).getOrThrow()
            ).getOrThrow().toStoreCredentialInput()
        )
        holderAgent.storeCredential(
            issuerAgent.issueCredential(
                DummyCredentialDataProvider.getCredential(
                    holderKeyMaterial.publicKey,
                    ConstantIndex.AtomicAttribute2023,
                    ConstantIndex.CredentialRepresentation.SD_JWT,
                    listOf(
                        CLAIM_FAMILY_NAME,
                        CLAIM_GIVEN_NAME
                    )
                ).getOrThrow()
            ).getOrThrow().toStoreCredentialInput()
        )
        holderOid4vp = OpenId4VpHolder(holderKeyMaterial, holderAgent)
    }

    "EUDI from URL 2024-05-17" {
        val url = """
            eudi-openid4vp://verifier-backend.eudiw.dev?client_id=verifier-backend.eudiw.dev&request_uri=https%3A%2F%2Fverifier-backend.eudiw.dev%2Fwallet%2Frequest.jwt%2FVu3g2FXDeqday-wS0Xmty0bYzzq3MeVGrPSGTdk3Y60tWNLHkr_bg9WJMK3xktNsqWpEXPsDgBw5g3r80MQyTw
        """.trimIndent().replace("\n", "")

        val requestObject = """
        eyJ4NWMiOlsiTUlJREtqQ0NBckNnQXdJQkFnSVVmeTl1NlNMdGdOdWY5UFhZYmgvUURxdVh6NTB3Q2dZSUtvWkl6ajBFQXdJd1hERWVNQndHQTFV
        RUF3d1ZVRWxFSUVsemMzVmxjaUJEUVNBdElGVlVJREF4TVMwd0t3WURWUVFLRENSRlZVUkpJRmRoYkd4bGRDQlNaV1psY21WdVkyVWdTVzF3YkdW
        dFpXNTBZWFJwYjI0eEN6QUpCZ05WQkFZVEFsVlVNQjRYRFRJME1ESXlOakF5TXpZek0xb1hEVEkyTURJeU5UQXlNell6TWxvd2FURWRNQnNHQTFV
        RUF3d1VSVlZFU1NCU1pXMXZkR1VnVm1WeWFXWnBaWEl4RERBS0JnTlZCQVVUQXpBd01URXRNQ3NHQTFVRUNnd2tSVlZFU1NCWFlXeHNaWFFnVW1W
        bVpYSmxibU5sSUVsdGNHeGxiV1Z1ZEdGMGFXOXVNUXN3Q1FZRFZRUUdFd0pWVkRCWk1CTUdCeXFHU000OUFnRUdDQ3FHU000OUF3RUhBMElBQk1i
        V0JBQzFHaitHRE8veUNTYmdiRndwaXZQWVdMekV2SUxOdGRDdjdUeDFFc3hQQ3hCcDNEWkI0RklyNEJsbVZZdEdhVWJvVklpaFJCaVFEbzNNcFdp
        amdnRkJNSUlCUFRBTUJnTlZIUk1CQWY4RUFqQUFNQjhHQTFVZEl3UVlNQmFBRkxOc3VKRVhITmVrR21ZeGgwTGhpOEJBekpVYk1DVUdBMVVkRVFR
        ZU1CeUNHblpsY21sbWFXVnlMV0poWTJ0bGJtUXVaWFZrYVhjdVpHVjJNQklHQTFVZEpRUUxNQWtHQnlpQmpGMEZBUVl3UXdZRFZSMGZCRHd3T2pB
        NG9EYWdOSVl5YUhSMGNITTZMeTl3Y21Wd2NtOWtMbkJyYVM1bGRXUnBkeTVrWlhZdlkzSnNMM0JwWkY5RFFWOVZWRjh3TVM1amNtd3dIUVlEVlIw
        T0JCWUVGRmdtQWd1QlN2U25tNjhaem81SVN0SXYyZk0yTUE0R0ExVWREd0VCL3dRRUF3SUhnREJkQmdOVkhSSUVWakJVaGxKb2RIUndjem92TDJk
        cGRHaDFZaTVqYjIwdlpYVXRaR2xuYVhSaGJDMXBaR1Z1ZEdsMGVTMTNZV3hzWlhRdllYSmphR2wwWldOMGRYSmxMV0Z1WkMxeVpXWmxjbVZ1WTJV
        dFpuSmhiV1YzYjNKck1Bb0dDQ3FHU000OUJBTUNBMmdBTUdVQ01RREdmZ0xLbmJLaGlPVkYzeFNVMGFlanUvbmVHUVVWdU5ic1F3MExlRER3SVcr
        ckxhdGViUmdvOWhNWERjM3dybFVDTUFJWnlKN2xSUlZleU1yM3dqcWtCRjJsOVliMHdPUXBzblpCQVZVQVB5STV4aFdYMlNBYXpvbTJKanNOL2FL
        QWtRPT0iLCJNSUlESFRDQ0FxT2dBd0lCQWdJVVZxamd0SnFmNGhVWUprcWRZemkrMHh3aHdGWXdDZ1lJS29aSXpqMEVBd013WERFZU1Cd0dBMVVF
        QXd3VlVFbEVJRWx6YzNWbGNpQkRRU0F0SUZWVUlEQXhNUzB3S3dZRFZRUUtEQ1JGVlVSSklGZGhiR3hsZENCU1pXWmxjbVZ1WTJVZ1NXMXdiR1Z0
        Wlc1MFlYUnBiMjR4Q3pBSkJnTlZCQVlUQWxWVU1CNFhEVEl6TURrd01URTRNelF4TjFvWERUTXlNVEV5TnpFNE16UXhObG93WERFZU1Cd0dBMVVF
        QXd3VlVFbEVJRWx6YzNWbGNpQkRRU0F0SUZWVUlEQXhNUzB3S3dZRFZRUUtEQ1JGVlVSSklGZGhiR3hsZENCU1pXWmxjbVZ1WTJVZ1NXMXdiR1Z0
        Wlc1MFlYUnBiMjR4Q3pBSkJnTlZCQVlUQWxWVU1IWXdFQVlIS29aSXpqMENBUVlGSzRFRUFDSURZZ0FFRmc1U2hmc3hwNVIvVUZJRUtTM0wyN2R3
        bkZobmpTZ1VoMmJ0S09RRW5mYjNkb3llcU1BdkJ0VU1sQ2xoc0YzdWVmS2luQ3cwOE5CMzFyd0MrZHRqNlgvTEUzbjJDOWpST0lVTjhQcm5sTFM1
        UXM0UnM0WlU1T0lnenRvYU84RzlvNElCSkRDQ0FTQXdFZ1lEVlIwVEFRSC9CQWd3QmdFQi93SUJBREFmQmdOVkhTTUVHREFXZ0JTemJMaVJGeHpY
        cEJwbU1ZZEM0WXZBUU15Vkd6QVdCZ05WSFNVQkFmOEVEREFLQmdncmdRSUNBQUFCQnpCREJnTlZIUjhFUERBNk1EaWdOcUEwaGpKb2RIUndjem92
        TDNCeVpYQnliMlF1Y0d0cExtVjFaR2wzTG1SbGRpOWpjbXd2Y0dsa1gwTkJYMVZVWHpBeExtTnliREFkQmdOVkhRNEVGZ1FVczJ5NGtSY2MxNlFh
        WmpHSFF1R0x3RURNbFJzd0RnWURWUjBQQVFIL0JBUURBZ0VHTUYwR0ExVWRFZ1JXTUZTR1VtaDBkSEJ6T2k4dloybDBhSFZpTG1OdmJTOWxkUzFr
        YVdkcGRHRnNMV2xrWlc1MGFYUjVMWGRoYkd4bGRDOWhjbU5vYVhSbFkzUjFjbVV0WVc1a0xYSmxabVZ5Wlc1alpTMW1jbUZ0WlhkdmNtc3dDZ1lJ
        S29aSXpqMEVBd01EYUFBd1pRSXdhWFVBM2orK3hsL3RkRDc2dFhFV0Npa2ZNMUNhUno0dnpCQzdOUzB3Q2RJdEtpejZIWmVWOEVQdE5DbnNmS3BO
        QWpFQXFyZGVLRG5yNUt3ZjhCQTd0QVRlaHhObE9WNEhuYzEwWE8xWFVMdGlnQ3diNDlScGtxbFMySHVsK0RwcU9iVXMiXSwidHlwIjoib2F1dGgt
        YXV0aHotcmVxK2p3dCIsImFsZyI6IkVTMjU2In0.eyJyZXNwb25zZV91cmkiOiJodHRwczovL3ZlcmlmaWVyLWJhY2tlbmQuZXVkaXcuZGV2L3dh
        bGxldC9kaXJlY3RfcG9zdCIsImNsaWVudF9pZF9zY2hlbWUiOiJ4NTA5X3Nhbl9kbnMiLCJyZXNwb25zZV90eXBlIjoidnBfdG9rZW4iLCJub25j
        ZSI6ImRhNDE0YWJhLTM3NjktNGMzZC1iMGZhLWI5MGZmNTM2ZDc3YSIsImNsaWVudF9pZCI6InZlcmlmaWVyLWJhY2tlbmQuZXVkaXcuZGV2Iiwi
        cmVzcG9uc2VfbW9kZSI6ImRpcmVjdF9wb3N0Lmp3dCIsImF1ZCI6Imh0dHBzOi8vc2VsZi1pc3N1ZWQubWUvdjIiLCJzY29wZSI6IiIsInByZXNl
        bnRhdGlvbl9kZWZpbml0aW9uIjp7ImlkIjoiMzJmNTQxNjMtNzE2Ni00OGYxLTkzZDgtZmYyMTdiZGIwNjUzIiwiaW5wdXRfZGVzY3JpcHRvcnMi
        Olt7ImlkIjoiZXUuZXVyb3BhLmVjLmV1ZGl3LnBpZC4xIiwibmFtZSI6IkVVREkgUElEIiwicHVycG9zZSI6IldlIG5lZWQgdG8gdmVyaWZ5IHlv
        dXIgaWRlbnRpdHkiLCJmb3JtYXQiOnsibXNvX21kb2MiOnsiYWxnIjpbIkVTMjU2IiwiRVMzODQiLCJFUzUxMiIsIkVkRFNBIiwiRVNCMjU2Iiwi
        RVNCMzIwIiwiRVNCMzg0IiwiRVNCNTEyIl19fSwiY29uc3RyYWludHMiOnsiZmllbGRzIjpbeyJwYXRoIjpbIiRbJ2V1LmV1cm9wYS5lYy5ldWRp
        dy5waWQuMSddWydmYW1pbHlfbmFtZSddIl0sImludGVudF90b19yZXRhaW4iOmZhbHNlfSx7InBhdGgiOlsiJFsnZXUuZXVyb3BhLmVjLmV1ZGl3
        LnBpZC4xJ11bJ2dpdmVuX25hbWUnXSJdLCJpbnRlbnRfdG9fcmV0YWluIjpmYWxzZX0seyJwYXRoIjpbIiRbJ2V1LmV1cm9wYS5lYy5ldWRpdy5w
        aWQuMSddWydiaXJ0aF9kYXRlJ10iXSwiaW50ZW50X3RvX3JldGFpbiI6ZmFsc2V9LHsicGF0aCI6WyIkWydldS5ldXJvcGEuZWMuZXVkaXcucGlk
        LjEnXVsnYWdlX292ZXJfMTgnXSJdLCJpbnRlbnRfdG9fcmV0YWluIjpmYWxzZX0seyJwYXRoIjpbIiRbJ2V1LmV1cm9wYS5lYy5ldWRpdy5waWQu
        MSddWydhZ2VfaW5feWVhcnMnXSJdLCJpbnRlbnRfdG9fcmV0YWluIjpmYWxzZX0seyJwYXRoIjpbIiRbJ2V1LmV1cm9wYS5lYy5ldWRpdy5waWQu
        MSddWydhZ2VfYmlydGhfeWVhciddIl0sImludGVudF90b19yZXRhaW4iOmZhbHNlfSx7InBhdGgiOlsiJFsnZXUuZXVyb3BhLmVjLmV1ZGl3LnBp
        ZC4xJ11bJ2ZhbWlseV9uYW1lX2JpcnRoJ10iXSwiaW50ZW50X3RvX3JldGFpbiI6ZmFsc2V9LHsicGF0aCI6WyIkWydldS5ldXJvcGEuZWMuZXVk
        aXcucGlkLjEnXVsnZ2l2ZW5fbmFtZV9iaXJ0aCddIl0sImludGVudF90b19yZXRhaW4iOmZhbHNlfSx7InBhdGgiOlsiJFsnZXUuZXVyb3BhLmVj
        LmV1ZGl3LnBpZC4xJ11bJ2JpcnRoX3BsYWNlJ10iXSwiaW50ZW50X3RvX3JldGFpbiI6ZmFsc2V9LHsicGF0aCI6WyIkWydldS5ldXJvcGEuZWMu
        ZXVkaXcucGlkLjEnXVsnYmlydGhfY291bnRyeSddIl0sImludGVudF90b19yZXRhaW4iOmZhbHNlfSx7InBhdGgiOlsiJFsnZXUuZXVyb3BhLmVj
        LmV1ZGl3LnBpZC4xJ11bJ2JpcnRoX3N0YXRlJ10iXSwiaW50ZW50X3RvX3JldGFpbiI6ZmFsc2V9LHsicGF0aCI6WyIkWydldS5ldXJvcGEuZWMu
        ZXVkaXcucGlkLjEnXVsnYmlydGhfY2l0eSddIl0sImludGVudF90b19yZXRhaW4iOmZhbHNlfSx7InBhdGgiOlsiJFsnZXUuZXVyb3BhLmVjLmV1
        ZGl3LnBpZC4xJ11bJ3Jlc2lkZW50X2FkZHJlc3MnXSJdLCJpbnRlbnRfdG9fcmV0YWluIjpmYWxzZX0seyJwYXRoIjpbIiRbJ2V1LmV1cm9wYS5l
        Yy5ldWRpdy5waWQuMSddWydyZXNpZGVudF9jb3VudHJ5J10iXSwiaW50ZW50X3RvX3JldGFpbiI6ZmFsc2V9LHsicGF0aCI6WyIkWydldS5ldXJv
        cGEuZWMuZXVkaXcucGlkLjEnXVsncmVzaWRlbnRfc3RhdGUnXSJdLCJpbnRlbnRfdG9fcmV0YWluIjpmYWxzZX0seyJwYXRoIjpbIiRbJ2V1LmV1
        cm9wYS5lYy5ldWRpdy5waWQuMSddWydyZXNpZGVudF9jaXR5J10iXSwiaW50ZW50X3RvX3JldGFpbiI6ZmFsc2V9LHsicGF0aCI6WyIkWydldS5l
        dXJvcGEuZWMuZXVkaXcucGlkLjEnXVsncmVzaWRlbnRfcG9zdGFsX2NvZGUnXSJdLCJpbnRlbnRfdG9fcmV0YWluIjpmYWxzZX0seyJwYXRoIjpb
        IiRbJ2V1LmV1cm9wYS5lYy5ldWRpdy5waWQuMSddWydyZXNpZGVudF9zdHJlZXQnXSJdLCJpbnRlbnRfdG9fcmV0YWluIjpmYWxzZX0seyJwYXRo
        IjpbIiRbJ2V1LmV1cm9wYS5lYy5ldWRpdy5waWQuMSddWydyZXNpZGVudF9ob3VzZV9udW1iZXInXSJdLCJpbnRlbnRfdG9fcmV0YWluIjpmYWxz
        ZX0seyJwYXRoIjpbIiRbJ2V1LmV1cm9wYS5lYy5ldWRpdy5waWQuMSddWydnZW5kZXInXSJdLCJpbnRlbnRfdG9fcmV0YWluIjpmYWxzZX0seyJw
        YXRoIjpbIiRbJ2V1LmV1cm9wYS5lYy5ldWRpdy5waWQuMSddWyduYXRpb25hbGl0eSddIl0sImludGVudF90b19yZXRhaW4iOmZhbHNlfSx7InBh
        dGgiOlsiJFsnZXUuZXVyb3BhLmVjLmV1ZGl3LnBpZC4xJ11bJ2lzc3VhbmNlX2RhdGUnXSJdLCJpbnRlbnRfdG9fcmV0YWluIjpmYWxzZX0seyJw
        YXRoIjpbIiRbJ2V1LmV1cm9wYS5lYy5ldWRpdy5waWQuMSddWydleHBpcnlfZGF0ZSddIl0sImludGVudF90b19yZXRhaW4iOmZhbHNlfSx7InBh
        dGgiOlsiJFsnZXUuZXVyb3BhLmVjLmV1ZGl3LnBpZC4xJ11bJ2lzc3VpbmdfYXV0aG9yaXR5J10iXSwiaW50ZW50X3RvX3JldGFpbiI6ZmFsc2V9
        LHsicGF0aCI6WyIkWydldS5ldXJvcGEuZWMuZXVkaXcucGlkLjEnXVsnZG9jdW1lbnRfbnVtYmVyJ10iXSwiaW50ZW50X3RvX3JldGFpbiI6ZmFs
        c2V9LHsicGF0aCI6WyIkWydldS5ldXJvcGEuZWMuZXVkaXcucGlkLjEnXVsnYWRtaW5pc3RyYXRpdmVfbnVtYmVyJ10iXSwiaW50ZW50X3RvX3Jl
        dGFpbiI6ZmFsc2V9LHsicGF0aCI6WyIkWydldS5ldXJvcGEuZWMuZXVkaXcucGlkLjEnXVsnaXNzdWluZ19jb3VudHJ5J10iXSwiaW50ZW50X3Rv
        X3JldGFpbiI6ZmFsc2V9LHsicGF0aCI6WyIkWydldS5ldXJvcGEuZWMuZXVkaXcucGlkLjEnXVsnaXNzdWluZ19qdXJpc2RpY3Rpb24nXSJdLCJp
        bnRlbnRfdG9fcmV0YWluIjpmYWxzZX1dfX1dfSwic3RhdGUiOiJWdTNnMkZYRGVxZGF5LXdTMFhtdHkwYll6enEzTWVWR3JQU0dUZGszWTYwdFdO
        TEhrcl9iZzlXSk1LM3hrdE5zcVdwRVhQc0RnQnc1ZzNyODBNUXlUdyIsImlhdCI6MTcxNTk0MTk0OSwiY2xpZW50X21ldGFkYXRhIjp7ImF1dGhv
        cml6YXRpb25fZW5jcnlwdGVkX3Jlc3BvbnNlX2FsZyI6IkVDREgtRVMiLCJhdXRob3JpemF0aW9uX2VuY3J5cHRlZF9yZXNwb25zZV9lbmMiOiJB
        MTI4Q0JDLUhTMjU2IiwiaWRfdG9rZW5fZW5jcnlwdGVkX3Jlc3BvbnNlX2FsZyI6IlJTQS1PQUVQLTI1NiIsImlkX3Rva2VuX2VuY3J5cHRlZF9y
        ZXNwb25zZV9lbmMiOiJBMTI4Q0JDLUhTMjU2Iiwiandrc191cmkiOiJodHRwczovL3ZlcmlmaWVyLWJhY2tlbmQuZXVkaXcuZGV2L3dhbGxldC9q
        YXJtL1Z1M2cyRlhEZXFkYXktd1MwWG10eTBiWXp6cTNNZVZHclBTR1RkazNZNjB0V05MSGtyX2JnOVdKTUszeGt0TnNxV3BFWFBzRGdCdzVnM3I4
        ME1ReVR3L2p3a3MuanNvbiIsInN1YmplY3Rfc3ludGF4X3R5cGVzX3N1cHBvcnRlZCI6WyJ1cm46aWV0ZjpwYXJhbXM6b2F1dGg6andrLXRodW1i
        cHJpbnQiXSwiaWRfdG9rZW5fc2lnbmVkX3Jlc3BvbnNlX2FsZyI6IlJTMjU2In19.r2P3d4r6PxPW_Xz7npvf9rfGMzxx5ehDZMkEg1YrlRftOGX
        jwCtloSDgk1LwO-Fwd7HYBaDbZtkbpFkWhSU7Vw
        """.trimIndent()

        val jwkset = """
        {
            "keys": [
                {
                    "alg": "ECDH-ES",
                    "crv": "P-256",
                    "kid": "ad1cc909-b497-46ed-b209-e1f8b6fc866a",
                    "kty": "EC",
                    "use": "enc",
                    "x": "4oEq9dAc8mtGpB92sq5Ntzvos2PVqP7WF3oBNuJCIog",
                    "y": "a8HrJbkCbWp5GdkJE94u20cfmj-Qm7ubm2FBQs3xKKE"
                }
            ]
        }
        """.trimIndent()

        val jwksUrl =
            "https://verifier-backend.eudiw.dev/wallet/jarm/Vu3g2FXDeqday-wS0Xmty0bYzzq3MeVGrPSGTdk3Y60tWNLHkr_bg9WJMK3xktNsqWpEXPsDgBw5g3r80MQyTw/jwks.json"
        val requestUrl =
            "https://verifier-backend.eudiw.dev/wallet/request.jwt/Vu3g2FXDeqday-wS0Xmty0bYzzq3MeVGrPSGTdk3Y60tWNLHkr_bg9WJMK3xktNsqWpEXPsDgBw5g3r80MQyTw"
        holderOid4vp = OpenId4VpHolder(
            holder = holderAgent,
            remoteResourceRetriever = {
                if (it.url == jwksUrl) jwkset else if (it.url == requestUrl) requestObject else null
            }
        )

        holderOid4vp.parseAuthenticationRequestParameters(url).getOrThrow()
    }

    "EUDI AuthnRequest can be parsed" {
        val input = """
            {
            "response_uri": "https://verifier-backend.eudiw.dev/wallet/direct_post",
            "client_id_scheme": "x509_san_dns",
            "response_type": "vp_token",
            "nonce": "nonce",
            "client_id": "verifier-backend.eudiw.dev",
            "response_mode": "direct_post.jwt",
            "aud": "https://self-issued.me/v2",
            "scope": "",
            "presentation_definition": {
                "id": "32f54163-7166-48f1-93d8-ff217bdb0653",
                "input_descriptors": [
                    {
                        "id": "eudi_pid",
                        "name": "EUDI PID",
                        "purpose": "We need to verify your identity",
                        "constraints": {
                            "fields": [
                                {
                                    "path": [
                                        "$.mdoc.doctype"
                                    ],
                                    "filter": {
                                        "type": "string",
                                        "const": "eu.europa.ec.eudiw.pid.1"
                                    }
                                },
                                {
                                    "path": [
                                        "$.mdoc.namespace"
                                    ],
                                    "filter": {
                                        "type": "string",
                                        "const": "eu.europa.ec.eudiw.pid.1"
                                    }
                                },
                                {
                                    "path": [
                                        "$.mdoc.given_name"
                                    ],
                                    "intent_to_retain": false
                                }
                            ]
                        }
                    }
                ]
            },
            "state": "xgagB1vsIrWhMLixoJTCVZZvOHsZ8QrulEFxc0bjJdMRyzqO6j2-UB00gmOZraocfoknlxXY-kaoLlX8kygqxw",
            "iat": 1710313534,
            "client_metadata": {
                "authorization_encrypted_response_alg": "ECDH-ES",
                "authorization_encrypted_response_enc": "A128CBC-HS256",
                "id_token_encrypted_response_alg": "RSA-OAEP-256",
                "id_token_encrypted_response_enc": "A128CBC-HS256",
                "jwks_uri": "https://verifier-backend.eudiw.dev/wallet/jarm/xgagB1vsIrWhMLixoJTCVZZvOHsZ8QrulEFxc0bjJdMRyzqO6j2-UB00gmOZraocfoknlxXY-kaoLlX8kygqxw/jwks.json",
                "subject_syntax_types_supported": [
                    "urn:ietf:params:oauth:jwk-thumbprint"
                ],
                "id_token_signed_response_alg": "RS256"
            }
        }
        """.trimIndent()

        val parsed = vckJsonSerializer.decodeFromString<AuthenticationRequestParameters>(input)
        parsed.shouldNotBeNull()

        parsed.responseUrl shouldBe "https://verifier-backend.eudiw.dev/wallet/direct_post"
        parsed.responseType shouldBe "vp_token"
        parsed.nonce shouldBe "nonce"
        parsed.clientId shouldBe "verifier-backend.eudiw.dev"
        parsed.clientIdWithoutPrefix shouldBe "verifier-backend.eudiw.dev"
        parsed.responseMode shouldBe OpenIdConstants.ResponseMode.DirectPostJwt
        parsed.audience shouldBe "https://self-issued.me/v2"
        parsed.scope shouldBe ""
        val pd = parsed.presentationDefinition
        pd.shouldNotBeNull()
        pd.id shouldBe "32f54163-7166-48f1-93d8-ff217bdb0653"
        val id = pd.inputDescriptors.firstOrNull()
        id.shouldNotBeNull()
        id.id shouldBe "eudi_pid"
        id.name shouldBe "EUDI PID"
        id.purpose shouldBe "We need to verify your identity"
        val fields = id.constraints?.fields
        fields.shouldNotBeNull()
        fields.filter { it.path.contains("$.mdoc.doctype") }.shouldBeSingleton()
        fields.filter { it.path.contains("$.mdoc.namespace") }.shouldBeSingleton()
        fields.filter { it.path.contains("$.mdoc.given_name") }.shouldBeSingleton()
        parsed.state shouldBe "xgagB1vsIrWhMLixoJTCVZZvOHsZ8QrulEFxc0bjJdMRyzqO6j2-UB00gmOZraocfoknlxXY-kaoLlX8kygqxw"
        parsed.issuedAt shouldBe Instant.Companion.fromEpochSeconds(1710313534)
        val cm = parsed.clientMetadata
        cm.shouldNotBeNull()
        cm.subjectSyntaxTypesSupported.shouldNotBeNull() shouldHaveSingleElement "urn:ietf:params:oauth:jwk-thumbprint"
        cm.authorizationEncryptedResponseAlg shouldBe JweAlgorithm.ECDH_ES
        cm.authorizationEncryptedResponseEncoding shouldBe JweEncryption.A128CBC_HS256
        cm.idTokenEncryptedResponseAlg shouldBe JweAlgorithm.RSA_OAEP_256
        cm.idTokenEncryptedResponseEncoding shouldBe JweEncryption.A128CBC_HS256
        cm.idTokenSignedResponseAlg shouldBe JwsAlgorithm.RS256
        cm.jsonWebKeySetUrl shouldBe "https://verifier-backend.eudiw.dev/wallet/jarm/" +
                "xgagB1vsIrWhMLixoJTCVZZvOHsZ8QrulEFxc0bjJdMRyzqO6j2-UB00gmOZraocfoknlxXY-kaoLlX8kygqxw/jwks.json"
    }

    "Request in request URI" {
        val input = "mdoc-openid4vp://?client_id=https://example.com/ef391e30-bacc-4441-af5d-7f42fb682e02" +
                "&request_uri=https%3A%2F%2Fexample.com%2Fd15b5b6f-7821-4031-9a18-ebe491b720a6"
        val signer = SignJwt<AuthenticationRequestParameters>(EphemeralKeyWithoutCert(), JwsHeaderJwk())
        val jws = signer(
            JwsContentTypeConstants.OAUTH_AUTHZ_REQUEST,
            AuthenticationRequestParameters(
                nonce = "RjEQKQeG8OUaKT4ij84E8mCvry6pVSgDyqRBMW5eBTPItP4DIfbKaT6M6v6q2Dvv8fN7Im7Ifa6GI2j6dHsJaQ==",
                state = "ef391e30-bacc-4441-af5d-7f42fb682e02",
                responseUrl = "https://example.com/ef391e30-bacc-4441-af5d-7f42fb682e02",
                clientId = "https://example.com/ef391e30-bacc-4441-af5d-7f42fb682e02",
            ),
<<<<<<< HEAD
            serializer = AuthenticationRequestParameters.Companion.serializer(),
            addX5c = false,
            addJsonWebKey = true,
=======
            AuthenticationRequestParameters.Companion.serializer(),
>>>>>>> 6ed417ee
        ).getOrThrow().serialize()

        val wallet = OpenId4VpHolder(
            remoteResourceRetriever = {
                if (it.url == "https://example.com/d15b5b6f-7821-4031-9a18-ebe491b720a6") jws else null
            }
        )

        val parsed = wallet.parseAuthenticationRequestParameters(input).getOrThrow()

        parsed.parameters.state shouldBe "ef391e30-bacc-4441-af5d-7f42fb682e02"
        parsed.parameters.responseUrl shouldBe "https://example.com/ef391e30-bacc-4441-af5d-7f42fb682e02"
        parsed.parameters.clientIdWithoutPrefix shouldBe parsed.parameters.responseUrl
    }

    "process with cross-device flow with request_uri and x509_san_dns" {
        val clientId = "example.com"
        val extensions = listOf(
            X509CertificateExtension(
                KnownOIDs.subjectAltName_2_5_29_17,
                critical = false,
                Asn1EncapsulatingOctetString(
                    listOf(
                        Asn1.Sequence {
                            +Asn1Primitive(
                                SubjectAltNameImplicitTags.dNSName,
                                Asn1String.UTF8(clientId).encodeToTlv().content
                            )
                        }
                    ))))
        verifierKeyMaterial = EphemeralKeyWithSelfSignedCert(extensions = extensions)
        verifierOid4vp = OpenId4VpVerifier(
            keyMaterial = verifierKeyMaterial,
            clientIdScheme = ClientIdScheme.CertificateSanDns(
                listOf(verifierKeyMaterial.getCertificate()!!),
                clientId,
                clientId
            ),
        )
        val nonce = uuid4().toString()
        val requestUrl = "https://example.com/request/$nonce"
        val (walletUrl, jar) = verifierOid4vp.createAuthnRequest(
            OpenIdRequestOptions(
                responseMode = OpenIdConstants.ResponseMode.DirectPost,
                responseUrl = "https://example.com/response",
                credentials = setOf(
                    RequestOptionsCredential(
                        ConstantIndex.AtomicAttribute2023,
                        ConstantIndex.CredentialRepresentation.SD_JWT,
                        setOf(CLAIM_FAMILY_NAME, CLAIM_GIVEN_NAME)
                    )
                )
            ),
            OpenId4VpVerifier.CreationOptions.SignedRequestByReference("https://wallet.a-sit.at/mobile", requestUrl)
        ).getOrThrow()
        jar.shouldNotBeNull()

        holderOid4vp = OpenId4VpHolder(
            holderKeyMaterial,
            holderAgent,
            remoteResourceRetriever = { if (it.url == requestUrl) jar.invoke(it.requestObjectParameters).getOrThrow() else null }
        )

        val parameters: RequestParametersFrom<AuthenticationRequestParameters> = holderOid4vp.parseAuthenticationRequestParameters(walletUrl).getOrThrow()
        val response = holderOid4vp.createAuthnResponse(parameters).getOrThrow()
            .shouldBeInstanceOf<AuthenticationResponseResult.Post>()
        verifierOid4vp.validateAuthnResponse(response.params)
            .shouldBeInstanceOf<AuthnResponseResult.SuccessSdJwt>()
    }

})<|MERGE_RESOLUTION|>--- conflicted
+++ resolved
@@ -298,13 +298,7 @@
                 responseUrl = "https://example.com/ef391e30-bacc-4441-af5d-7f42fb682e02",
                 clientId = "https://example.com/ef391e30-bacc-4441-af5d-7f42fb682e02",
             ),
-<<<<<<< HEAD
-            serializer = AuthenticationRequestParameters.Companion.serializer(),
-            addX5c = false,
-            addJsonWebKey = true,
-=======
             AuthenticationRequestParameters.Companion.serializer(),
->>>>>>> 6ed417ee
         ).getOrThrow().serialize()
 
         val wallet = OpenId4VpHolder(
