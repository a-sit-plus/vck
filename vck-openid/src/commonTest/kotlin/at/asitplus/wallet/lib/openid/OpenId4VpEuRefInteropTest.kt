package at.asitplus.wallet.lib.openid

import at.asitplus.openid.AuthenticationRequestParameters
import at.asitplus.openid.OpenIdConstants
import at.asitplus.signum.indispensable.asn1.Asn1EncapsulatingOctetString
import at.asitplus.signum.indispensable.asn1.Asn1Primitive
import at.asitplus.signum.indispensable.asn1.Asn1String
import at.asitplus.signum.indispensable.asn1.KnownOIDs
import at.asitplus.signum.indispensable.asn1.encoding.Asn1
import at.asitplus.signum.indispensable.josef.JweAlgorithm
import at.asitplus.signum.indispensable.josef.JweEncryption
import at.asitplus.signum.indispensable.josef.JwsAlgorithm
import at.asitplus.signum.indispensable.pki.SubjectAltNameImplicitTags
import at.asitplus.signum.indispensable.pki.X509CertificateExtension
import at.asitplus.wallet.eupid.EuPidScheme
import at.asitplus.wallet.lib.agent.*
import at.asitplus.wallet.lib.data.ConstantIndex
import at.asitplus.wallet.lib.data.ConstantIndex.AtomicAttribute2023.CLAIM_FAMILY_NAME
import at.asitplus.wallet.lib.data.ConstantIndex.AtomicAttribute2023.CLAIM_GIVEN_NAME
import at.asitplus.wallet.lib.data.vckJsonSerializer
import at.asitplus.wallet.lib.jws.DefaultJwsService
import com.benasher44.uuid.uuid4
import io.kotest.core.spec.style.FreeSpec
import io.kotest.matchers.collections.shouldBeSingleton
import io.kotest.matchers.collections.shouldHaveSingleElement
import io.kotest.matchers.nulls.shouldNotBeNull
import io.kotest.matchers.shouldBe
import io.kotest.matchers.types.shouldBeInstanceOf
import kotlinx.datetime.Instant

/**
 * Tests our OpenId4VP implementation against EUDI Ref Impl.,
 * see [https://verifier.eudiw.dev/cbor-selectable/verifiable](https://verifier.eudiw.dev/cbor-selectable/verifiable)
 */
class OpenId4VpEuRefInteropTest : FreeSpec({
    lateinit var holderKeyMaterial: KeyMaterial
    lateinit var holderAgent: Holder
    lateinit var holderOid4vp: OpenId4VpHolder
    lateinit var verifierKeyMaterial: KeyMaterial
    lateinit var verifierOid4vp: OpenId4VpVerifier

    beforeEach {
        holderKeyMaterial = EphemeralKeyWithoutCert()
        holderAgent = HolderAgent(holderKeyMaterial)
        val issuerAgent = IssuerAgent()
        holderAgent.storeCredential(
            issuerAgent.issueCredential(
                DummyCredentialDataProvider.getCredential(
                    holderKeyMaterial.publicKey,
                    EuPidScheme,
                    ConstantIndex.CredentialRepresentation.SD_JWT,
                    EuPidScheme.requiredClaimNames
                ).getOrThrow()
            ).getOrThrow().toStoreCredentialInput()
        )
        holderAgent.storeCredential(
            issuerAgent.issueCredential(
                DummyCredentialDataProvider.getCredential(
                    holderKeyMaterial.publicKey,
                    ConstantIndex.AtomicAttribute2023,
                    ConstantIndex.CredentialRepresentation.SD_JWT,
                    listOf(
                        CLAIM_FAMILY_NAME,
                        CLAIM_GIVEN_NAME
                    )
                ).getOrThrow()
            ).getOrThrow().toStoreCredentialInput()
        )
        holderOid4vp = OpenId4VpHolder(holderKeyMaterial, holderAgent)
    }

    "EUDI from URL 2024-05-17" {
        val url = """
            eudi-openid4vp://verifier-backend.eudiw.dev?client_id=verifier-backend.eudiw.dev&request_uri=https%3A%2F%2Fverifier-backend.eudiw.dev%2Fwallet%2Frequest.jwt%2FVu3g2FXDeqday-wS0Xmty0bYzzq3MeVGrPSGTdk3Y60tWNLHkr_bg9WJMK3xktNsqWpEXPsDgBw5g3r80MQyTw
        """.trimIndent().replace("\n", "")

        val requestObject = """
        eyJ4NWMiOlsiTUlJREtqQ0NBckNnQXdJQkFnSVVmeTl1NlNMdGdOdWY5UFhZYmgvUURxdVh6NTB3Q2dZSUtvWkl6ajBFQXdJd1hERWVNQndHQTFV
        RUF3d1ZVRWxFSUVsemMzVmxjaUJEUVNBdElGVlVJREF4TVMwd0t3WURWUVFLRENSRlZVUkpJRmRoYkd4bGRDQlNaV1psY21WdVkyVWdTVzF3YkdW
        dFpXNTBZWFJwYjI0eEN6QUpCZ05WQkFZVEFsVlVNQjRYRFRJME1ESXlOakF5TXpZek0xb1hEVEkyTURJeU5UQXlNell6TWxvd2FURWRNQnNHQTFV
        RUF3d1VSVlZFU1NCU1pXMXZkR1VnVm1WeWFXWnBaWEl4RERBS0JnTlZCQVVUQXpBd01URXRNQ3NHQTFVRUNnd2tSVlZFU1NCWFlXeHNaWFFnVW1W
        bVpYSmxibU5sSUVsdGNHeGxiV1Z1ZEdGMGFXOXVNUXN3Q1FZRFZRUUdFd0pWVkRCWk1CTUdCeXFHU000OUFnRUdDQ3FHU000OUF3RUhBMElBQk1i
        V0JBQzFHaitHRE8veUNTYmdiRndwaXZQWVdMekV2SUxOdGRDdjdUeDFFc3hQQ3hCcDNEWkI0RklyNEJsbVZZdEdhVWJvVklpaFJCaVFEbzNNcFdp
        amdnRkJNSUlCUFRBTUJnTlZIUk1CQWY4RUFqQUFNQjhHQTFVZEl3UVlNQmFBRkxOc3VKRVhITmVrR21ZeGgwTGhpOEJBekpVYk1DVUdBMVVkRVFR
        ZU1CeUNHblpsY21sbWFXVnlMV0poWTJ0bGJtUXVaWFZrYVhjdVpHVjJNQklHQTFVZEpRUUxNQWtHQnlpQmpGMEZBUVl3UXdZRFZSMGZCRHd3T2pB
        NG9EYWdOSVl5YUhSMGNITTZMeTl3Y21Wd2NtOWtMbkJyYVM1bGRXUnBkeTVrWlhZdlkzSnNMM0JwWkY5RFFWOVZWRjh3TVM1amNtd3dIUVlEVlIw
        T0JCWUVGRmdtQWd1QlN2U25tNjhaem81SVN0SXYyZk0yTUE0R0ExVWREd0VCL3dRRUF3SUhnREJkQmdOVkhSSUVWakJVaGxKb2RIUndjem92TDJk
        cGRHaDFZaTVqYjIwdlpYVXRaR2xuYVhSaGJDMXBaR1Z1ZEdsMGVTMTNZV3hzWlhRdllYSmphR2wwWldOMGRYSmxMV0Z1WkMxeVpXWmxjbVZ1WTJV
        dFpuSmhiV1YzYjNKck1Bb0dDQ3FHU000OUJBTUNBMmdBTUdVQ01RREdmZ0xLbmJLaGlPVkYzeFNVMGFlanUvbmVHUVVWdU5ic1F3MExlRER3SVcr
        ckxhdGViUmdvOWhNWERjM3dybFVDTUFJWnlKN2xSUlZleU1yM3dqcWtCRjJsOVliMHdPUXBzblpCQVZVQVB5STV4aFdYMlNBYXpvbTJKanNOL2FL
        QWtRPT0iLCJNSUlESFRDQ0FxT2dBd0lCQWdJVVZxamd0SnFmNGhVWUprcWRZemkrMHh3aHdGWXdDZ1lJS29aSXpqMEVBd013WERFZU1Cd0dBMVVF
        QXd3VlVFbEVJRWx6YzNWbGNpQkRRU0F0SUZWVUlEQXhNUzB3S3dZRFZRUUtEQ1JGVlVSSklGZGhiR3hsZENCU1pXWmxjbVZ1WTJVZ1NXMXdiR1Z0
        Wlc1MFlYUnBiMjR4Q3pBSkJnTlZCQVlUQWxWVU1CNFhEVEl6TURrd01URTRNelF4TjFvWERUTXlNVEV5TnpFNE16UXhObG93WERFZU1Cd0dBMVVF
        QXd3VlVFbEVJRWx6YzNWbGNpQkRRU0F0SUZWVUlEQXhNUzB3S3dZRFZRUUtEQ1JGVlVSSklGZGhiR3hsZENCU1pXWmxjbVZ1WTJVZ1NXMXdiR1Z0
        Wlc1MFlYUnBiMjR4Q3pBSkJnTlZCQVlUQWxWVU1IWXdFQVlIS29aSXpqMENBUVlGSzRFRUFDSURZZ0FFRmc1U2hmc3hwNVIvVUZJRUtTM0wyN2R3
        bkZobmpTZ1VoMmJ0S09RRW5mYjNkb3llcU1BdkJ0VU1sQ2xoc0YzdWVmS2luQ3cwOE5CMzFyd0MrZHRqNlgvTEUzbjJDOWpST0lVTjhQcm5sTFM1
        UXM0UnM0WlU1T0lnenRvYU84RzlvNElCSkRDQ0FTQXdFZ1lEVlIwVEFRSC9CQWd3QmdFQi93SUJBREFmQmdOVkhTTUVHREFXZ0JTemJMaVJGeHpY
        cEJwbU1ZZEM0WXZBUU15Vkd6QVdCZ05WSFNVQkFmOEVEREFLQmdncmdRSUNBQUFCQnpCREJnTlZIUjhFUERBNk1EaWdOcUEwaGpKb2RIUndjem92
        TDNCeVpYQnliMlF1Y0d0cExtVjFaR2wzTG1SbGRpOWpjbXd2Y0dsa1gwTkJYMVZVWHpBeExtTnliREFkQmdOVkhRNEVGZ1FVczJ5NGtSY2MxNlFh
        WmpHSFF1R0x3RURNbFJzd0RnWURWUjBQQVFIL0JBUURBZ0VHTUYwR0ExVWRFZ1JXTUZTR1VtaDBkSEJ6T2k4dloybDBhSFZpTG1OdmJTOWxkUzFr
        YVdkcGRHRnNMV2xrWlc1MGFYUjVMWGRoYkd4bGRDOWhjbU5vYVhSbFkzUjFjbVV0WVc1a0xYSmxabVZ5Wlc1alpTMW1jbUZ0WlhkdmNtc3dDZ1lJ
        S29aSXpqMEVBd01EYUFBd1pRSXdhWFVBM2orK3hsL3RkRDc2dFhFV0Npa2ZNMUNhUno0dnpCQzdOUzB3Q2RJdEtpejZIWmVWOEVQdE5DbnNmS3BO
        QWpFQXFyZGVLRG5yNUt3ZjhCQTd0QVRlaHhObE9WNEhuYzEwWE8xWFVMdGlnQ3diNDlScGtxbFMySHVsK0RwcU9iVXMiXSwidHlwIjoib2F1dGgt
        YXV0aHotcmVxK2p3dCIsImFsZyI6IkVTMjU2In0.eyJyZXNwb25zZV91cmkiOiJodHRwczovL3ZlcmlmaWVyLWJhY2tlbmQuZXVkaXcuZGV2L3dh
        bGxldC9kaXJlY3RfcG9zdCIsImNsaWVudF9pZF9zY2hlbWUiOiJ4NTA5X3Nhbl9kbnMiLCJyZXNwb25zZV90eXBlIjoidnBfdG9rZW4iLCJub25j
        ZSI6ImRhNDE0YWJhLTM3NjktNGMzZC1iMGZhLWI5MGZmNTM2ZDc3YSIsImNsaWVudF9pZCI6InZlcmlmaWVyLWJhY2tlbmQuZXVkaXcuZGV2Iiwi
        cmVzcG9uc2VfbW9kZSI6ImRpcmVjdF9wb3N0Lmp3dCIsImF1ZCI6Imh0dHBzOi8vc2VsZi1pc3N1ZWQubWUvdjIiLCJzY29wZSI6IiIsInByZXNl
        bnRhdGlvbl9kZWZpbml0aW9uIjp7ImlkIjoiMzJmNTQxNjMtNzE2Ni00OGYxLTkzZDgtZmYyMTdiZGIwNjUzIiwiaW5wdXRfZGVzY3JpcHRvcnMi
        Olt7ImlkIjoiZXUuZXVyb3BhLmVjLmV1ZGl3LnBpZC4xIiwibmFtZSI6IkVVREkgUElEIiwicHVycG9zZSI6IldlIG5lZWQgdG8gdmVyaWZ5IHlv
        dXIgaWRlbnRpdHkiLCJmb3JtYXQiOnsibXNvX21kb2MiOnsiYWxnIjpbIkVTMjU2IiwiRVMzODQiLCJFUzUxMiIsIkVkRFNBIiwiRVNCMjU2Iiwi
        RVNCMzIwIiwiRVNCMzg0IiwiRVNCNTEyIl19fSwiY29uc3RyYWludHMiOnsiZmllbGRzIjpbeyJwYXRoIjpbIiRbJ2V1LmV1cm9wYS5lYy5ldWRp
        dy5waWQuMSddWydmYW1pbHlfbmFtZSddIl0sImludGVudF90b19yZXRhaW4iOmZhbHNlfSx7InBhdGgiOlsiJFsnZXUuZXVyb3BhLmVjLmV1ZGl3
        LnBpZC4xJ11bJ2dpdmVuX25hbWUnXSJdLCJpbnRlbnRfdG9fcmV0YWluIjpmYWxzZX0seyJwYXRoIjpbIiRbJ2V1LmV1cm9wYS5lYy5ldWRpdy5w
        aWQuMSddWydiaXJ0aF9kYXRlJ10iXSwiaW50ZW50X3RvX3JldGFpbiI6ZmFsc2V9LHsicGF0aCI6WyIkWydldS5ldXJvcGEuZWMuZXVkaXcucGlk
        LjEnXVsnYWdlX292ZXJfMTgnXSJdLCJpbnRlbnRfdG9fcmV0YWluIjpmYWxzZX0seyJwYXRoIjpbIiRbJ2V1LmV1cm9wYS5lYy5ldWRpdy5waWQu
        MSddWydhZ2VfaW5feWVhcnMnXSJdLCJpbnRlbnRfdG9fcmV0YWluIjpmYWxzZX0seyJwYXRoIjpbIiRbJ2V1LmV1cm9wYS5lYy5ldWRpdy5waWQu
        MSddWydhZ2VfYmlydGhfeWVhciddIl0sImludGVudF90b19yZXRhaW4iOmZhbHNlfSx7InBhdGgiOlsiJFsnZXUuZXVyb3BhLmVjLmV1ZGl3LnBp
        ZC4xJ11bJ2ZhbWlseV9uYW1lX2JpcnRoJ10iXSwiaW50ZW50X3RvX3JldGFpbiI6ZmFsc2V9LHsicGF0aCI6WyIkWydldS5ldXJvcGEuZWMuZXVk
        aXcucGlkLjEnXVsnZ2l2ZW5fbmFtZV9iaXJ0aCddIl0sImludGVudF90b19yZXRhaW4iOmZhbHNlfSx7InBhdGgiOlsiJFsnZXUuZXVyb3BhLmVj
        LmV1ZGl3LnBpZC4xJ11bJ2JpcnRoX3BsYWNlJ10iXSwiaW50ZW50X3RvX3JldGFpbiI6ZmFsc2V9LHsicGF0aCI6WyIkWydldS5ldXJvcGEuZWMu
        ZXVkaXcucGlkLjEnXVsnYmlydGhfY291bnRyeSddIl0sImludGVudF90b19yZXRhaW4iOmZhbHNlfSx7InBhdGgiOlsiJFsnZXUuZXVyb3BhLmVj
        LmV1ZGl3LnBpZC4xJ11bJ2JpcnRoX3N0YXRlJ10iXSwiaW50ZW50X3RvX3JldGFpbiI6ZmFsc2V9LHsicGF0aCI6WyIkWydldS5ldXJvcGEuZWMu
        ZXVkaXcucGlkLjEnXVsnYmlydGhfY2l0eSddIl0sImludGVudF90b19yZXRhaW4iOmZhbHNlfSx7InBhdGgiOlsiJFsnZXUuZXVyb3BhLmVjLmV1
        ZGl3LnBpZC4xJ11bJ3Jlc2lkZW50X2FkZHJlc3MnXSJdLCJpbnRlbnRfdG9fcmV0YWluIjpmYWxzZX0seyJwYXRoIjpbIiRbJ2V1LmV1cm9wYS5l
        Yy5ldWRpdy5waWQuMSddWydyZXNpZGVudF9jb3VudHJ5J10iXSwiaW50ZW50X3RvX3JldGFpbiI6ZmFsc2V9LHsicGF0aCI6WyIkWydldS5ldXJv
        cGEuZWMuZXVkaXcucGlkLjEnXVsncmVzaWRlbnRfc3RhdGUnXSJdLCJpbnRlbnRfdG9fcmV0YWluIjpmYWxzZX0seyJwYXRoIjpbIiRbJ2V1LmV1
        cm9wYS5lYy5ldWRpdy5waWQuMSddWydyZXNpZGVudF9jaXR5J10iXSwiaW50ZW50X3RvX3JldGFpbiI6ZmFsc2V9LHsicGF0aCI6WyIkWydldS5l
        dXJvcGEuZWMuZXVkaXcucGlkLjEnXVsncmVzaWRlbnRfcG9zdGFsX2NvZGUnXSJdLCJpbnRlbnRfdG9fcmV0YWluIjpmYWxzZX0seyJwYXRoIjpb
        IiRbJ2V1LmV1cm9wYS5lYy5ldWRpdy5waWQuMSddWydyZXNpZGVudF9zdHJlZXQnXSJdLCJpbnRlbnRfdG9fcmV0YWluIjpmYWxzZX0seyJwYXRo
        IjpbIiRbJ2V1LmV1cm9wYS5lYy5ldWRpdy5waWQuMSddWydyZXNpZGVudF9ob3VzZV9udW1iZXInXSJdLCJpbnRlbnRfdG9fcmV0YWluIjpmYWxz
        ZX0seyJwYXRoIjpbIiRbJ2V1LmV1cm9wYS5lYy5ldWRpdy5waWQuMSddWydnZW5kZXInXSJdLCJpbnRlbnRfdG9fcmV0YWluIjpmYWxzZX0seyJw
        YXRoIjpbIiRbJ2V1LmV1cm9wYS5lYy5ldWRpdy5waWQuMSddWyduYXRpb25hbGl0eSddIl0sImludGVudF90b19yZXRhaW4iOmZhbHNlfSx7InBh
        dGgiOlsiJFsnZXUuZXVyb3BhLmVjLmV1ZGl3LnBpZC4xJ11bJ2lzc3VhbmNlX2RhdGUnXSJdLCJpbnRlbnRfdG9fcmV0YWluIjpmYWxzZX0seyJw
        YXRoIjpbIiRbJ2V1LmV1cm9wYS5lYy5ldWRpdy5waWQuMSddWydleHBpcnlfZGF0ZSddIl0sImludGVudF90b19yZXRhaW4iOmZhbHNlfSx7InBh
        dGgiOlsiJFsnZXUuZXVyb3BhLmVjLmV1ZGl3LnBpZC4xJ11bJ2lzc3VpbmdfYXV0aG9yaXR5J10iXSwiaW50ZW50X3RvX3JldGFpbiI6ZmFsc2V9
        LHsicGF0aCI6WyIkWydldS5ldXJvcGEuZWMuZXVkaXcucGlkLjEnXVsnZG9jdW1lbnRfbnVtYmVyJ10iXSwiaW50ZW50X3RvX3JldGFpbiI6ZmFs
        c2V9LHsicGF0aCI6WyIkWydldS5ldXJvcGEuZWMuZXVkaXcucGlkLjEnXVsnYWRtaW5pc3RyYXRpdmVfbnVtYmVyJ10iXSwiaW50ZW50X3RvX3Jl
        dGFpbiI6ZmFsc2V9LHsicGF0aCI6WyIkWydldS5ldXJvcGEuZWMuZXVkaXcucGlkLjEnXVsnaXNzdWluZ19jb3VudHJ5J10iXSwiaW50ZW50X3Rv
        X3JldGFpbiI6ZmFsc2V9LHsicGF0aCI6WyIkWydldS5ldXJvcGEuZWMuZXVkaXcucGlkLjEnXVsnaXNzdWluZ19qdXJpc2RpY3Rpb24nXSJdLCJp
        bnRlbnRfdG9fcmV0YWluIjpmYWxzZX1dfX1dfSwic3RhdGUiOiJWdTNnMkZYRGVxZGF5LXdTMFhtdHkwYll6enEzTWVWR3JQU0dUZGszWTYwdFdO
        TEhrcl9iZzlXSk1LM3hrdE5zcVdwRVhQc0RnQnc1ZzNyODBNUXlUdyIsImlhdCI6MTcxNTk0MTk0OSwiY2xpZW50X21ldGFkYXRhIjp7ImF1dGhv
        cml6YXRpb25fZW5jcnlwdGVkX3Jlc3BvbnNlX2FsZyI6IkVDREgtRVMiLCJhdXRob3JpemF0aW9uX2VuY3J5cHRlZF9yZXNwb25zZV9lbmMiOiJB
        MTI4Q0JDLUhTMjU2IiwiaWRfdG9rZW5fZW5jcnlwdGVkX3Jlc3BvbnNlX2FsZyI6IlJTQS1PQUVQLTI1NiIsImlkX3Rva2VuX2VuY3J5cHRlZF9y
        ZXNwb25zZV9lbmMiOiJBMTI4Q0JDLUhTMjU2Iiwiandrc191cmkiOiJodHRwczovL3ZlcmlmaWVyLWJhY2tlbmQuZXVkaXcuZGV2L3dhbGxldC9q
        YXJtL1Z1M2cyRlhEZXFkYXktd1MwWG10eTBiWXp6cTNNZVZHclBTR1RkazNZNjB0V05MSGtyX2JnOVdKTUszeGt0TnNxV3BFWFBzRGdCdzVnM3I4
        ME1ReVR3L2p3a3MuanNvbiIsInN1YmplY3Rfc3ludGF4X3R5cGVzX3N1cHBvcnRlZCI6WyJ1cm46aWV0ZjpwYXJhbXM6b2F1dGg6andrLXRodW1i
        cHJpbnQiXSwiaWRfdG9rZW5fc2lnbmVkX3Jlc3BvbnNlX2FsZyI6IlJTMjU2In19.r2P3d4r6PxPW_Xz7npvf9rfGMzxx5ehDZMkEg1YrlRftOGX
        jwCtloSDgk1LwO-Fwd7HYBaDbZtkbpFkWhSU7Vw
        """.trimIndent()

        val jwkset = """
        {
            "keys": [
                {
                    "alg": "ECDH-ES",
                    "crv": "P-256",
                    "kid": "ad1cc909-b497-46ed-b209-e1f8b6fc866a",
                    "kty": "EC",
                    "use": "enc",
                    "x": "4oEq9dAc8mtGpB92sq5Ntzvos2PVqP7WF3oBNuJCIog",
                    "y": "a8HrJbkCbWp5GdkJE94u20cfmj-Qm7ubm2FBQs3xKKE"
                }
            ]
        }
        """.trimIndent()

        val jwksUrl =
            "https://verifier-backend.eudiw.dev/wallet/jarm/Vu3g2FXDeqday-wS0Xmty0bYzzq3MeVGrPSGTdk3Y60tWNLHkr_bg9WJMK3xktNsqWpEXPsDgBw5g3r80MQyTw/jwks.json"
        val requestUrl =
            "https://verifier-backend.eudiw.dev/wallet/request.jwt/Vu3g2FXDeqday-wS0Xmty0bYzzq3MeVGrPSGTdk3Y60tWNLHkr_bg9WJMK3xktNsqWpEXPsDgBw5g3r80MQyTw"
        holderOid4vp = OpenId4VpHolder(
            holder = holderAgent,
            remoteResourceRetriever = {
                if (it.url == jwksUrl) jwkset else if (it.url == requestUrl) requestObject else null
            }
        )

        holderOid4vp.parseAuthenticationRequestParameters(url).getOrThrow()
    }

    "EUDI AuthnRequest can be parsed" {
        val input = """
            {
            "response_uri": "https://verifier-backend.eudiw.dev/wallet/direct_post",
            "client_id_scheme": "x509_san_dns",
            "response_type": "vp_token",
            "nonce": "nonce",
            "client_id": "verifier-backend.eudiw.dev",
            "response_mode": "direct_post.jwt",
            "aud": "https://self-issued.me/v2",
            "scope": "",
            "presentation_definition": {
                "id": "32f54163-7166-48f1-93d8-ff217bdb0653",
                "input_descriptors": [
                    {
                        "id": "eudi_pid",
                        "name": "EUDI PID",
                        "purpose": "We need to verify your identity",
                        "constraints": {
                            "fields": [
                                {
                                    "path": [
                                        "${'$'}.mdoc.doctype"
                                    ],
                                    "filter": {
                                        "type": "string",
                                        "const": "eu.europa.ec.eudiw.pid.1"
                                    }
                                },
                                {
                                    "path": [
                                        "${'$'}.mdoc.namespace"
                                    ],
                                    "filter": {
                                        "type": "string",
                                        "const": "eu.europa.ec.eudiw.pid.1"
                                    }
                                },
                                {
                                    "path": [
                                        "${'$'}.mdoc.given_name"
                                    ],
                                    "intent_to_retain": false
                                }
                            ]
                        }
                    }
                ]
            },
            "state": "xgagB1vsIrWhMLixoJTCVZZvOHsZ8QrulEFxc0bjJdMRyzqO6j2-UB00gmOZraocfoknlxXY-kaoLlX8kygqxw",
            "iat": 1710313534,
            "client_metadata": {
                "authorization_encrypted_response_alg": "ECDH-ES",
                "authorization_encrypted_response_enc": "A128CBC-HS256",
                "id_token_encrypted_response_alg": "RSA-OAEP-256",
                "id_token_encrypted_response_enc": "A128CBC-HS256",
                "jwks_uri": "https://verifier-backend.eudiw.dev/wallet/jarm/xgagB1vsIrWhMLixoJTCVZZvOHsZ8QrulEFxc0bjJdMRyzqO6j2-UB00gmOZraocfoknlxXY-kaoLlX8kygqxw/jwks.json",
                "subject_syntax_types_supported": [
                    "urn:ietf:params:oauth:jwk-thumbprint"
                ],
                "id_token_signed_response_alg": "RS256"
            }
        }
        """.trimIndent()

        val parsed = vckJsonSerializer.decodeFromString<AuthenticationRequestParameters>(input)
        parsed.shouldNotBeNull()

        parsed.responseUrl shouldBe "https://verifier-backend.eudiw.dev/wallet/direct_post"
        parsed.clientIdSchemeExtracted shouldBe OpenIdConstants.ClientIdScheme.X509SanDns
        parsed.responseType shouldBe "vp_token"
        parsed.nonce shouldBe "nonce"
        parsed.clientId shouldBe "verifier-backend.eudiw.dev"
        parsed.clientIdWithoutPrefix shouldBe "verifier-backend.eudiw.dev"
        parsed.responseMode shouldBe OpenIdConstants.ResponseMode.DirectPostJwt
        parsed.audience shouldBe "https://self-issued.me/v2"
        parsed.scope shouldBe ""
        val pd = parsed.presentationDefinition
        pd.shouldNotBeNull()
        pd.id shouldBe "32f54163-7166-48f1-93d8-ff217bdb0653"
        val id = pd.inputDescriptors.firstOrNull()
        id.shouldNotBeNull()
        id.id shouldBe "eudi_pid"
        id.name shouldBe "EUDI PID"
        id.purpose shouldBe "We need to verify your identity"
        val fields = id.constraints?.fields
        fields.shouldNotBeNull()
        fields.filter { it.path.contains("$.mdoc.doctype") }.shouldBeSingleton()
        fields.filter { it.path.contains("$.mdoc.namespace") }.shouldBeSingleton()
        fields.filter { it.path.contains("$.mdoc.given_name") }.shouldBeSingleton()
        parsed.state shouldBe "xgagB1vsIrWhMLixoJTCVZZvOHsZ8QrulEFxc0bjJdMRyzqO6j2-UB00gmOZraocfoknlxXY-kaoLlX8kygqxw"
        parsed.issuedAt shouldBe Instant.Companion.fromEpochSeconds(1710313534)
        val cm = parsed.clientMetadata
        cm.shouldNotBeNull()
        cm.subjectSyntaxTypesSupported.shouldNotBeNull() shouldHaveSingleElement "urn:ietf:params:oauth:jwk-thumbprint"
        cm.authorizationEncryptedResponseAlg shouldBe JweAlgorithm.ECDH_ES
        cm.authorizationEncryptedResponseEncoding shouldBe JweEncryption.A128CBC_HS256
        cm.idTokenEncryptedResponseAlg shouldBe JweAlgorithm.RSA_OAEP_256
        cm.idTokenEncryptedResponseEncoding shouldBe JweEncryption.A128CBC_HS256
        cm.idTokenSignedResponseAlg shouldBe JwsAlgorithm.RS256
        cm.jsonWebKeySetUrl shouldBe "https://verifier-backend.eudiw.dev/wallet/jarm/" +
                "xgagB1vsIrWhMLixoJTCVZZvOHsZ8QrulEFxc0bjJdMRyzqO6j2-UB00gmOZraocfoknlxXY-kaoLlX8kygqxw/jwks.json"
    }

    "Request in request URI" {
        val input = "mdoc-openid4vp://?client_id=https://example.com/ef391e30-bacc-4441-af5d-7f42fb682e02" +
                "&request_uri=https%3A%2F%2Fexample.com%2Fd15b5b6f-7821-4031-9a18-ebe491b720a6"
        val jws = DefaultJwsService(DefaultCryptoService(EphemeralKeyWithoutCert())).createSignedJwsAddingParams(
            payload = AuthenticationRequestParameters(
                nonce = "RjEQKQeG8OUaKT4ij84E8mCvry6pVSgDyqRBMW5eBTPItP4DIfbKaT6M6v6q2Dvv8fN7Im7Ifa6GI2j6dHsJaQ==",
                state = "ef391e30-bacc-4441-af5d-7f42fb682e02",
                responseUrl = "https://example.com/ef391e30-bacc-4441-af5d-7f42fb682e02",
                clientId = "https://example.com/ef391e30-bacc-4441-af5d-7f42fb682e02",
            ),
            serializer = AuthenticationRequestParameters.Companion.serializer(),
            addX5c = false
        ).getOrThrow().serialize()

        val wallet = OpenId4VpHolder(
            remoteResourceRetriever = {
                if (it.url == "https://example.com/d15b5b6f-7821-4031-9a18-ebe491b720a6") jws else null
            }
        )

        val parsed = wallet.parseAuthenticationRequestParameters(input).getOrThrow()

        parsed.parameters.state shouldBe "ef391e30-bacc-4441-af5d-7f42fb682e02"
        parsed.parameters.responseUrl shouldBe "https://example.com/ef391e30-bacc-4441-af5d-7f42fb682e02"
        parsed.parameters.clientIdWithoutPrefix shouldBe parsed.parameters.responseUrl
    }

    "process with cross-device flow with request_uri and x509_san_dns" {
        val clientId = "example.com"
        val extensions = listOf(
            X509CertificateExtension(
                KnownOIDs.subjectAltName_2_5_29_17,
                critical = false,
                Asn1EncapsulatingOctetString(
                    listOf(
                        Asn1.Sequence {
                            +Asn1Primitive(
                                SubjectAltNameImplicitTags.dNSName,
                                Asn1String.UTF8(clientId).encodeToTlv().content
                            )
                        }
                    ))))
        verifierKeyMaterial = EphemeralKeyWithSelfSignedCert(extensions = extensions)
        verifierOid4vp = OpenId4VpVerifier(
            keyMaterial = verifierKeyMaterial,
            clientIdScheme = ClientIdScheme.CertificateSanDns(
                listOf(verifierKeyMaterial.getCertificate()!!),
                clientId,
                clientId
            ),
        )
        val nonce = uuid4().toString()
        val requestUrl = "https://example.com/request/$nonce"
<<<<<<< HEAD
        val (walletUrl, jar) = verifierOid4vp.createAuthnRequest(
            RequestOptions(
=======
        val requestUrlForWallet = verifierOid4vp.createAuthnRequestUrlWithRequestObjectByReference(
            walletUrl = "https://wallet.a-sit.at/mobile",
            requestUrl = requestUrl,
            requestOptions = OpenIdRequestOptions(
>>>>>>> a19528f7
                responseMode = OpenIdConstants.ResponseMode.DirectPost,
                responseUrl = "https://example.com/response",
                credentials = setOf(
                    RequestOptionsCredential(
                        ConstantIndex.AtomicAttribute2023,
                        ConstantIndex.CredentialRepresentation.SD_JWT,
                        setOf(CLAIM_FAMILY_NAME, CLAIM_GIVEN_NAME)
                    )
                )
            ),
            OpenId4VpVerifier.CreationOptions.SignedRequestByReference("https://wallet.a-sit.at/mobile", requestUrl)
        ).getOrThrow()
        jar.shouldNotBeNull()

        holderOid4vp = OpenId4VpHolder(
            holderKeyMaterial,
            holderAgent,
            remoteResourceRetriever = { if (it.url == requestUrl) jar.invoke(it.requestObjectParameters).getOrThrow() else null }
        )

        val parameters = holderOid4vp.parseAuthenticationRequestParameters(walletUrl).getOrThrow()
        val preparation = holderOid4vp.startAuthorizationResponsePreparation(parameters).getOrThrow()
        val response = holderOid4vp.finalizeAuthorizationResponse(parameters, preparation).getOrThrow()
            .shouldBeInstanceOf<AuthenticationResponseResult.Post>()
        verifierOid4vp.validateAuthnResponse(response.params)
            .shouldBeInstanceOf<AuthnResponseResult.SuccessSdJwt>()
    }

})<|MERGE_RESOLUTION|>--- conflicted
+++ resolved
@@ -335,15 +335,8 @@
         )
         val nonce = uuid4().toString()
         val requestUrl = "https://example.com/request/$nonce"
-<<<<<<< HEAD
         val (walletUrl, jar) = verifierOid4vp.createAuthnRequest(
-            RequestOptions(
-=======
-        val requestUrlForWallet = verifierOid4vp.createAuthnRequestUrlWithRequestObjectByReference(
-            walletUrl = "https://wallet.a-sit.at/mobile",
-            requestUrl = requestUrl,
-            requestOptions = OpenIdRequestOptions(
->>>>>>> a19528f7
+            OpenIdRequestOptions(
                 responseMode = OpenIdConstants.ResponseMode.DirectPost,
                 responseUrl = "https://example.com/response",
                 credentials = setOf(
