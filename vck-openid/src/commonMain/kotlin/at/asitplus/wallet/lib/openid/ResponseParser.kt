package at.asitplus.wallet.lib.openid

import at.asitplus.catchingUnwrapped
import at.asitplus.dcapi.OpenId4VpResponse
import at.asitplus.openid.AuthenticationResponseParameters
import at.asitplus.openid.ResponseParametersFrom
import at.asitplus.signum.indispensable.josef.JweDecrypted
import at.asitplus.signum.indispensable.josef.JweEncrypted
import at.asitplus.signum.indispensable.josef.JwsSigned
import at.asitplus.wallet.lib.agent.EphemeralKeyWithoutCert
import at.asitplus.wallet.lib.data.vckJsonSerializer
import at.asitplus.wallet.lib.jws.DecryptJwe
import at.asitplus.wallet.lib.jws.DecryptJweFun
import at.asitplus.wallet.lib.jws.VerifyJwsObject
import at.asitplus.wallet.lib.jws.VerifyJwsObjectFun
import at.asitplus.wallet.lib.oidvci.decodeFromPostBody
import at.asitplus.wallet.lib.oidvci.decodeFromUrlQuery
import io.ktor.http.*
import kotlin.coroutines.cancellation.CancellationException

/**
 * Parses authentication responses for [OpenId4VpVerifier]
 */
class ResponseParser(
    private val decryptJwe: DecryptJweFun = DecryptJwe(EphemeralKeyWithoutCert()),
    private val verifyJwsObject: VerifyJwsObjectFun = VerifyJwsObject(),
) {
    /**
     * Parses [at.asitplus.openid.AuthenticationResponseParameters], where [input] is either:
     * - a URL, containing parameters in the fragment, e.g. `https://example.com#id_token=...`
     * - a URL, containing parameters in the query, e.g. `https://example.com?id_token=...`
     * - parameters encoded as a POST body, e.g. `id_token=...&vp_token=...`
     */
    @Throws(IllegalArgumentException::class, CancellationException::class)
    suspend fun parseAuthnResponse(input: String) = input.parseResponseParameters().extractFromJar()

    /**
     * Parses [at.asitplus.openid.AuthenticationResponseParameters], where [input] is a signed or unsigned DC API
     * response.
     */
    @Throws(IllegalArgumentException::class, CancellationException::class)
    suspend fun parseAuthnResponse(input: OpenId4VpResponse) =
        ResponseParametersFrom.DcApi.createFromOpenId4VpResponse(input).extractFromJar()

    private fun String.parseResponseParameters() : ResponseParametersFrom = parseUrlSafe(this)
        ?: parsePostBodySafe(this)
        ?: throw IllegalArgumentException("Can't parse input: $this")

    private fun parsePostBodySafe(input: String) =
        catchingUnwrapped { input.parseAsPostBody() }.getOrNull()

    /** Treat input as POST body, parse parameters */
    private fun String.parseAsPostBody() = if (contains("=")) {
        decodeFromPostBody<AuthenticationResponseParameters>()
            .let { ResponseParametersFrom.Post(it) }
    } else null

    private fun parseUrlSafe(input: String) =
        catchingUnwrapped { input.parseAsUrl() }.getOrNull()

    /** Treat input as URL, parse fragment or query */
    private fun String.parseAsUrl() = with(Url(this)) {
        if (encodedFragment.isNotEmpty()) {
            encodedFragment.decodeFromUrlQuery<AuthenticationResponseParameters>()
                .let { ResponseParametersFrom.Uri(this, it) }
        } else {
            encodedQuery.decodeFromUrlQuery<AuthenticationResponseParameters>()
                .let { ResponseParametersFrom.Uri(this, it) }
        }
    }

    /**
     * Extracts [AuthenticationResponseParameters] from [this@extractFromJar] if it is encoded there as
     * [AuthenticationResponseParameters.response], which may be a JWS or JWE.
     */
    @Throws(IllegalArgumentException::class, CancellationException::class)
    internal suspend fun ResponseParametersFrom.extractFromJar() = parameters.response?.let { encodedResponse ->
        encodedResponse.fromJws()?.let { jws ->
<<<<<<< HEAD
            require(verifyJwsObject(jws)) { "JWS not verified: $encodedResponse" }
            ResponseParametersFrom.JwsSigned(jws, this, jws.payload, this.clientIdRequired)
=======
            verifyJwsObject(jws).getOrElse {
                throw IllegalArgumentException("JWS not verified: $encodedResponse", it)
            }
            ResponseParametersFrom.JwsSigned(jws, this, jws.payload)
>>>>>>> bc187c2d
        } ?: encodedResponse.fromJwe()?.let { jwe ->
            ResponseParametersFrom.JweDecrypted(jwe, this, jwe.payload, this.clientIdRequired)
        } ?: throw IllegalArgumentException("Got encoded response, but could not deserialize it from $this")
    } ?: this

    private suspend fun String.fromJwe(): JweDecrypted<AuthenticationResponseParameters>? =
        JweEncrypted.deserialize(this).getOrNull()?.let { encrypted ->
            decryptJwe(encrypted).getOrThrow().let { decrypted ->
                JweDecrypted(decrypted.header, decrypted.parseResponseParams())
            }
        }

    private fun JweDecrypted<String>.parseResponseParams(): AuthenticationResponseParameters =
        vckJsonSerializer.decodeFromString<AuthenticationResponseParameters>(payload)

    private fun String.fromJws(): JwsSigned<AuthenticationResponseParameters>? =
        JwsSigned.deserialize(AuthenticationResponseParameters.serializer(), this, vckJsonSerializer).getOrNull()

}<|MERGE_RESOLUTION|>--- conflicted
+++ resolved
@@ -76,15 +76,10 @@
     @Throws(IllegalArgumentException::class, CancellationException::class)
     internal suspend fun ResponseParametersFrom.extractFromJar() = parameters.response?.let { encodedResponse ->
         encodedResponse.fromJws()?.let { jws ->
-<<<<<<< HEAD
-            require(verifyJwsObject(jws)) { "JWS not verified: $encodedResponse" }
-            ResponseParametersFrom.JwsSigned(jws, this, jws.payload, this.clientIdRequired)
-=======
             verifyJwsObject(jws).getOrElse {
                 throw IllegalArgumentException("JWS not verified: $encodedResponse", it)
             }
-            ResponseParametersFrom.JwsSigned(jws, this, jws.payload)
->>>>>>> bc187c2d
+            ResponseParametersFrom.JwsSigned(jws, this, jws.payload, this.clientIdRequired)
         } ?: encodedResponse.fromJwe()?.let { jwe ->
             ResponseParametersFrom.JweDecrypted(jwe, this, jwe.payload, this.clientIdRequired)
         } ?: throw IllegalArgumentException("Got encoded response, but could not deserialize it from $this")
