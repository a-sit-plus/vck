--- conflicted
+++ resolved
@@ -5,10 +5,7 @@
 import at.asitplus.dif.*
 import at.asitplus.jsonpath.JsonPath
 import at.asitplus.openid.*
-<<<<<<< HEAD
-=======
 import at.asitplus.openid.dcql.DCQLCredentialQueryIdentifier
->>>>>>> 6cdb193a
 import at.asitplus.signum.indispensable.cosef.io.coseCompliantSerializer
 import at.asitplus.signum.indispensable.io.Base64UrlStrict
 import at.asitplus.signum.indispensable.josef.*
@@ -337,11 +334,7 @@
             ResponseParametersFrom.Post(input.decode<AuthenticationResponseParameters>())
         }.getOrElse {
             Napier.w("Could not parse authentication response: $input", it)
-<<<<<<< HEAD
-            return AuthnResponseResult.Error("Can't parse input", null)
-=======
             return AuthnResponseResult.Error("Can't parse input", null, it)
->>>>>>> 6cdb193a
         }.let { validateAuthnResponse(it) }
 
     /**
@@ -355,11 +348,7 @@
             responseParser.parseAuthnResponse(input)
         }.getOrElse {
             Napier.w("Could not parse authentication response: $input", it)
-<<<<<<< HEAD
-            return AuthnResponseResult.Error("Can't parse input", null)
-=======
             return AuthnResponseResult.Error("Can't parse input", null, it)
->>>>>>> 6cdb193a
         }.let {
             validateAuthnResponse(it)
         }
@@ -659,11 +648,7 @@
                 .also { Napier.w("VP error: $this") }
 
         is Verifier.VerifyPresentationResult.ValidationError ->
-<<<<<<< HEAD
-            AuthnResponseResult.ValidationError("vpToken", state)
-=======
             AuthnResponseResult.ValidationError("vpToken", state, cause)
->>>>>>> 6cdb193a
                 .also { Napier.w("VP error: $this", cause) }
 
         is Verifier.VerifyPresentationResult.Success ->
