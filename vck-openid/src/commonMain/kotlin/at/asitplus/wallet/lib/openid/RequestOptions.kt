package at.asitplus.wallet.lib.openid

import at.asitplus.data.NonEmptyList.Companion.toNonEmptyList
import at.asitplus.dif.*
import at.asitplus.jsonpath.core.NormalizedJsonPath
import at.asitplus.jsonpath.core.NormalizedJsonPathSegment.NameSegment
import at.asitplus.openid.*
import at.asitplus.openid.OpenIdConstants.SCOPE_OPENID
import at.asitplus.openid.OpenIdConstants.SCOPE_PROFILE
import at.asitplus.openid.OpenIdConstants.VP_TOKEN
import at.asitplus.openid.TransactionData
import at.asitplus.openid.dcql.*
import at.asitplus.wallet.lib.agent.PresentationRequestParameters.Flow
import at.asitplus.wallet.lib.data.*
import at.asitplus.wallet.lib.data.ConstantIndex.CredentialRepresentation
import at.asitplus.wallet.lib.data.ConstantIndex.supportsSdJwt
import at.asitplus.wallet.lib.data.ConstantIndex.supportsVcJwt
import com.benasher44.uuid.uuid4
import io.ktor.http.*

typealias RequestedAttributes = Set<String>

interface RequestOptions {
    /** Requested credentials, should be at least one. */
    val credentials: Set<RequestOptionsCredential>

    /** Presentation mechanism to be used for requesting credentials. */
    val presentationMechanism: PresentationMechanismEnum

    /**
     * Response mode to request, see [OpenIdConstants.ResponseMode],
     * by default [OpenIdConstants.ResponseMode.Fragment].
     * Setting this to any other value may require setting [responseUrl] too.
     */
    val responseMode: OpenIdConstants.ResponseMode

    /**
     * Response URL to set in the [AuthenticationRequestParameters.responseUrl],
     * required if [responseMode] is set to [OpenIdConstants.ResponseMode.DirectPost] or
     * [OpenIdConstants.ResponseMode.DirectPostJwt].
     */
    val responseUrl: String?

    /**
     * Response type to set in [AuthenticationRequestParameters.responseType],
     * by default only `vp_token` (as per OpenID4VP spec, see [OpenIdConstants.VP_TOKEN]).
     * Be sure to separate values by a space, e.g. `vp_token id_token` (see [OpenIdConstants.ID_TOKEN]).
     */
    val responseType: String

    /** Opaque value which will be returned by the OpenId Provider and also in [AuthnResponseResult]. */
    val state: String

    /**
     * Optional URL to include metadata by reference (see [AuthenticationRequestParameters.clientMetadataUri])
     * instead of by value (see [AuthenticationRequestParameters.clientMetadata])
     */
    val clientMetadataUrl: String?

    /**
     * Set this value to include metadata with encryption parameters set. Beware if setting this value and also
     * [clientMetadataUrl], that the URL shall point to [OpenId4VpVerifier.metadataWithEncryption].
     */
    val encryption: Boolean

    val isAnyDirectPost: Boolean
        get() = (responseMode == OpenIdConstants.ResponseMode.DirectPost) ||
                (responseMode == OpenIdConstants.ResponseMode.DirectPostJwt)

    val isSiop: Boolean
        get() = responseType.contains(OpenIdConstants.ID_TOKEN)

    val isDcql: Boolean
        get() = presentationMechanism == PresentationMechanismEnum.DCQL

    val isPresentationExchange
        get() = presentationMechanism == PresentationMechanismEnum.PresentationExchange

<<<<<<< HEAD
    val transactionData: Set<TransactionData>?
=======
    val transactionData: List<TransactionData>?

    /**
     * [rqesFlow] is used to decide where transaction data is encoded:
     * [Flow.UC5] for UC5 compliant,
     * [Flow.OID4VP] for OID compliant
     * and null for both
     */
    val rqesFlow: Flow?
>>>>>>> 6ed417ee

    fun buildScope(): String = listOf(SCOPE_OPENID, SCOPE_PROFILE).joinToString(" ")

    fun toDCQLQuery(): DCQLQuery?

    fun toPresentationDefinition(
        containerJwt: FormatContainerJwt,
        containerSdJwt: FormatContainerSdJwt,
        flow: Flow? = null,
    ): PresentationDefinition?

    fun toInputDescriptor(
        containerJwt: FormatContainerJwt,
        containerSdJwt: FormatContainerSdJwt,
        flow: Flow? = null
    ): List<InputDescriptor>
}

data class OpenIdRequestOptions(
    override val credentials: Set<RequestOptionsCredential>,
    override val responseMode: OpenIdConstants.ResponseMode = OpenIdConstants.ResponseMode.Fragment,
    override val responseUrl: String? = null,
    override val responseType: String = VP_TOKEN,
    override val state: String = uuid4().toString(),
    override val clientMetadataUrl: String? = null,
    override val encryption: Boolean = false,
    override val presentationMechanism: PresentationMechanismEnum = PresentationMechanismEnum.PresentationExchange,
<<<<<<< HEAD
    override val transactionData: Set<TransactionData>? = null,
=======
    override val transactionData: List<TransactionData>? = null,
    override val rqesFlow: Flow? = null,
>>>>>>> 6ed417ee
) : RequestOptions {

    override fun toDCQLQuery(): DCQLQuery? = if (credentials.isEmpty()) null else DCQLQuery(
        credentials = DCQLCredentialQueryList<DCQLCredentialQueryInstance>(
            credentials.map<RequestOptionsCredential, DCQLCredentialQueryInstance> { credential ->
                val format = when (credential.representation) {
                    CredentialRepresentation.PLAIN_JWT -> CredentialFormatEnum.JWT_VC
                    CredentialRepresentation.SD_JWT -> CredentialFormatEnum.DC_SD_JWT
                    CredentialRepresentation.ISO_MDOC -> CredentialFormatEnum.MSO_MDOC
                }
                val meta = when (credential.representation) {
                    CredentialRepresentation.PLAIN_JWT -> null
                    CredentialRepresentation.SD_JWT -> DCQLSdJwtCredentialMetadataAndValidityConstraints(
                        vctValues = listOf(credential.credentialScheme.sdJwtType!!)
                    )

                    CredentialRepresentation.ISO_MDOC -> DCQLIsoMdocCredentialMetadataAndValidityConstraints(
                        doctypeValue = credential.credentialScheme.isoDocType!!
                    )
                }
                val requestedAttributes = (credential.requestedAttributes?.map {
                    it to true
                } ?: listOf()) + (credential.requestedOptionalAttributes?.map {
                    it to false
                } ?: listOf())

                val claims = requestedAttributes.map { (attribute, isRequired) ->
                    // TODO: how to properly handle non-required claims?
                    when (credential.representation) {
                        CredentialRepresentation.SD_JWT,
                        CredentialRepresentation.PLAIN_JWT,
                            -> DCQLJsonClaimsQuery(
                            path = DCQLClaimsPathPointer(attribute)
                        )

                        CredentialRepresentation.ISO_MDOC -> DCQLIsoMdocClaimsQuery(
                            namespace = credential.credentialScheme.isoNamespace!!,
                            claimName = attribute,
                            path = DCQLClaimsPathPointer(credential.credentialScheme.isoNamespace!!, attribute)
                        )
                    }
                }.ifEmpty {
                    null // requesting all claims if none are specified
                }?.toNonEmptyList()?.let {
                    DCQLClaimsQueryList(it)
                }

                DCQLCredentialQueryInstance(
                    id = DCQLCredentialQueryIdentifier(credential.id),
                    format = format,
                    meta = meta,
                    claims = claims,
                )
            }.toNonEmptyList()
        ),
    )

    override fun toPresentationDefinition(
        containerJwt: FormatContainerJwt,
        containerSdJwt: FormatContainerSdJwt,
        flow: Flow?,
    ): PresentationDefinition = PresentationDefinition(
        id = uuid4().toString(),
        inputDescriptors = toInputDescriptor(containerJwt, containerSdJwt, flow)
    )

    override fun toInputDescriptor(
        containerJwt: FormatContainerJwt,
        containerSdJwt: FormatContainerSdJwt,
        flow: Flow?
    ): List<InputDescriptor> = credentials.map {
        DifInputDescriptor(
            id = it.buildId(),
            format = it.toFormatHolder(containerJwt, containerSdJwt),
            constraints = it.toConstraint(),
        )
    }
}

data class RequestOptionsCredential(
    /** Credential type to request, or `null` to make no restrictions. */
    val credentialScheme: ConstantIndex.CredentialScheme,
    /** Required representation, see [ConstantIndex.CredentialRepresentation]. */
    val representation: CredentialRepresentation = CredentialRepresentation.PLAIN_JWT,
    /**
     * List of attributes that shall be requested explicitly (selective disclosure),
     * or `null` to make no restrictions
     */
    val requestedAttributes: RequestedAttributes? = null,
    /**
     * List of attributes that shall be requested explicitly (selective disclosure),
     * but are not required (i.e. marked as optional),
     * or `null` to make no restrictions
     */
    val requestedOptionalAttributes: RequestedAttributes? = null,
    /** ID to be used in [DifInputDescriptor] or [QesInputDescriptor], or [DCQLCredentialQueryInstance] */
    val id: String = uuid4().toString(),
) {
    fun buildId() = if (isMdoc) credentialScheme.isoDocType!! else id

    private val isMdoc: Boolean
        get() = credentialScheme.isoDocType != null && representation == CredentialRepresentation.ISO_MDOC

    fun toConstraint() =
        Constraint(
            limitDisclosure = if (isMdoc) RequirementEnum.REQUIRED else null,
            fields = (requiredAttributes() + optionalAttributes() + toTypeConstraint()).filterNotNull().toSet()
        )

    private fun requiredAttributes() = requestedAttributes?.createConstraints(credentialScheme, false)
        ?: listOf()

    private fun optionalAttributes() = requestedOptionalAttributes?.createConstraints(credentialScheme, true)
        ?: listOf()

    private fun toTypeConstraint() = when (representation) {
        CredentialRepresentation.PLAIN_JWT -> credentialScheme.toVcConstraint()
        CredentialRepresentation.SD_JWT -> credentialScheme.toSdJwtConstraint()
        CredentialRepresentation.ISO_MDOC -> null
    }

    fun toFormatHolder(containerJwt: FormatContainerJwt, containerSdJwt: FormatContainerSdJwt) =
        when (representation) {
            CredentialRepresentation.PLAIN_JWT -> FormatHolder(jwtVp = containerJwt)
            CredentialRepresentation.SD_JWT -> FormatHolder(jwtSd = containerSdJwt, sdJwt = containerSdJwt)
            CredentialRepresentation.ISO_MDOC -> FormatHolder(msoMdoc = containerJwt)
        }

    private fun RequestedAttributes.createConstraints(
        scheme: ConstantIndex.CredentialScheme?,
        optional: Boolean,
    ): Collection<ConstraintField> = map {
        if (isMdoc) it.toIsoMdocConstraintField(scheme) else it.toJwtConstraintField(optional)
    }

    private fun String.toIsoMdocConstraintField(scheme: ConstantIndex.CredentialScheme?) =
        ConstraintField(path = listOf(scheme.prefixWithIsoNamespace(this)), intentToRetain = false)

    private fun String.toJwtConstraintField(optional: Boolean): ConstraintField =
        ConstraintField(path = listOf("$[${quote()}]"), optional = optional)

    private fun ConstantIndex.CredentialScheme?.prefixWithIsoNamespace(attribute: String): String = NormalizedJsonPath(
        NameSegment(this?.isoNamespace ?: "mdoc"),
        NameSegment(attribute),
    ).toString()

    private fun ConstantIndex.CredentialScheme.toVcConstraint() = if (supportsVcJwt)
        ConstraintField(
            path = listOf("$.type"),
            filter = ConstraintFilter(
                type = "string",
                pattern = vcType,
            )
        ) else null

    private fun ConstantIndex.CredentialScheme.toSdJwtConstraint() = if (supportsSdJwt)
        ConstraintField(
            path = listOf("$.vct"),
            filter = ConstraintFilter(
                type = "string",
                pattern = sdJwtType!!
            )
        ) else null
}<|MERGE_RESOLUTION|>--- conflicted
+++ resolved
@@ -76,9 +76,6 @@
     val isPresentationExchange
         get() = presentationMechanism == PresentationMechanismEnum.PresentationExchange
 
-<<<<<<< HEAD
-    val transactionData: Set<TransactionData>?
-=======
     val transactionData: List<TransactionData>?
 
     /**
@@ -88,7 +85,6 @@
      * and null for both
      */
     val rqesFlow: Flow?
->>>>>>> 6ed417ee
 
     fun buildScope(): String = listOf(SCOPE_OPENID, SCOPE_PROFILE).joinToString(" ")
 
@@ -116,12 +112,8 @@
     override val clientMetadataUrl: String? = null,
     override val encryption: Boolean = false,
     override val presentationMechanism: PresentationMechanismEnum = PresentationMechanismEnum.PresentationExchange,
-<<<<<<< HEAD
-    override val transactionData: Set<TransactionData>? = null,
-=======
     override val transactionData: List<TransactionData>? = null,
     override val rqesFlow: Flow? = null,
->>>>>>> 6ed417ee
 ) : RequestOptions {
 
     override fun toDCQLQuery(): DCQLQuery? = if (credentials.isEmpty()) null else DCQLQuery(
