--- conflicted
+++ resolved
@@ -97,7 +97,7 @@
          * Need to verify the request object serialized as a JWS,
          * which may be signed with a pre-registered key (see [OpenIdConstants.ClientIdScheme.PreRegistered]).
          */
-        requestObjectJwsVerifier: RequestObjectJwsVerifier = RequestObjectJwsVerifier { _ -> true },
+        requestObjectJwsVerifier: RequestObjectJwsVerifier = RequestObjectJwsVerifier { _,_ -> true },
         /**
          * Need to implement if the presentation definition needs to be derived from a scope value.
          * See [ScopePresentationDefinitionRetriever] for implementation instructions.
@@ -330,11 +330,7 @@
  * Implementations need to verify the passed [JwsSigned] and return its result
  */
 fun interface RequestObjectJwsVerifier {
-<<<<<<< HEAD
-    operator fun invoke(jws: JwsSigned, request: RequestParameters): Boolean
-=======
-    operator fun invoke(jws: JwsSigned<AuthenticationRequestParameters>): Boolean
->>>>>>> ba743466
+    operator fun invoke(jws: JwsSigned<ByteArray>, request: RequestParameters): Boolean
 }
 
 private fun Collection<JsonWebKey>?.combine(certKey: JsonWebKey?): Collection<JsonWebKey> {
