package at.asitplus.wallet.lib.oidc

import at.asitplus.KmmResult
import at.asitplus.catching
import at.asitplus.dif.*
import at.asitplus.jsonpath.JsonPath
import at.asitplus.jsonpath.core.NormalizedJsonPath
import at.asitplus.jsonpath.core.NormalizedJsonPathSegment
import at.asitplus.openid.*
import at.asitplus.openid.OpenIdConstants.BINDING_METHOD_JWK
import at.asitplus.openid.OpenIdConstants.ClientIdScheme.*
import at.asitplus.openid.OpenIdConstants.ID_TOKEN
import at.asitplus.openid.OpenIdConstants.PREFIX_DID_KEY
import at.asitplus.openid.OpenIdConstants.SCOPE_OPENID
import at.asitplus.openid.OpenIdConstants.SCOPE_PROFILE
import at.asitplus.openid.OpenIdConstants.URN_TYPE_JWK_THUMBPRINT
import at.asitplus.openid.OpenIdConstants.VP_TOKEN
import at.asitplus.signum.indispensable.cosef.io.ByteStringWrapper
import at.asitplus.signum.indispensable.io.Base64UrlStrict
import at.asitplus.signum.indispensable.josef.*
import at.asitplus.signum.indispensable.pki.CertificateChain
import at.asitplus.wallet.lib.agent.*
import at.asitplus.wallet.lib.cbor.DefaultVerifierCoseService
import at.asitplus.wallet.lib.cbor.VerifierCoseService
import at.asitplus.wallet.lib.data.*
import at.asitplus.wallet.lib.data.ConstantIndex.supportsSdJwt
import at.asitplus.wallet.lib.data.ConstantIndex.supportsVcJwt
import at.asitplus.wallet.lib.iso.*
import at.asitplus.wallet.lib.jws.*
import at.asitplus.wallet.lib.oidvci.*
import at.asitplus.wallet.lib.openid.ResponseParser
import com.benasher44.uuid.uuid4
import io.github.aakira.napier.Napier
import io.ktor.http.*
import io.matthewnelson.encoding.base16.Base16
import io.matthewnelson.encoding.core.Decoder.Companion.decodeToByteArray
import io.matthewnelson.encoding.core.Decoder.Companion.decodeToByteArrayOrNull
import io.matthewnelson.encoding.core.Encoder.Companion.encodeToString
import kotlinx.datetime.Clock
import kotlinx.serialization.json.JsonElement
import kotlinx.serialization.json.JsonObject
import kotlinx.serialization.json.jsonPrimitive
import kotlin.coroutines.cancellation.CancellationException
import kotlin.time.DurationUnit
import kotlin.time.toDuration


/**
 * Combines Verifiable Presentations with OpenId Connect.
 * Implements [OIDC for VP](https://openid.net/specs/openid-connect-4-verifiable-presentations-1_0.html) (2023-04-21)
 * as well as [SIOP V2](https://openid.net/specs/openid-connect-self-issued-v2-1_0.html) (2023-01-01).
 *
 * This class creates the Authentication Request, [verifier] verifies the response. See [OidcSiopWallet] for the holder.
 */
@Deprecated(
    message = "Replace with OpenId4VpVerifier",
    ReplaceWith("OpenId4VpVerifier", "at.asitplus.wallet.lib.openid")
)
class OidcSiopVerifier(
    private val clientIdScheme: ClientIdScheme,
    private val keyMaterial: KeyMaterial = EphemeralKeyWithoutCert(),
    private val verifier: Verifier = VerifierAgent(identifier = clientIdScheme.clientId),
    private val jwsService: JwsService = DefaultJwsService(DefaultCryptoService(keyMaterial)),
    private val verifierJwsService: VerifierJwsService = DefaultVerifierJwsService(DefaultVerifierCryptoService()),
    private val verifierCoseService: VerifierCoseService = DefaultVerifierCoseService(DefaultVerifierCryptoService()),
    timeLeewaySeconds: Long = 300L,
    private val clock: Clock = Clock.System,
    private val nonceService: NonceService = DefaultNonceService(),
    /** Used to store issued authn requests, to verify the authn response to it */
    private val stateToAuthnRequestStore: MapStore<String, AuthenticationRequestParameters> = DefaultMapStore(),
) {

    private val responseParser = ResponseParser(jwsService, verifierJwsService)
    private val timeLeeway = timeLeewaySeconds.toDuration(DurationUnit.SECONDS)

    @Deprecated(
        message = "Replace with external class",
        ReplaceWith("ClientIdScheme", "at.asitplus.wallet.lib.openid")
    )
    sealed class ClientIdScheme(
        val scheme: OpenIdConstants.ClientIdScheme,
        open val clientId: String,
    ) {
        /**
         * This Client Identifier Scheme allows the Verifier to authenticate using a JWT that is bound to a certain
         * public key. When the Client Identifier Scheme is `verifier_attestation`, the Client Identifier MUST equal
         * the `sub` claim value in the Verifier attestation JWT. The request MUST be signed with the private key
         * corresponding to the public key in the `cnf` claim in the Verifier attestation JWT. This serves as proof of
         * possession of this key. The Verifier attestation JWT MUST be added to the `jwt` JOSE Header of the request
         * object. The Wallet MUST validate the signature on the Verifier attestation JWT. The `iss` claim value of the
         * Verifier Attestation JWT MUST identify a party the Wallet trusts for issuing Verifier Attestation JWTs.
         * If the Wallet cannot establish trust, it MUST refuse the request. If the issuer of the Verifier Attestation
         * JWT adds a `redirect_uris` claim to the attestation, the Wallet MUST ensure the `redirect_uri` request
         * parameter value exactly matches one of the `redirect_uris` claim entries. All Verifier metadata other than
         * the public key MUST be obtained from the `client_metadata` parameter.
         */
        data class VerifierAttestation(
            val attestationJwt: JwsSigned<JsonWebToken>,
            override val clientId: String,
        ) : ClientIdScheme(VerifierAttestation, attestationJwt.payload.subject!!)

        /**
         * When the Client Identifier Scheme is x509_san_dns, the Client Identifier MUST be a DNS name and match a
         * `dNSName` Subject Alternative Name (SAN) [RFC5280](https://www.rfc-editor.org/info/rfc5280) entry in the leaf
         * certificate passed with the request. The request MUST be signed with the private key corresponding to the
         * public key in the leaf X.509 certificate of the certificate chain added to the request in the `x5c` JOSE
         * header [RFC7515](https://www.rfc-editor.org/info/rfc7515) of the signed request object.
         *
         * The Wallet MUST validate the signature and the trust chain of the X.509 certificate.
         * All Verifier metadata other than the public key MUST be obtained from the `client_metadata` parameter.
         * If the Wallet can establish trust in the Client Identifier authenticated through the certificate, e.g.
         * because the Client Identifier is contained in a list of trusted Client Identifiers, it may allow the client
         * to freely choose the `redirect_uri` value. If not, the FQDN of the `redirect_uri` value MUST match the
         * Client Identifier.
         */
        data class CertificateSanDns(
            val chain: CertificateChain,
            override val clientId: String,
        ) : ClientIdScheme(X509SanDns, clientId)

        /**
         * This value indicates that the Verifier's Redirect URI (or Response URI when Response Mode `direct_post` is
         * used) is also the value of the Client Identifier. The Authorization Request MUST NOT be signed.
         * The Verifier MAY omit the `redirect_uri` Authorization Request parameter (or `response_uri` when Response
         * Mode `direct_post` is used). All Verifier metadata parameters MUST be passed using the `client_metadata`
         * parameter.
         */
        data class RedirectUri(
            override val clientId: String,
        ) : ClientIdScheme(RedirectUri, clientId)

        /**
         *  This value represents the RFC6749 default behavior, i.e., the Client Identifier needs to be known to the
         *  Wallet in advance of the Authorization Request. The Verifier metadata is obtained using RFC7591 or through
         *  out-of-band mechanisms.
         */
        data class PreRegistered(
            override val clientId: String,
        ) : ClientIdScheme(PreRegistered, clientId)
    }

    private val supportedAlgorithms = verifierJwsService.supportedAlgorithms.map { it.identifier }
    private val containerJwt = FormatContainerJwt(algorithmStrings = supportedAlgorithms)
    private val containerSdJwt = FormatContainerSdJwt(
        algorithmStrings = supportedAlgorithms.toSet(),
        sdJwtAlgorithmStrings = supportedAlgorithms.toSet(),
        kbJwtAlgorithmStrings = supportedAlgorithms.toSet()
    )

    /**
     * Serve this result JSON-serialized under `/.well-known/jar-issuer`
     * (see [OpenIdConstants.PATH_WELL_KNOWN_JAR_ISSUER]),
     * so that SIOP Wallets can look up the keys used to sign request objects.
     */
    val jarMetadata: JwtVcIssuerMetadata by lazy {
        JwtVcIssuerMetadata(
            issuer = clientIdScheme.clientId,
            jsonWebKeySet = JsonWebKeySet(setOf(jwsService.keyMaterial.jsonWebKey))
        )
    }

    /**
     * Creates the [RelyingPartyMetadata], without encryption (see [metadataWithEncryption])
     */
    val metadata by lazy {
        RelyingPartyMetadata(
            redirectUris = listOfNotNull((clientIdScheme as? ClientIdScheme.RedirectUri)?.clientId),
            jsonWebKeySet = JsonWebKeySet(listOf(keyMaterial.publicKey.toJsonWebKey())),
            subjectSyntaxTypesSupported = setOf(URN_TYPE_JWK_THUMBPRINT, PREFIX_DID_KEY, BINDING_METHOD_JWK),
            vpFormats = FormatHolder(
                msoMdoc = containerJwt,
                jwtVp = containerJwt,
                jwtSd = containerSdJwt,
<<<<<<< HEAD
=======
                sdJwt = containerSdJwt,
>>>>>>> e78dfbb1
            )
        )
    }

    /**
     * Creates the [RelyingPartyMetadata], but with parameters set to request encryption of pushed authentication
     * responses, see [RelyingPartyMetadata.authorizationEncryptedResponseAlg]
     * and [RelyingPartyMetadata.authorizationEncryptedResponseEncoding].
     */
    val metadataWithEncryption by lazy {
        metadata.copy(
            authorizationEncryptedResponseAlgString = jwsService.encryptionAlgorithm.identifier,
            authorizationEncryptedResponseEncodingString = jwsService.encryptionEncoding.text
        )
    }

    /**
     * Create a URL to be displayed as a static QR code for Wallet initiation.
     * URL is the [walletUrl], with query parameters appended for [clientMetadataUrl], [requestUrl] and
     * [ClientIdScheme.clientId] from [clientIdScheme].
     */
    fun createQrCodeUrl(
        walletUrl: String,
        clientMetadataUrl: String,
        requestUrl: String,
    ): String {
        val urlBuilder = URLBuilder(walletUrl)
        AuthenticationRequestParameters(
            clientId = clientIdScheme.clientId,
            clientMetadataUri = clientMetadataUrl,
            requestUri = requestUrl,
        ).encodeToParameters()
            .forEach { urlBuilder.parameters.append(it.key, it.value) }
        return urlBuilder.buildString()
    }

    /**
     * Creates a JWS containing signed [RelyingPartyMetadata],
     * to be served under a `client_metadata_uri` at the Verifier.
     */
    suspend fun createSignedMetadata(): KmmResult<JwsSigned<RelyingPartyMetadata>> =
        jwsService.createSignedJwsAddingParams(
            payload = metadata,
            serializer = RelyingPartyMetadata.serializer(),
            addKeyId = true,
            addX5c = false
        )

    @Deprecated(
        message = "Replace with external class",
        ReplaceWith("RequestOptions", "at.asitplus.wallet.lib.openid")
    )
    data class RequestOptions(
        /**
         * Requested credentials, should be at least one
         */
        val credentials: Set<RequestOptionsCredential>,
        /**
         * Response mode to request, see [OpenIdConstants.ResponseMode],
         * by default [OpenIdConstants.ResponseMode.Fragment].
         * Setting this to any other value may require setting [responseUrl] too.
         */
        val responseMode: OpenIdConstants.ResponseMode = OpenIdConstants.ResponseMode.Fragment,
        /**
         * Response URL to set in the [AuthenticationRequestParameters.responseUrl],
         * required if [responseMode] is set to [OpenIdConstants.ResponseMode.DirectPost] or
         * [OpenIdConstants.ResponseMode.DirectPostJwt].
         */
        val responseUrl: String? = null,
        /**
         * Response type to set in [AuthenticationRequestParameters.responseType],
         * by default only `vp_token` (as per OpenID4VP spec).
         * Be sure to separate values by a space, e.g. `vp_token id_token`.
         */
        val responseType: String = VP_TOKEN,
        /**
         * Opaque value which will be returned by the OpenId Provider and also in [AuthnResponseResult]
         */
        val state: String = uuid4().toString(),
        /**
         * Optional URL to include [metadata] by reference instead of by value (directly embedding in authn request)
         */
        val clientMetadataUrl: String? = null,
        /**
         * Set this value to include metadata with encryption parameters set. Beware if setting this value and also
         * [clientMetadataUrl], that the URL shall point to [OidcSiopVerifier.metadataWithEncryption].
         */
        val encryption: Boolean = false,
    )

    data class RequestOptionsCredential(
        /**
         * Credential type to request, or `null` to make no restrictions
         */
        val credentialScheme: ConstantIndex.CredentialScheme,
        /**
         * Required representation, see [ConstantIndex.CredentialRepresentation]
         */
        val representation: ConstantIndex.CredentialRepresentation = ConstantIndex.CredentialRepresentation.PLAIN_JWT,
        /**
         * List of attributes that shall be requested explicitly (selective disclosure),
         * or `null` to make no restrictions
         */
        val requestedAttributes: List<String>? = null,
        /**
         * List of attributes that shall be requested explicitly (selective disclosure),
         * but are not required (i.e. marked as optional),
         * or `null` to make no restrictions
         */
        val requestedOptionalAttributes: List<String>? = null,
    )

    /**
     * Creates an OIDC Authentication Request, encoded as query parameters to the [walletUrl].
     */
    @Deprecated("Replace with new class", ReplaceWith("createAuthnRequest(requestOptions, OpenId4VpVerifier.CreationOptions.Query(walletUrl)).getOrThrow().url"))
    suspend fun createAuthnRequestUrl(
        walletUrl: String,
        requestOptions: RequestOptions,
    ): String {
        val urlBuilder = URLBuilder(walletUrl)
        createAuthnRequest(requestOptions).encodeToParameters()
            .forEach { urlBuilder.parameters.append(it.key, it.value) }
        return urlBuilder.buildString()
    }

    /**
     * Creates an OIDC Authentication Request, encoded as query parameters to the [walletUrl],
     * containing a JWS Authorization Request (JAR, RFC9101) in `request`, containing the request parameters itself.
     */
    @Deprecated("Replace with new class", ReplaceWith("createAuthnRequest(requestOptions, OpenId4VpVerifier.CreationOptions.SignedRequestByValue(walletUrl)).url"))
    suspend fun createAuthnRequestUrlWithRequestObject(
        walletUrl: String,
        requestOptions: RequestOptions,
    ): KmmResult<String> = catching {
        val jar = createAuthnRequestAsSignedRequestObject(requestOptions).getOrThrow()
        val urlBuilder = URLBuilder(walletUrl)
        AuthenticationRequestParameters(
            clientId = clientIdScheme.clientId,
            request = jar.serialize(),
        ).encodeToParameters()
            .forEach { urlBuilder.parameters.append(it.key, it.value) }
        urlBuilder.buildString()
    }

    /**
     * Creates an OIDC Authentication Request, encoded as query parameters to the [walletUrl],
     * containing a reference (`request_uri`, see [AuthenticationRequestParameters.requestUri]) to the
     * JWS Authorization Request (JAR, RFC9101), containing the request parameters itself.
     *
     * @param requestUrl the URL where the request itself can be loaded by the client
     * @return The URL to display to the Wallet, and the JWS that shall be made accessible under [requestUrl]
     */
    @Deprecated("Replace with new class", ReplaceWith("createAuthnRequest(requestOptions, OpenId4VpVerifier.CreationOptions.SignedRequestByReference(walletUrl, requestUrl))"))
    suspend fun createAuthnRequestUrlWithRequestObjectByReference(
        walletUrl: String,
        requestUrl: String,
        requestOptions: RequestOptions,
    ): KmmResult<Pair<String, String>> = catching {
        val jar = createAuthnRequestAsSignedRequestObject(requestOptions).getOrThrow()
        val urlBuilder = URLBuilder(walletUrl)
        AuthenticationRequestParameters(
            clientId = clientIdScheme.clientId,
            requestUri = requestUrl,
        ).encodeToParameters()
            .forEach { urlBuilder.parameters.append(it.key, it.value) }
        urlBuilder.buildString() to jar.serialize()
    }

    /**
     * Creates an JWS Authorization Request (JAR, RFC9101), wrapping the usual [AuthenticationRequestParameters].
     *
     * To use this for an Authentication Request with `request_uri`, use the following code,
     * `jar` being the result of this function:
     * ```
     * val urlToSendToWallet = io.ktor.http.URLBuilder(walletUrl).apply {
     *    parameters.append("client_id", clientId)
     *    parameters.append("request_uri", requestUrl)
     * }.buildString()
     * // on an GET to requestUrl, return `jar.serialize()`
     * ```
     */
    @Deprecated("Replace with new class", ReplaceWith("createAuthnRequest(requestOptions, OpenId4VpVerifier.CreationOptions.SignedRequestByReference(walletUrl, requestUrl))"))
    suspend fun createAuthnRequestAsSignedRequestObject(
        requestOptions: RequestOptions,
    ): KmmResult<JwsSigned<AuthenticationRequestParameters>> = catching {
        val requestObject = createAuthnRequest(requestOptions)
        val attestationJwt = (clientIdScheme as? ClientIdScheme.VerifierAttestation)?.attestationJwt?.serialize()
        val certificateChain = (clientIdScheme as? ClientIdScheme.CertificateSanDns)?.chain
        val issuer = (clientIdScheme as? ClientIdScheme.PreRegistered)?.clientId ?: "https://self-issued.me/v2"
        jwsService.createSignedJwsAddingParams(
            header = JwsHeader(
                algorithm = jwsService.algorithm,
                attestationJwt = attestationJwt,
                certificateChain = certificateChain,
                type = JwsContentTypeConstants.OAUTH_AUTHZ_REQUEST
            ),
            payload = requestObject.copy(audience = "https://self-issued.me/v2", issuer = issuer),
            serializer = AuthenticationRequestParameters.serializer(),
            addJsonWebKey = certificateChain == null,
        ).getOrThrow()
    }

    /**
     * Creates [AuthenticationRequestParameters], to be encoded as query params appended to the URL of the Wallet,
     * e.g. `https://example.com?repsonse_type=...` (see [createAuthnRequestUrl])
     *
     * Callers may serialize the result with `result.encodeToParameters().formUrlEncode()`
     */
    suspend fun createAuthnRequest(
        requestOptions: RequestOptions,
    ) = AuthenticationRequestParameters(
        responseType = requestOptions.responseType,
        clientId = clientIdScheme.clientId,
        redirectUrl = if (!requestOptions.isAnyDirectPost) clientIdScheme.clientId else null,
        responseUrl = requestOptions.responseUrl,
        clientIdScheme = clientIdScheme.scheme,
        scope = requestOptions.buildScope(),
        nonce = nonceService.provideNonce(),
        clientMetadata = if (requestOptions.clientMetadataUrl != null) {
            null
        } else {
            if (requestOptions.encryption) metadataWithEncryption else metadata
        },
        clientMetadataUri = requestOptions.clientMetadataUrl,
        idTokenType = IdTokenType.SUBJECT_SIGNED.text,
        responseMode = requestOptions.responseMode,
        state = requestOptions.state,
        presentationDefinition = PresentationDefinition(
            id = uuid4().toString(),
            inputDescriptors = requestOptions.credentials.map { it.toInputDescriptor() },
        ),
    ).also { stateToAuthnRequestStore.put(requestOptions.state, it) }

    private fun RequestOptions.buildScope() = (
            listOf(SCOPE_OPENID, SCOPE_PROFILE)
                    + credentials.mapNotNull { it.credentialScheme.sdJwtType }
                    + credentials.mapNotNull { it.credentialScheme.vcType }
                    + credentials.mapNotNull { it.credentialScheme.isoNamespace }
            ).joinToString(" ")

    private val RequestOptions.isAnyDirectPost
        get() = (responseMode == OpenIdConstants.ResponseMode.DirectPost) ||
                (responseMode == OpenIdConstants.ResponseMode.DirectPostJwt)

    //TODO extend for InputDescriptor interface in case QES
    private fun RequestOptionsCredential.toInputDescriptor() = DifInputDescriptor(
        id = buildId(),
        format = toFormatHolder(),
        constraints = toConstraint(),
    )

    /**
     * doctype is not really an attribute that can be presented,
     * encoding it into the descriptor id as in the following non-normative example fow now:
     * https://openid.net/specs/openid-4-verifiable-presentations-1_0.html#appendix-A.3.1-4
     */
    private fun RequestOptionsCredential.buildId() =
        if (credentialScheme.isoDocType != null && representation == ConstantIndex.CredentialRepresentation.ISO_MDOC)
            credentialScheme.isoDocType!! else uuid4().toString()

    private fun RequestOptionsCredential.toConstraint() =
        Constraint(fields = (requiredAttributes() + optionalAttributes() + toTypeConstraint()).filterNotNull())

    private fun RequestOptionsCredential.requiredAttributes() =
        requestedAttributes?.createConstraints(representation, credentialScheme, false)
            ?: listOf()

    private fun RequestOptionsCredential.optionalAttributes() =
        requestedOptionalAttributes?.createConstraints(representation, credentialScheme, true)
            ?: listOf()

    private fun RequestOptionsCredential.toTypeConstraint() = when (representation) {
        ConstantIndex.CredentialRepresentation.PLAIN_JWT -> this.credentialScheme.toVcConstraint()
        ConstantIndex.CredentialRepresentation.SD_JWT -> this.credentialScheme.toSdJwtConstraint()
        ConstantIndex.CredentialRepresentation.ISO_MDOC -> null
    }

    private fun RequestOptionsCredential.toFormatHolder() = when (representation) {
        ConstantIndex.CredentialRepresentation.PLAIN_JWT -> FormatHolder(jwtVp = containerJwt)
<<<<<<< HEAD
        ConstantIndex.CredentialRepresentation.SD_JWT -> FormatHolder(jwtSd = containerSdJwt)
=======
        ConstantIndex.CredentialRepresentation.SD_JWT -> FormatHolder(jwtSd = containerSdJwt, sdJwt = containerSdJwt)
>>>>>>> e78dfbb1
        ConstantIndex.CredentialRepresentation.ISO_MDOC -> FormatHolder(msoMdoc = containerJwt)
    }

    private fun ConstantIndex.CredentialScheme.toVcConstraint() = if (supportsVcJwt)
        ConstraintField(
            path = listOf("$.type"),
            filter = ConstraintFilter(
                type = "string",
                pattern = vcType,
            )
        ) else null

    private fun ConstantIndex.CredentialScheme.toSdJwtConstraint() = if (supportsSdJwt)
        ConstraintField(
            path = listOf("$.vct"),
            filter = ConstraintFilter(
                type = "string",
                pattern = sdJwtType!!
            )
        ) else null

    private fun List<String>.createConstraints(
        representation: ConstantIndex.CredentialRepresentation,
        credentialScheme: ConstantIndex.CredentialScheme?,
        optional: Boolean,
    ): Collection<ConstraintField> = map {
        if (representation == ConstantIndex.CredentialRepresentation.ISO_MDOC)
            credentialScheme.toConstraintField(it, optional)
        else
            ConstraintField(path = listOf("\$[${it.quote()}]"), optional = optional)
    }

    private fun ConstantIndex.CredentialScheme?.toConstraintField(
        attributeType: String,
        optional: Boolean,
    ) = ConstraintField(
        path = listOf(
            NormalizedJsonPath(
                NormalizedJsonPathSegment.NameSegment(this?.isoNamespace ?: "mdoc"),
                NormalizedJsonPathSegment.NameSegment(attributeType),
            ).toString()
        ),
        intentToRetain = false,
        optional = optional,
    )


    sealed class AuthnResponseResult {
        /**
         * Error in parsing the URL or content itself, before verifying the contents of the OpenId response
         */
        data class Error(val reason: String, val state: String?) : AuthnResponseResult()

        /**
         * Error when validating the `vpToken` or `idToken`
         */
        data class ValidationError(val field: String, val state: String?) : AuthnResponseResult()

        /**
         * Wallet provided an `id_token`, no `vp_token` (as requested by us!)
         */
        data class IdToken(val idToken: at.asitplus.openid.IdToken, val state: String?) : AuthnResponseResult()

        /**
         * Validation results of all returned verifiable presentations
         */
        data class VerifiablePresentationValidationResults(val validationResults: List<AuthnResponseResult>) :
            AuthnResponseResult()

        /**
         * Successfully decoded and validated the response from the Wallet (W3C credential)
         */
        data class Success(val vp: VerifiablePresentationParsed, val state: String?) :
            AuthnResponseResult()

        /**
         * Successfully decoded and validated the response from the Wallet (W3C credential in SD-JWT)
         */
        data class SuccessSdJwt(
            val sdJwtSigned: SdJwtSigned,
            val verifiableCredentialSdJwt: VerifiableCredentialSdJwt,
            val reconstructed: JsonObject,
            val disclosures: Collection<SelectiveDisclosureItem>,
            val state: String?,
        ) : AuthnResponseResult()

        /**
         * Successfully decoded and validated the response from the Wallet (ISO credential)
         */
        data class SuccessIso(val documents: Collection<IsoDocumentParsed>, val state: String?) :
            AuthnResponseResult()
    }

    /**
     * Validates the OIDC Authentication Response from the Wallet, where [content] are the HTTP POST encoded
     * [AuthenticationResponseParameters], e.g. `id_token=...&vp_token=...`
     */
    @Deprecated("Use validateAuthnResponse", ReplaceWith("validateAuthnResponse"))
    suspend fun validateAuthnResponseFromPost(content: String): AuthnResponseResult =
        validateAuthnResponse(content)

    /**
     * Validates an Authentication Response from the Wallet, where [input] is a map of POST parameters received.
     */
    suspend fun validateAuthnResponse(input: Map<String, String>): AuthnResponseResult {
        val paramsFrom = runCatching {
            ResponseParametersFrom.Post(input.decode<AuthenticationResponseParameters>())
        }.getOrElse {
            Napier.w("Could not parse authentication response: $input", it)
            return AuthnResponseResult.Error("Can't parse input", null)
        }
        return validateAuthnResponse(paramsFrom)
    }

    /**
     * Validates an Authentication Response from the Wallet, where [input] is either:
     * - a URL, containing parameters in the fragment, e.g. `https://example.com#id_token=...`
     * - a URL, containing parameters in the query, e.g. `https://example.com?id_token=...`
     * - parameters encoded as a POST body, e.g. `id_token=...&vp_token=...`
     */
    suspend fun validateAuthnResponse(input: String): AuthnResponseResult {
        val paramsFrom = runCatching {
            responseParser.parseAuthnResponse(input)
        }.getOrElse {
            Napier.w("Could not parse authentication response: $input", it)
            return AuthnResponseResult.Error("Can't parse input", null)
        }
        return validateAuthnResponse(paramsFrom)
    }

    /**
     * Validates [AuthenticationResponseParameters] from the Wallet
     */
    suspend fun validateAuthnResponse(input: ResponseParametersFrom): AuthnResponseResult {
        val params = input.parameters
        val state = params.state
            ?: return AuthnResponseResult.ValidationError("state", params.state)
                .also { Napier.w("Invalid state: ${params.state}") }
        val authnRequest = stateToAuthnRequestStore.get(state)
            ?: return AuthnResponseResult.ValidationError("state", state)
                .also { Napier.w("State not associated with authn request: $state") }

        val responseType = authnRequest.responseType
        if (responseType?.contains(VP_TOKEN) == true) {
            val expectedNonce = authnRequest.nonce
                ?: return AuthnResponseResult.ValidationError("state", state)
                    .also { Napier.w("State not associated with nonce: $state") }
            val presentationSubmission = params.presentationSubmission
                ?: return AuthnResponseResult.ValidationError("presentation_submission", state)
                    .also { Napier.w("presentation_submission empty") }
            val descriptors = presentationSubmission.descriptorMap
                ?: return AuthnResponseResult.ValidationError("presentation_submission", state)
                    .also { Napier.w("presentation_submission contains no descriptors") }
            val verifiablePresentation = params.vpToken
                ?: return AuthnResponseResult.ValidationError("vp_token is null", state)
                    .also { Napier.w("No VP in response") }

            val validationResults = descriptors.map { descriptor ->
                val relatedPresentation = JsonPath(descriptor.cumulativeJsonPath)
                    .query(verifiablePresentation).first().value
                val result = runCatching {
                    verifyPresentationResult(
                        descriptor,
                        relatedPresentation,
                        expectedNonce,
                        input,
                        authnRequest.clientId,
                        authnRequest.responseUrl
                    )
                }.getOrElse {
                    Napier.w("Invalid presentation format: $relatedPresentation", it)
                    return AuthnResponseResult.ValidationError("Invalid presentation", state)
                }
                result.mapToAuthnResponseResult(state)
            }
            return validationResults.firstOrList()
        }

        if (responseType?.contains(ID_TOKEN) == true) {
            val idToken = params.idToken?.let { idToken ->
                catching {
                    extractValidatedIdToken(idToken)
                }.getOrElse {
                    return AuthnResponseResult.ValidationError("idToken", state)
                }
            } ?: return AuthnResponseResult.ValidationError("idToken", state)
                .also { Napier.w("State not associated with response type: $state") }
            return AuthnResponseResult.IdToken(idToken, state)
        }

        return AuthnResponseResult.Error("Neither id_token nor vp_token", state)
    }

    private fun List<AuthnResponseResult>.firstOrList(): AuthnResponseResult =
        if (size == 1) this[0]
        else AuthnResponseResult.VerifiablePresentationValidationResults(this)

    @Throws(IllegalArgumentException::class, CancellationException::class)
    private suspend fun extractValidatedIdToken(idTokenJws: String): IdToken {
        val jwsSigned = JwsSigned.deserialize<IdToken>(IdToken.serializer(), idTokenJws, vckJsonSerializer).getOrNull()
            ?: throw IllegalArgumentException("idToken")
                .also { Napier.w("Could not parse JWS from idToken: $idTokenJws") }
        if (!verifierJwsService.verifyJwsObject(jwsSigned))
            throw IllegalArgumentException("idToken")
                .also { Napier.w { "JWS of idToken not verified: $idTokenJws" } }
        val idToken = jwsSigned.payload
        if (idToken.issuer != idToken.subject)
            throw IllegalArgumentException("idToken.iss")
                .also { Napier.d("Wrong issuer: ${idToken.issuer}, expected: ${idToken.subject}") }
        if (idToken.audience != clientIdScheme.clientId)
            throw IllegalArgumentException("idToken.aud")
                .also { Napier.d("audience not valid: ${idToken.audience}") }
        if (idToken.expiration < (clock.now() - timeLeeway))
            throw IllegalArgumentException("idToken.exp")
                .also { Napier.d("expirationDate before now: ${idToken.expiration}") }
        if (idToken.issuedAt > (clock.now() + timeLeeway))
            throw IllegalArgumentException("idToken.iat")
                .also { Napier.d("issuedAt after now: ${idToken.issuedAt}") }
        if (!nonceService.verifyAndRemoveNonce(idToken.nonce)) {
            throw IllegalArgumentException("idToken.nonce")
                .also { Napier.d("nonce not valid: ${idToken.nonce}, not known to us") }
        }
        if (idToken.subjectJwk == null)
            throw IllegalArgumentException("idToken.sub_jwk")
                .also { Napier.d("sub_jwk is null") }
        if (idToken.subject != idToken.subjectJwk!!.jwkThumbprint)
            throw IllegalArgumentException("idToken.sub")
                .also { Napier.d("subject does not equal thumbprint of sub_jwk: ${idToken.subject}") }
        return idToken
    }

    /**
     * Extract and verifies verifiable presentations, according to format defined in
     * [OpenID for VCI](https://openid.net/specs/openid-4-verifiable-credential-issuance-1_0.html),
     * as referenced by [OpenID for VP](https://openid.net/specs/openid-4-verifiable-presentations-1_0.html).
     */
    @Suppress("DEPRECATION")
    private suspend fun verifyPresentationResult(
        descriptor: PresentationSubmissionDescriptor,
        relatedPresentation: JsonElement,
        expectedNonce: String,
        input: ResponseParametersFrom,
        clientId: String?,
        responseUrl: String?,
    ) = when (descriptor.format) {
        ClaimFormat.JWT_SD, ClaimFormat.SD_JWT -> verifier.verifyPresentationSdJwt(
            input = SdJwtSigned.parse(relatedPresentation.jsonPrimitive.content)
                ?: throw IllegalArgumentException("relatedPresentation"),
            challenge = expectedNonce
        )

        ClaimFormat.JWT_VP -> verifier.verifyPresentationVcJwt(
            input = JwsSigned.deserialize<VerifiablePresentationJws>(
                VerifiablePresentationJws.serializer(),
                relatedPresentation.jsonPrimitive.content,
                vckJsonSerializer
            ).getOrThrow(),
            challenge = expectedNonce
        )

        ClaimFormat.MSO_MDOC -> {
            val mdocGeneratedNonce = (input as? ResponseParametersFrom.JweDecrypted)?.jweDecrypted
                ?.header?.agreementPartyUInfo?.decodeToByteArrayOrNull(Base64UrlStrict)?.decodeToString()
            verifier.verifyPresentationIsoMdoc(
                input = relatedPresentation.jsonPrimitive.content.decodeToByteArray(Base64UrlStrict)
                    .let { DeviceResponse.deserialize(it).getOrThrow() },
                challenge = expectedNonce,
                verifyDocument = verifyDocument(mdocGeneratedNonce, clientId, responseUrl, expectedNonce)
            )
        }

        else -> throw IllegalArgumentException("descriptor.format")
    }

    /**
     * Performs verification of the [SessionTranscript] and [DeviceAuthentication],
     * acc. to ISO/IEC 18013-5:2021 and ISO/IEC 18013-7:2024, if required (i.e. response is encrypted)
     */
    @Throws(IllegalArgumentException::class)
    private fun verifyDocument(
        mdocGeneratedNonce: String?,
        clientId: String?,
        responseUrl: String?,
        expectedNonce: String,
    ): (MobileSecurityObject, Document) -> Boolean = { mso, document ->
        val deviceSignature = document.deviceSigned.deviceAuth.deviceSignature ?: run {
            Napier.w("DeviceSignature is null: ${document.deviceSigned.deviceAuth}")
            throw IllegalArgumentException("deviceSignature")
        }

        val walletKey = mso.deviceKeyInfo.deviceKey
        if (mdocGeneratedNonce != null && clientId != null && responseUrl != null) {
            val deviceAuthentication =
                document.calcDeviceAuthentication(expectedNonce, mdocGeneratedNonce, clientId, responseUrl)
            Napier.d("Device authentication is ${deviceAuthentication.encodeToString(Base16())}")
            verifierCoseService.verifyCose(
                deviceSignature,
                walletKey,
                detachedPayload = deviceAuthentication
            ).onFailure {
                Napier.w("DeviceSignature not verified: ${document.deviceSigned.deviceAuth}", it)
                throw IllegalArgumentException("deviceSignature")
            }
        } else {
            verifierCoseService.verifyCose(deviceSignature, walletKey).onFailure {
                Napier.w("DeviceSignature not verified: ${document.deviceSigned.deviceAuth}", it)
                throw IllegalArgumentException("deviceSignature")
            }
            val deviceSignaturePayload = deviceSignature.payload ?: run {
                Napier.w("DeviceSignature does not contain challenge")
                throw IllegalArgumentException("challenge")
            }
            if (!deviceSignaturePayload.contentEquals(expectedNonce.encodeToByteArray())) {
                Napier.w("DeviceSignature does not contain correct challenge")
                throw IllegalArgumentException("challenge")
            }
        }
        true
    }

    /**
     * Performs calculation of the [SessionTranscript] and [DeviceAuthentication],
     * acc. to ISO/IEC 18013-5:2021 and ISO/IEC 18013-7:2024
     */
    private fun Document.calcDeviceAuthentication(
        challenge: String,
        mdocGeneratedNonce: String,
        clientId: String,
        responseUrl: String,
    ): ByteArray {
        val clientIdToHash = ClientIdToHash(clientId = clientId, mdocGeneratedNonce = mdocGeneratedNonce)
        val responseUriToHash = ResponseUriToHash(responseUri = responseUrl, mdocGeneratedNonce = mdocGeneratedNonce)
        val sessionTranscript = SessionTranscript(
            deviceEngagementBytes = null,
            eReaderKeyBytes = null,
            handover = ByteStringWrapper(
                OID4VPHandover(
                    clientIdHash = clientIdToHash.serialize().sha256(),
                    responseUriHash = responseUriToHash.serialize().sha256(),
                    nonce = challenge
                )
            ),
        )
        val deviceAuthentication = DeviceAuthentication(
            type = "DeviceAuthentication",
            sessionTranscript = sessionTranscript,
            docType = docType,
            namespaces = deviceSigned.namespaces
        )
        return deviceAuthentication.serialize()
    }

    private fun Verifier.VerifyPresentationResult.mapToAuthnResponseResult(state: String) = when (this) {
        is Verifier.VerifyPresentationResult.InvalidStructure ->
            AuthnResponseResult.Error("parse vp failed", state)
                .also { Napier.w("VP error: $this") }

        is Verifier.VerifyPresentationResult.ValidationError ->
            AuthnResponseResult.ValidationError("vpToken", state)
                .also { Napier.w("VP error: $this") }

        is Verifier.VerifyPresentationResult.Success ->
            AuthnResponseResult.Success(vp, state)
                .also { Napier.i("VP success: $this") }

        is Verifier.VerifyPresentationResult.SuccessIso ->
            AuthnResponseResult.SuccessIso(documents, state)
                .also { Napier.i("VP success: $this") }

        is Verifier.VerifyPresentationResult.SuccessSdJwt ->
            AuthnResponseResult.SuccessSdJwt(
                sdJwtSigned = sdJwtSigned,
                verifiableCredentialSdJwt = verifiableCredentialSdJwt,
                reconstructed = reconstructedJsonObject,
                disclosures = disclosures,
                state = state
            ).also { Napier.i("VP success: $this") }
    }

}


private val PresentationSubmissionDescriptor.cumulativeJsonPath: String
    get() {
        var cummulativeJsonPath = this.path
        var descriptorIterator = this.nestedPath
        while (descriptorIterator != null) {
            cummulativeJsonPath += descriptorIterator.path.substring(1)
            descriptorIterator = descriptorIterator.nestedPath
        }
        return cummulativeJsonPath
    }<|MERGE_RESOLUTION|>--- conflicted
+++ resolved
@@ -171,10 +171,7 @@
                 msoMdoc = containerJwt,
                 jwtVp = containerJwt,
                 jwtSd = containerSdJwt,
-<<<<<<< HEAD
-=======
                 sdJwt = containerSdJwt,
->>>>>>> e78dfbb1
             )
         )
     }
@@ -455,11 +452,7 @@
 
     private fun RequestOptionsCredential.toFormatHolder() = when (representation) {
         ConstantIndex.CredentialRepresentation.PLAIN_JWT -> FormatHolder(jwtVp = containerJwt)
-<<<<<<< HEAD
-        ConstantIndex.CredentialRepresentation.SD_JWT -> FormatHolder(jwtSd = containerSdJwt)
-=======
         ConstantIndex.CredentialRepresentation.SD_JWT -> FormatHolder(jwtSd = containerSdJwt, sdJwt = containerSdJwt)
->>>>>>> e78dfbb1
         ConstantIndex.CredentialRepresentation.ISO_MDOC -> FormatHolder(msoMdoc = containerJwt)
     }
 
