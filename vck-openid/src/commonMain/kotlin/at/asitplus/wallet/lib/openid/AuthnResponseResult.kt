package at.asitplus.wallet.lib.openid

import at.asitplus.openid.dcql.DCQLCredentialQueryIdentifier
import at.asitplus.wallet.lib.agent.validation.CredentialFreshnessSummary
import at.asitplus.wallet.lib.data.IsoDocumentParsed
import at.asitplus.wallet.lib.data.SelectiveDisclosureItem
import at.asitplus.wallet.lib.data.VerifiableCredentialSdJwt
import at.asitplus.wallet.lib.data.VerifiablePresentationParsed
import at.asitplus.wallet.lib.iso.ResponseResult
import at.asitplus.wallet.lib.jws.SdJwtSigned
import kotlinx.serialization.json.JsonObject

sealed class AuthnResponseResult {
    /**
     * Error in parsing the URL or content itself, before verifying the contents of the OpenId response
     */
    data class Error(
        val reason: String,
<<<<<<< HEAD
        @Deprecated("Will be removed in release after 5.10.0")
        val state: String? = null,
        val cause: Throwable? = null,
=======
        val state: String? = null,
        val cause: Throwable,
>>>>>>> bc187c2d
    ) : AuthnResponseResult()

    /**
     * Error when validating the `vpToken` or `idToken`
     */
    data class ValidationError(
        val field: String,
<<<<<<< HEAD
        @Deprecated("Will be removed in release after 5.10.0")
        val state: String? = null,
        val cause: Throwable? = null,
=======
        val state: String? = null,
        val cause: Throwable,
>>>>>>> bc187c2d
    ) : AuthnResponseResult()

    /**
     * Wallet provided an `id_token`, no `vp_token` (as requested by us!)
     */
    data class IdToken(
        val idToken: at.asitplus.openid.IdToken,
<<<<<<< HEAD
        @Deprecated("Will be removed in release after 5.10.0")
=======
>>>>>>> bc187c2d
        val state: String? = null,
    ) : AuthnResponseResult()

    /**
     * Validation results of all returned verifiable presentations
     */
    data class VerifiablePresentationValidationResults(
        val validationResults: List<AuthnResponseResult>,
    ) : AuthnResponseResult()

    /**
     * Validation results of all returned verifiable presentations
     */
    data class VerifiableDCQLPresentationValidationResults(
        val validationResults: Map<DCQLCredentialQueryIdentifier, AuthnResponseResult>,
    ) : AuthnResponseResult()

    /**
     * Successfully decoded and validated the response from the Wallet (VC in JWT)
     */
    data class Success(
        val vp: VerifiablePresentationParsed,
<<<<<<< HEAD
        @Deprecated("Will be removed in release after 5.10.0")
=======
>>>>>>> bc187c2d
        val state: String? = null,
    ) : AuthnResponseResult()

    /**
     * Successfully decoded and validated the response from the Wallet (SD-JWT VC)
     */
    data class SuccessSdJwt(
        val sdJwtSigned: SdJwtSigned,
        val verifiableCredentialSdJwt: VerifiableCredentialSdJwt,
        val reconstructed: JsonObject,
        val disclosures: Collection<SelectiveDisclosureItem>,
<<<<<<< HEAD
        @Deprecated("Will be removed in release after 5.10.0")
=======
>>>>>>> bc187c2d
        val state: String? = null,
        val freshnessSummary: CredentialFreshnessSummary.SdJwt,
    ) : AuthnResponseResult()

    /**
     * Successfully decoded and validated the response from the Wallet (ISO mDoc credential)
     */
    data class SuccessIso(
        val documents: Collection<IsoDocumentParsed>,
<<<<<<< HEAD
        @Deprecated("Will be removed in release after 5.10.0")
=======
>>>>>>> bc187c2d
        val state: String? = null,
    ) : AuthnResponseResult()
}<|MERGE_RESOLUTION|>--- conflicted
+++ resolved
@@ -6,7 +6,6 @@
 import at.asitplus.wallet.lib.data.SelectiveDisclosureItem
 import at.asitplus.wallet.lib.data.VerifiableCredentialSdJwt
 import at.asitplus.wallet.lib.data.VerifiablePresentationParsed
-import at.asitplus.wallet.lib.iso.ResponseResult
 import at.asitplus.wallet.lib.jws.SdJwtSigned
 import kotlinx.serialization.json.JsonObject
 
@@ -16,14 +15,8 @@
      */
     data class Error(
         val reason: String,
-<<<<<<< HEAD
-        @Deprecated("Will be removed in release after 5.10.0")
-        val state: String? = null,
-        val cause: Throwable? = null,
-=======
         val state: String? = null,
         val cause: Throwable,
->>>>>>> bc187c2d
     ) : AuthnResponseResult()
 
     /**
@@ -31,14 +24,8 @@
      */
     data class ValidationError(
         val field: String,
-<<<<<<< HEAD
-        @Deprecated("Will be removed in release after 5.10.0")
-        val state: String? = null,
-        val cause: Throwable? = null,
-=======
         val state: String? = null,
         val cause: Throwable,
->>>>>>> bc187c2d
     ) : AuthnResponseResult()
 
     /**
@@ -46,10 +33,6 @@
      */
     data class IdToken(
         val idToken: at.asitplus.openid.IdToken,
-<<<<<<< HEAD
-        @Deprecated("Will be removed in release after 5.10.0")
-=======
->>>>>>> bc187c2d
         val state: String? = null,
     ) : AuthnResponseResult()
 
@@ -72,10 +55,6 @@
      */
     data class Success(
         val vp: VerifiablePresentationParsed,
-<<<<<<< HEAD
-        @Deprecated("Will be removed in release after 5.10.0")
-=======
->>>>>>> bc187c2d
         val state: String? = null,
     ) : AuthnResponseResult()
 
@@ -87,10 +66,6 @@
         val verifiableCredentialSdJwt: VerifiableCredentialSdJwt,
         val reconstructed: JsonObject,
         val disclosures: Collection<SelectiveDisclosureItem>,
-<<<<<<< HEAD
-        @Deprecated("Will be removed in release after 5.10.0")
-=======
->>>>>>> bc187c2d
         val state: String? = null,
         val freshnessSummary: CredentialFreshnessSummary.SdJwt,
     ) : AuthnResponseResult()
@@ -100,10 +75,6 @@
      */
     data class SuccessIso(
         val documents: Collection<IsoDocumentParsed>,
-<<<<<<< HEAD
-        @Deprecated("Will be removed in release after 5.10.0")
-=======
->>>>>>> bc187c2d
         val state: String? = null,
     ) : AuthnResponseResult()
 }