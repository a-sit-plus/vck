--- conflicted
+++ resolved
@@ -47,11 +47,6 @@
  * [OpenID for Verifiable Presentations - draft 21](https://openid.net/specs/openid-4-verifiable-presentations-1_0.html)
  */
 class OpenId4VpWallet(
-<<<<<<< HEAD
-    @Deprecated("Replaced with methods that return URL directly")
-    private val openUrlExternally: suspend (String) -> Unit = {},
-=======
->>>>>>> 6ed417ee
     /** ktor engine to make requests to the verifier. */
     engine: HttpClientEngine,
     /** Additional configuration for building the HTTP client, e.g. callers may enable logging. */
@@ -114,70 +109,14 @@
      * and return the `redirect_uri` of that POST (which the Wallet may open in a browser).
      * In case the result shall be sent as a redirect to the verifier, we return that URL.
      */
-<<<<<<< HEAD
-    @Deprecated("Use startPresentationReturningUrl instead")
-    suspend fun startPresentation(
-=======
-    suspend fun startPresentationReturningUrl(
->>>>>>> 6ed417ee
-        request: RequestParametersFrom<AuthenticationRequestParameters>,
-    ): KmmResult<AuthenticationSuccess> = catching {
-        Napier.i("startPresentation: $request")
-        openId4VpHolder.createAuthnResponse(request).getOrThrow().let {
-            when (it) {
-<<<<<<< HEAD
-                is AuthenticationResponseResult.Post -> postResponse(it, isCrossDeviceFlow)
-                is AuthenticationResponseResult.Redirect -> redirectResponse(it, isCrossDeviceFlow)
-            }
-        }
-    }
-
-    /**
-     * Calls [openId4VpHolder] to finalize the authentication response.
-     * In case the result shall be POSTed to the verifier, we call [client] to do that,
-     * and return the `redirect_uri` of that POST (which the Wallet may open in a browser).
-     * In case the result shall be sent as a redirect to the verifier, we return that URL.
-     */
     suspend fun startPresentationReturningUrl(
         request: RequestParametersFrom<AuthenticationRequestParameters>,
     ): KmmResult<AuthenticationSuccess> = catching {
         Napier.i("startPresentation: $request")
         openId4VpHolder.createAuthnResponse(request).getOrThrow().let {
             when (it) {
-=======
->>>>>>> 6ed417ee
                 is AuthenticationResponseResult.Post -> postResponse(it)
                 is AuthenticationResponseResult.Redirect -> redirectResponse(it)
-            }
-        }
-    }
-
-    /**
-     * Calls [openId4VpHolder] to finalize the authentication response.
-     * In case the result shall be POSTed to the verifier, we call [client] to do that,
-     * and return the `redirect_uri` of that POST (which the Wallet may open in a browser).
-     * In case the result shall be sent as a redirect to the verifier, we return that URL.
-     */
-<<<<<<< HEAD
-    @Deprecated("Use finalizeAuthorizationResponseReturningUrl instead")
-    suspend fun finalizeAuthorizationResponse(
-=======
-    suspend fun finalizeAuthorizationResponseReturningUrl(
->>>>>>> 6ed417ee
-        request: RequestParametersFrom<AuthenticationRequestParameters>,
-        clientMetadata: RelyingPartyMetadata?,
-        credentialPresentation: CredentialPresentation,
-    ): KmmResult<AuthenticationSuccess> = catching {
-        Napier.i("startPresentation: $request")
-        openId4VpHolder.finalizeAuthorizationResponse(
-            request = request,
-            clientMetadata = clientMetadata,
-            credentialPresentation = credentialPresentation
-        ).getOrThrow().let {
-            when (it) {
-<<<<<<< HEAD
-                is AuthenticationResponseResult.Post -> postResponse(it, isCrossDeviceFlow)
-                is AuthenticationResponseResult.Redirect -> redirectResponse(it, isCrossDeviceFlow)
             }
         }
     }
@@ -200,20 +139,14 @@
             credentialPresentation = credentialPresentation
         ).getOrThrow().let {
             when (it) {
-=======
->>>>>>> 6ed417ee
                 is AuthenticationResponseResult.Post -> postResponse(it)
                 is AuthenticationResponseResult.Redirect -> redirectResponse(it)
             }
         }
     }
 
-<<<<<<< HEAD
-    private suspend fun postResponse(it: AuthenticationResponseResult.Post, isCrossDeviceFlow: Boolean) = run {
-=======
 
     private suspend fun postResponse(it: AuthenticationResponseResult.Post) = run {
->>>>>>> 6ed417ee
         Napier.i("postResponse: $it")
         handlePostResponse(
             client.request {
@@ -222,12 +155,7 @@
                 setBody(FormDataContentPlain(parameters {
                     it.params.forEach { append(it.key, it.value) }
                 }))
-<<<<<<< HEAD
-            },
-            isCrossDeviceFlow
-=======
-            }
->>>>>>> 6ed417ee
+            }
         )
     }
 
@@ -254,55 +182,10 @@
         }
     }
 
-<<<<<<< HEAD
-    private suspend fun redirectResponse(it: AuthenticationResponseResult.Redirect, isCrossDeviceFlow: Boolean) {
-=======
-    private fun redirectResponse(it: AuthenticationResponseResult.Redirect) = run {
->>>>>>> 6ed417ee
-        Napier.i("redirectResponse: ${it.url}")
-        AuthenticationSuccess(it.url)
-    }
-
-    private suspend fun postResponse(it: AuthenticationResponseResult.Post) = run {
-        Napier.i("postResponse: $it")
-        handlePostResponse(
-            client.request {
-                url(it.url)
-                method = HttpMethod.Post
-                setBody(FormDataContentPlain(parameters {
-                    it.params.forEach { append(it.key, it.value) }
-                }))
-            }
-        )
-    }
-
-    @Throws(Exception::class)
-    private suspend fun handlePostResponse(response: HttpResponse) = run {
-        Napier.i("handlePostResponse: response $response")
-        when (response.status.value) {
-            in 200..399 -> AuthenticationSuccess(response.extractRedirectUri())
-            else -> throw Exception("${response.status}: ${response.readRawBytes().decodeToString()}")
-        }
-    }
-
     private fun redirectResponse(it: AuthenticationResponseResult.Redirect) = run {
         Napier.i("redirectResponse: ${it.url}")
         AuthenticationSuccess(it.url)
     }
-
-    /**
-     * Our implementation of ktor's [FormDataContent], but with [contentType] without charset appended,
-     * so that some strict mDoc verifiers accept our authn response
-     */
-    class FormDataContentPlain(
-        formData: Parameters,
-    ) : OutgoingContent.ByteArrayContent() {
-        private val content = formData.formUrlEncode().toByteArray()
-        override val contentLength: Long = content.size.toLong()
-        override val contentType: ContentType = ContentType.Application.FormUrlEncoded
-        override fun bytes(): ByteArray = content
-    }
-
 }
 
 @Serializable
