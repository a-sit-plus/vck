package at.asitplus.wallet.lib.jws

import at.asitplus.KmmResult
import at.asitplus.catching
import at.asitplus.signum.indispensable.CryptoPrivateKey
import at.asitplus.signum.indispensable.CryptoPublicKey
import at.asitplus.signum.indispensable.Digest
import at.asitplus.signum.indispensable.asn1.encoding.encodeTo4Bytes
import at.asitplus.signum.indispensable.asn1.encoding.encodeTo8Bytes
import at.asitplus.signum.indispensable.io.Base64UrlStrict
import at.asitplus.signum.indispensable.josef.*
import at.asitplus.signum.indispensable.josef.JweEncryption.*
import at.asitplus.signum.indispensable.josef.JwsExtensions.prependWith4BytesSize
import at.asitplus.signum.indispensable.josef.JwsSigned.Companion.prepareJwsSignatureInput
import at.asitplus.signum.supreme.SecretExposure
import at.asitplus.signum.supreme.agree.keyAgreement
import at.asitplus.signum.supreme.asKmmResult
import at.asitplus.signum.supreme.hash.digest
import at.asitplus.signum.supreme.sign.Signer
import at.asitplus.wallet.lib.agent.*
import at.asitplus.wallet.lib.data.vckJsonSerializer
import at.asitplus.wallet.lib.jws.JweUtils.compositeKey
import at.asitplus.wallet.lib.jws.JweUtils.concatKdf
import at.asitplus.wallet.lib.jws.JweUtils.hmacInput
import io.github.aakira.napier.Napier
import io.matthewnelson.encoding.core.Encoder.Companion.encodeToByteArray
import kotlinx.serialization.DeserializationStrategy
import kotlinx.serialization.SerializationStrategy
import kotlin.random.Random


/**
 * Creates and parses JWS and JWE objects.
 */
@Deprecated("Replaced with separate functions, e.g. SignJwtFun")
interface JwsService {

    /**
     * Algorithm which will be used to sign JWS in [createSignedJws], [createSignedJwt], [createSignedJwsAddingParams].
     */
    val algorithm: JwsAlgorithm

    /**
     * Algorithm which can be used to encrypt JWE, that can be decrypted with [decryptJweObject].
     */
    val encryptionAlgorithm: JweAlgorithm

    /**
     * Encoding which can be used to encrypt JWE, that can be decrypted with [decryptJweObject].
     */
    val encryptionEncoding: JweEncryption

    /**
     * Key material used for signing
     */
    val keyMaterial: KeyMaterial

    @Deprecated("Use SignJwtFun instead")
    suspend fun <T : Any> createSignedJwt(
        type: String,
        payload: T,
        serializer: SerializationStrategy<T>,
        contentType: String? = null,
    ): KmmResult<JwsSigned<T>>

    @Deprecated("Use SignJwtFun instead")
    suspend fun <T : Any> createSignedJws(
        header: JwsHeader,
        payload: T,
        serializer: SerializationStrategy<T>,
    ): KmmResult<JwsSigned<T>>

    /**
     * Appends (or sets) correct value for  [JwsHeader.algorithm].
     *
     * Precedence of flags:
     * 1. [addX5c] setting certificate chain
     * 2. [addJsonWebKey] setting JWK
     * 3. [addKeyId] setting keyId
     *
     * @param addX5c sets [JwsHeader.certificateChain] from [KeyMaterial.getCertificate]
     * @param addJsonWebKey sets [JwsHeader.jsonWebKey] from [KeyMaterial.jsonWebKey]
     * @param addKeyId sets [JwsHeader.keyId] from [KeyMaterial.identifier]
     */
<<<<<<< HEAD
    // TODO Refactor in next major release (with functions) the flags into an enum
=======
    @Deprecated("Use SignJwtFun instead")
>>>>>>> 6ed417ee
    suspend fun <T : Any> createSignedJwsAddingParams(
        header: JwsHeader? = null,
        payload: T,
        serializer: SerializationStrategy<T>,
        addKeyId: Boolean = true,
        addJsonWebKey: Boolean = true,
        addX5c: Boolean = false,
    ): KmmResult<JwsSigned<T>>

    @Deprecated("Use EncryptJweFun instead")
    suspend fun <T : Any> encryptJweObject(
        header: JweHeader? = null,
        payload: T,
        serializer: SerializationStrategy<T>,
        recipientKey: JsonWebKey,
        jweAlgorithm: JweAlgorithm,
        jweEncryption: JweEncryption,
    ): KmmResult<JweEncrypted>

    @Deprecated("Use EncryptJweFun instead")
    suspend fun <T : Any> encryptJweObject(
        type: String,
        payload: T,
        serializer: SerializationStrategy<T>,
        recipientKey: JsonWebKey,
        contentType: String? = null,
        jweAlgorithm: JweAlgorithm,
        jweEncryption: JweEncryption,
    ): KmmResult<JweEncrypted>

    @Deprecated("Use DecryptJweFun instead")
    suspend fun <T : Any> decryptJweObject(
        jweObject: JweEncrypted,
        serialized: String,
        deserializer: DeserializationStrategy<T>,
    ): KmmResult<JweDecrypted<T>>

}

/** How to identify the key material in a [JwsHeader] */
typealias JwsHeaderIdentifierFun = suspend (JwsHeader, KeyMaterial) -> JwsHeader

/** Identify [KeyMaterial] with it's [KeyMaterial.identifier] in [JwsHeader.keyId]. */
object JwsHeaderKeyId {
    operator fun invoke(): JwsHeaderIdentifierFun = { it, keyMaterial ->
        it.copy(keyId = keyMaterial.identifier)
    }
}

/**
 * Identify [KeyMaterial] with it's [KeyMaterial.getCertificate] in [JwsHeader.certificateChain] if it exists,
 * or [KeyMaterial.jsonWebKey] in [JwsHeader.jsonWebKey]. */
object JwsHeaderCertOrJwk {
    operator fun invoke(): JwsHeaderIdentifierFun = { it, keyMaterial ->
        keyMaterial.getCertificate()?.let { x5c ->
            it.copy(certificateChain = listOf(x5c))
        } ?: it.copy(jsonWebKey = keyMaterial.jsonWebKey)
    }
}

/** Identify [KeyMaterial] with it's [KeyMaterial.jsonWebKey] in [JwsHeader.jsonWebKey]. */
object JwsHeaderJwk {
    operator fun invoke(): JwsHeaderIdentifierFun = { it, keyMaterial ->
        it.copy(jsonWebKey = keyMaterial.jsonWebKey)
    }
}

/**
 * Identify [KeyMaterial] with it's [KeyMaterial.identifier] set in [JwsHeader.keyId],
 * and URL set in[JwsHeader.jsonWebKeySetUrl].
 */
object JwsHeaderJwksUrl {
    operator fun invoke(jsonWebKeySetUrl: String): JwsHeaderIdentifierFun = { it, keyMaterial ->
        it.copy(keyId = keyMaterial.identifier, jsonWebKeySetUrl = jsonWebKeySetUrl)
    }
}

/** Don't identify [KeyMaterial] at all in a [JwsHeader], used for SD-JWT KB-JWS. */
object JwsHeaderNone {
    operator fun invoke(): JwsHeaderIdentifierFun = { it, keyMaterial -> it }
}

/** Create a [JwsSigned], setting [JwsHeader.type] to the specified value */
typealias SignJwtFun<P> = suspend (
    type: String?,
    payload: P,
    serializer: SerializationStrategy<P>,
) -> KmmResult<JwsSigned<P>>

/** Create a [JwsSigned], setting [JwsHeader.type] to the specified value and applying [JwsHeaderIdentifierFun]. */
object SignJwt {
    operator fun <P : Any> invoke(
        keyMaterial: KeyMaterial,
        headerModifier: JwsHeaderIdentifierFun,
    ): SignJwtFun<P> = { type, payload, serializer ->
        catching {
            val header = JwsHeader(
                algorithm = keyMaterial.signatureAlgorithm.toJwsAlgorithm().getOrThrow(),
                type = type,
            ).let { headerModifier(it, keyMaterial) }
            val plainSignatureInput = prepareJwsSignatureInput(header, payload, serializer, vckJsonSerializer)
            val signature = keyMaterial.sign(plainSignatureInput).asKmmResult().getOrThrow()
            JwsSigned(header, payload, signature, plainSignatureInput)
        }
    }
}


/** Create a [JweEncrypted], setting values for [JweHeader]. */
typealias EncryptJweFun = suspend (
    header: JweHeader,
    payload: String,
    recipientKey: JsonWebKey,
) -> KmmResult<JweEncrypted>

/** Create a [JweEncrypted], setting values for [JweHeader]. */
object EncryptJwe {
    operator fun invoke(
        keyMaterial: KeyMaterial,
        platformCryptoShim: PlatformCryptoShim = PlatformCryptoShim(),
    ): EncryptJweFun = { header, payload, recipientKey ->
        catching {
            val crv = recipientKey.curve
                ?: throw IllegalArgumentException("No curve in recipient key")
            val ephemeralKeyPair = DefaultEphemeralKeyHolder(crv)
            val jweEncryption = header.encryption
                ?: throw IllegalArgumentException("No encryption in JWE header")
            val jweAlgorithm = header.algorithm
                ?: throw IllegalArgumentException("No algorithm in JWE header")
            val jweHeader = header.copy(
                jsonWebKey = keyMaterial.jsonWebKey,
                ephemeralKeyPair = ephemeralKeyPair.publicJsonWebKey
            )
            val z = performKeyAgreement(ephemeralKeyPair, recipientKey).getOrThrow()
            val intermediateKey = concatKdf(
                z,
                jweEncryption,
                jweHeader.agreementPartyUInfo,
                jweHeader.agreementPartyVInfo,
                jweEncryption.encryptionKeyLength
            )
            val key = compositeKey(jweEncryption, intermediateKey)
            // Pending fix in signum
            val ivLengthBits = when (jweEncryption) {
                A128GCM, A192GCM, A256GCM -> 96
                else -> 128
            }
            val iv = Random.nextBytes(ivLengthBits / 8)
            val headerSerialized = jweHeader.serialize()
            val aad = headerSerialized.encodeToByteArray()
            val aadForCipher = aad.encodeToByteArray(Base64UrlStrict)
            val bytes = payload.encodeToByteArray()
            val ciphertext = platformCryptoShim.encrypt(key.aesKey, iv, aadForCipher, bytes, jweEncryption).getOrThrow()
            val authTag = key.hmacKey?.let { hmacKey ->
                platformCryptoShim.hmac(hmacKey, jweEncryption, hmacInput(aadForCipher, iv, ciphertext.ciphertext))
                    .getOrThrow()
                    .take(jweEncryption.macLength!!).toByteArray()
            } ?: ciphertext.authtag
            JweEncrypted(jweHeader, aad, null, iv, ciphertext.ciphertext, authTag)
        }
    }


    private suspend fun performKeyAgreement(
        ephemeralKey: EphemeralKeyHolder,
        recipientKey: JsonWebKey,
    ): KmmResult<ByteArray> = catching {
        //this is temporary until we refactor the JWS service and both key agreement functions get merged
        @OptIn(SecretExposure::class)
        (recipientKey.toCryptoPublicKey()
            .getOrThrow() as CryptoPublicKey.EC).keyAgreement(
            ephemeralKey.key.exportPrivateKey().getOrThrow() as CryptoPrivateKey.WithPublicKey<CryptoPublicKey.EC>
        ).getOrThrow()
    }

}


object JweUtils {

    /**
     * Derives the key, for use in content encryption in JWE,
     * per [RFC 7518](https://datatracker.ietf.org/doc/html/rfc7518#section-5.2.2.1)
     */
    fun compositeKey(jweEncryption: JweEncryption, key: ByteArray) =
        if (jweEncryption.macLength != null) {
            CompositeKey(key.drop(key.size / 2).toByteArray(), key.take(key.size / 2).toByteArray())
        } else {
            CompositeKey(key)
        }

    /**
     * Input for HMAC calculation in JWE, when not using authenticated encryption,
     * per [RFC 7518](https://datatracker.ietf.org/doc/html/rfc7518#section-5.2.2.1)
     */
    fun hmacInput(
        aadForCipher: ByteArray,
        iv: ByteArray,
        ciphertext: ByteArray,
    ) = aadForCipher + iv + ciphertext + (aadForCipher.size * 8L).encodeTo8Bytes()

    /**
     * Concat KDF for use in ECDH-ES in JWE,
     * per [RFC 7518](https://datatracker.ietf.org/doc/html/rfc7518#section-4.6),
     * and [NIST.800-56A](http://nvlpubs.nist.gov/nistpubs/SpecialPublications/NIST.SP.800-56Ar2.pdf)
     */
    fun concatKdf(
        z: ByteArray,
        jweEncryption: JweEncryption,
        apu: ByteArray?,
        apv: ByteArray?,
        encryptionKeyLengthBits: Int,
    ): ByteArray {
        val digest = Digest.SHA256
        val repetitions = (encryptionKeyLengthBits.toUInt() + digest.outputLength.bits - 1U) / digest.outputLength.bits
        val algId = jweEncryption.text.encodeToByteArray().prependWith4BytesSize()
        val apuEncoded = apu?.prependWith4BytesSize() ?: 0.encodeTo4Bytes()
        val apvEncoded = apv?.prependWith4BytesSize() ?: 0.encodeTo4Bytes()
        val keyLength = jweEncryption.encryptionKeyLength.encodeTo4Bytes()
        val otherInfo = algId + apuEncoded + apvEncoded + keyLength + byteArrayOf()
        val output = (1..repetitions.toInt()).fold(byteArrayOf()) { acc, step ->
            acc + digest.digest(sequenceOf(step.encodeTo4Bytes() + z + otherInfo))
        }
        return output.take(encryptionKeyLengthBits / 8).toByteArray()
    }
}

/** Decrypt a [JweEncrypted] object*/
typealias DecryptJweFun = suspend (
    jweObject: JweEncrypted,
) -> KmmResult<JweDecrypted<String>>

object DecryptJwe {
    operator fun invoke(
        keyMaterial: KeyMaterial,
        platformCryptoShim: PlatformCryptoShim = PlatformCryptoShim(),
    ): DecryptJweFun = { jweObject ->
        catching {
            val header = jweObject.header
            val alg = header.algorithm
                ?: throw IllegalArgumentException("No algorithm in JWE header")
            val enc = header.encryption
                ?: throw IllegalArgumentException("No encryption in JWE header")
            val epk = header.ephemeralKeyPair
                ?: throw IllegalArgumentException("No epk in JWE header")
            val z = performKeyAgreement(keyMaterial, epk).getOrThrow()
            val intermediateKey = concatKdf(
                z,
                enc,
                header.agreementPartyUInfo,
                header.agreementPartyVInfo,
                enc.encryptionKeyLength
            )
            val key = compositeKey(enc, intermediateKey)
            val iv = jweObject.iv
            val aad = jweObject.headerAsParsed.encodeToByteArray(Base64UrlStrict)
            val ciphertext = jweObject.ciphertext
            val authTag = jweObject.authTag
            val plaintext = platformCryptoShim.decrypt(key.aesKey, iv, aad, ciphertext, authTag, enc).getOrThrow()
            val plainObject = plaintext.decodeToString()
            key.hmacKey?.let { hmacKey ->
                val expectedAuthTag = platformCryptoShim.hmac(hmacKey, enc, hmacInput(aad, iv, ciphertext))
                    .getOrThrow()
                    .take(enc.macLength!!).toByteArray()
                if (!expectedAuthTag.contentEquals(authTag)) {
                    throw IllegalArgumentException("Authtag mismatch")
                }
            }
            JweDecrypted(header, plainObject)
        }
    }

    private suspend fun performKeyAgreement(
        keyMaterial: KeyMaterial,
        ephemeralKey: JsonWebKey,
    ): KmmResult<ByteArray> = catching {
        val publicKey = ephemeralKey.toCryptoPublicKey().getOrThrow() as CryptoPublicKey.EC
        //this is temporary until we refactor the JWS service and both key agreement functions get merged
        (keyMaterial.getUnderLyingSigner() as Signer.ECDSA).keyAgreement(publicKey).getOrThrow()
    }

}

interface VerifierJwsService {

    val supportedAlgorithms: List<JwsAlgorithm>

    suspend fun verifyJwsObject(jwsObject: JwsSigned<*>): Boolean

    suspend fun verifyJws(jwsObject: JwsSigned<*>, signer: JsonWebKey): Boolean

    suspend fun verifyJws(jwsObject: JwsSigned<*>, cnf: ConfirmationClaim): Boolean

}

@Deprecated("Replaced with separate functions, e.g. SignJwtFun")
class DefaultJwsService(private val cryptoService: CryptoService) : JwsService {

    override val algorithm: JwsAlgorithm =
        cryptoService.keyMaterial.signatureAlgorithm.toJwsAlgorithm().getOrThrow()

    override val keyMaterial: KeyMaterial = cryptoService.keyMaterial

    override val encryptionAlgorithm: JweAlgorithm = JweAlgorithm.ECDH_ES

    override val encryptionEncoding: JweEncryption = JweEncryption.A256GCM

    @Deprecated("Use SignJwtFun instead")
    override suspend fun <T : Any> createSignedJwt(
        type: String,
        payload: T,
        serializer: SerializationStrategy<T>,
        contentType: String?,
    ): KmmResult<JwsSigned<T>> = createSignedJws(
        JwsHeader(
            algorithm = cryptoService.keyMaterial.signatureAlgorithm.toJwsAlgorithm().getOrThrow(),
            keyId = cryptoService.keyMaterial.identifier,
            type = type,
            contentType = contentType
        ),
        payload,
        serializer,
    )

    @Deprecated("Use SignJwtFun instead")
    override suspend fun <T : Any> createSignedJws(
        header: JwsHeader,
        payload: T,
        serializer: SerializationStrategy<T>,
    ) = catching {
        if (header.algorithm != cryptoService.keyMaterial.signatureAlgorithm.toJwsAlgorithm().getOrThrow()
            || header.jsonWebKey?.let { it != cryptoService.keyMaterial.jsonWebKey } == true
        ) {
            throw IllegalArgumentException("Algorithm or JSON Web Key not matching to cryptoService")
        }

        val plainSignatureInput = prepareJwsSignatureInput(header, payload, serializer, vckJsonSerializer)
        val signature = cryptoService.sign(plainSignatureInput).asKmmResult().getOrThrow()
        JwsSigned(header, payload, signature, plainSignatureInput)
    }

    @Deprecated("Use SignJwtFun instead")
    override suspend fun <T : Any> createSignedJwsAddingParams(
        header: JwsHeader?,
        payload: T,
        serializer: SerializationStrategy<T>,
        addKeyId: Boolean,
        addJsonWebKey: Boolean,
        addX5c: Boolean,
    ): KmmResult<JwsSigned<T>> = catching {
        var copy = header?.copy(
            algorithm = cryptoService.keyMaterial.signatureAlgorithm.toJwsAlgorithm().getOrThrow()
        ) ?: JwsHeader(
            algorithm = cryptoService.keyMaterial.signatureAlgorithm.toJwsAlgorithm().getOrThrow()
        )
        if (addX5c && cryptoService.keyMaterial.getCertificate() != null)
            copy = copy.copy(certificateChain = listOf(cryptoService.keyMaterial.getCertificate()!!))
        else if (addJsonWebKey)
            copy = copy.copy(jsonWebKey = cryptoService.keyMaterial.jsonWebKey)
        else if (addKeyId)
            copy = copy.copy(keyId = cryptoService.keyMaterial.jsonWebKey.keyId)

        createSignedJws(copy, payload, serializer).getOrThrow()
    }

    @Deprecated("Use DecryptJweFun instead")
    override suspend fun <T : Any> decryptJweObject(
        jweObject: JweEncrypted,
        serialized: String,
        deserializer: DeserializationStrategy<T>,
    ): KmmResult<JweDecrypted<T>> = catching {
        val header = jweObject.header
        val alg = header.algorithm
            ?: throw IllegalArgumentException("No algorithm in JWE header")
        val enc = header.encryption
            ?: throw IllegalArgumentException("No encryption in JWE header")
        val epk = header.ephemeralKeyPair
            ?: throw IllegalArgumentException("No epk in JWE header")
        val z = cryptoService.performKeyAgreement(epk, alg).getOrThrow()
        val intermediateKey = concatKdf(
            z,
            enc,
            header.agreementPartyUInfo,
            header.agreementPartyVInfo,
            enc.encryptionKeyLength
        )
        val key = compositeKey(enc, intermediateKey)
        val iv = jweObject.iv
        val aad = jweObject.headerAsParsed.encodeToByteArray(Base64UrlStrict)
        val ciphertext = jweObject.ciphertext
        val authTag = jweObject.authTag
        val plaintext = cryptoService.decrypt(key.aesKey, iv, aad, ciphertext, authTag, enc).getOrThrow()
        val plainObject = vckJsonSerializer.decodeFromString(deserializer, plaintext.decodeToString())
        key.hmacKey?.let { hmacKey ->
            val expectedAuthTag = cryptoService.hmac(hmacKey, enc, hmacInput(aad, iv, ciphertext))
                .getOrThrow()
                .take(enc.macLength!!).toByteArray()
            if (!expectedAuthTag.contentEquals(authTag)) {
                throw IllegalArgumentException("Authtag mismatch")
            }
        }
        JweDecrypted(header, plainObject)
    }

    @Deprecated("Use EncryptJweFun instead")
    override suspend fun <T : Any> encryptJweObject(
        header: JweHeader?,
        payload: T,
        serializer: SerializationStrategy<T>,
        recipientKey: JsonWebKey,
        jweAlgorithm: JweAlgorithm,
        jweEncryption: JweEncryption,
    ): KmmResult<JweEncrypted> = catching {
        val crv = recipientKey.curve
            ?: throw IllegalArgumentException("No curve in recipient key")
        val ephemeralKeyPair = cryptoService.generateEphemeralKeyPair(crv)
        val jweHeader = (header ?: JweHeader(jweAlgorithm, jweEncryption, type = null)).copy(
            algorithm = jweAlgorithm,
            encryption = jweEncryption,
            jsonWebKey = cryptoService.keyMaterial.jsonWebKey,
            ephemeralKeyPair = ephemeralKeyPair.publicJsonWebKey
        )
        encryptJwe(ephemeralKeyPair, recipientKey, jweAlgorithm, jweEncryption, jweHeader, payload, serializer)
    }

    @Deprecated("Use EncryptJweFun instead")
    override suspend fun <T : Any> encryptJweObject(
        type: String,
        payload: T,
        serializer: SerializationStrategy<T>,
        recipientKey: JsonWebKey,
        contentType: String?,
        jweAlgorithm: JweAlgorithm,
        jweEncryption: JweEncryption,
    ): KmmResult<JweEncrypted> = catching {
        val crv = recipientKey.curve
            ?: throw IllegalArgumentException("No curve in recipient key")
        val ephemeralKeyPair = cryptoService.generateEphemeralKeyPair(crv)
        val jweHeader = JweHeader(
            algorithm = jweAlgorithm,
            encryption = jweEncryption,
            jsonWebKey = cryptoService.keyMaterial.jsonWebKey,
            type = type,
            contentType = contentType,
            ephemeralKeyPair = ephemeralKeyPair.publicJsonWebKey
        )
        encryptJwe(ephemeralKeyPair, recipientKey, jweAlgorithm, jweEncryption, jweHeader, payload, serializer)
    }

    private suspend fun <T : Any> encryptJwe(
        ephemeralKeyPair: EphemeralKeyHolder,
        recipientKey: JsonWebKey,
        jweAlgorithm: JweAlgorithm,
        jweEncryption: JweEncryption,
        jweHeader: JweHeader,
        payload: T,
        serializer: SerializationStrategy<T>,
    ): JweEncrypted {
        val z = cryptoService.performKeyAgreement(ephemeralKeyPair, recipientKey, jweAlgorithm)
            .getOrThrow()
        val intermediateKey = concatKdf(
            z,
            jweEncryption,
            jweHeader.agreementPartyUInfo,
            jweHeader.agreementPartyVInfo,
            jweEncryption.encryptionKeyLength
        )
        val key = compositeKey(jweEncryption, intermediateKey)
        // Pending fix in signum
        val ivLengthBits = when (jweEncryption) {
            A128GCM, A192GCM, A256GCM -> 96
            else -> 128
        }
        val iv = Random.nextBytes(ivLengthBits / 8)
        val headerSerialized = jweHeader.serialize()
        val aad = headerSerialized.encodeToByteArray()
        val aadForCipher = aad.encodeToByteArray(Base64UrlStrict)
        val bytes = vckJsonSerializer.encodeToString(serializer, payload).encodeToByteArray()
        val ciphertext = cryptoService.encrypt(key.aesKey, iv, aadForCipher, bytes, jweEncryption).getOrThrow()
        val authTag = key.hmacKey?.let { hmacKey ->
            cryptoService.hmac(hmacKey, jweEncryption, hmacInput(aadForCipher, iv, ciphertext.ciphertext))
                .getOrThrow()
                .take(jweEncryption.macLength!!).toByteArray()
        } ?: ciphertext.authtag
        return JweEncrypted(jweHeader, aad, null, iv, ciphertext.ciphertext, authTag)
    }


}
/**
 * Clients need to retrieve the URL passed in as the only argument, and parse the content to [JsonWebKeySet].
 */
typealias JwkSetRetrieverFunction = suspend (String) -> JsonWebKeySet?

/**
 * Clients get the parsed [JwsSigned] and need to provide a set of keys, which will be used for verification one-by-one.
 */
typealias PublicJsonWebKeyLookup = suspend (JwsSigned<*>) -> Set<JsonWebKey>?

typealias VerifyJwsSignatureFun = suspend (jwsObject: JwsSigned<*>, publicKey: CryptoPublicKey) -> Boolean

object VerifyJwsSignature {
    operator fun invoke(
        verifySignature: VerifySignatureFun = VerifySignature(),
    ): VerifyJwsSignatureFun = { jwsObject, publicKey ->
        catching {
            verifySignature(
                jwsObject.plainSignatureInput,
                jwsObject.signature,
                jwsObject.header.algorithm.algorithm,
                publicKey,
            ).getOrThrow()
        }.fold(
            onSuccess = { true },
            onFailure = {
                Napier.w("No verification from native code", it)
                false
            })
    }
}

typealias VerifyJwsSignatureWithKeyFun = suspend (jwsObject: JwsSigned<*>, signer: JsonWebKey) -> Boolean

object VerifyJwsSignatureWithKey {
    operator fun invoke(
        verifyJwsSignature: VerifyJwsSignatureFun = VerifyJwsSignature(),
    ): VerifyJwsSignatureWithKeyFun = { jwsObject, signer ->
        signer.toCryptoPublicKey().getOrNull()?.let {
            verifyJwsSignature(jwsObject, it)
        } ?: false.also { Napier.w("Could not convert signer to public key: $signer") }
    }
}

typealias VerifyJwsSignatureWithCnfFun = suspend (jwsObject: JwsSigned<*>, cnf: ConfirmationClaim) -> Boolean

object VerifyJwsSignatureWithCnf {
    operator fun invoke(
        verifyJwsSignature: VerifyJwsSignatureFun = VerifyJwsSignature(),
        /**
         * Need to implement if JSON web keys in JWS headers are referenced by a `kid`, and need to be retrieved from
         * the `jku`.
         */
        jwkSetRetriever: JwkSetRetrieverFunction = { null },
    ): VerifyJwsSignatureWithCnfFun = { jwsObject, cnf ->
        cnf.loadPublicKeys(jwkSetRetriever).any { verifyJwsSignature(jwsObject, it) }
    }

    /**
     * Loads all referenced [JsonWebKey]s, i.e. from [ConfirmationClaim.jsonWebKey] and [ConfirmationClaim.jsonWebKeySetUrl].
     */
    private suspend fun ConfirmationClaim.loadPublicKeys(
        jwkSetRetriever: JwkSetRetrieverFunction = { null },
    ): Set<CryptoPublicKey> =
        setOfNotNull(
            jsonWebKey?.toCryptoPublicKey()?.getOrNull(),
            jsonWebKeySetUrl?.let { retrieveJwkFromKeySetUrl(jwkSetRetriever, it, keyId) }
        )

    /**
     * Either take the single key from the JSON Web Key Set, or the one matching the keyId
     */
    private suspend fun retrieveJwkFromKeySetUrl(
        jwkSetRetriever: JwkSetRetrieverFunction = { null },
        jku: String,
        keyId: String?,
    ): CryptoPublicKey? =
        jwkSetRetriever(jku)?.keys?.let { keys ->
            (keys.firstOrNull { it.keyId == keyId } ?: keys.singleOrNull())
        }?.toCryptoPublicKey()?.getOrNull()

}

typealias VerifyJwsObjectFun = suspend (jwsObject: JwsSigned<*>) -> Boolean

object VerifyJwsObject {
    operator fun invoke(
        verifyJwsSignature: VerifyJwsSignatureFun = VerifyJwsSignature(),
        /**
         * Need to implement if JSON web keys in JWS headers are referenced by a `kid`, and need to be retrieved from
         * the `jku`.
         */
        jwkSetRetriever: JwkSetRetrieverFunction = { null },
        /** Need to implement if valid keys for JWS are transported somehow out-of-band, e.g. provided by a trust store */
        publicKeyLookup: PublicJsonWebKeyLookup = { null },
    ): VerifyJwsObjectFun = { jwsObject ->
        jwsObject.loadPublicKeys(jwkSetRetriever, publicKeyLookup).any { verifyJwsSignature(jwsObject, it) }
    }

    /**
     * Returns a list of public keys that may have been used to sign this [JwsSigned]
     * by evaluating its header values (see [JwsHeader.jsonWebKey], [JwsHeader.jsonWebKeySetUrl])
     * as well as out-of-band transmitted keys from [publicKeyLookup].
     */
    private suspend fun JwsSigned<*>.loadPublicKeys(
        /**
         * Need to implement if JSON web keys in JWS headers are referenced by a `kid`, and need to be retrieved from
         * the `jku`.
         */
        jwkSetRetriever: JwkSetRetrieverFunction = { null },
        /** Need to implement if valid keys for JWS are transported somehow out-of-band, e.g. provided by a trust store */
        publicKeyLookup: PublicJsonWebKeyLookup = { null },
    ): Set<CryptoPublicKey> =
        header.publicKey?.let { setOf(it) }
            ?: header.jsonWebKeySetUrl?.let {
                retrieveJwkFromKeySetUrl(jwkSetRetriever, it, header.keyId)?.let { setOf(it) }
            } ?: publicKeyLookup(this)?.mapNotNull { jwk -> jwk.toCryptoPublicKey().getOrNull() }?.toSet()
            ?: setOf()

    /**
     * Either take the single key from the JSON Web Key Set, or the one matching the keyId
     */
    private suspend fun retrieveJwkFromKeySetUrl(
        jwkSetRetriever: JwkSetRetrieverFunction = { null },
        jku: String,
        keyId: String?,
    ): CryptoPublicKey? =
        jwkSetRetriever(jku)?.keys?.let { keys ->
            (keys.firstOrNull { it.keyId == keyId } ?: keys.singleOrNull())
        }?.toCryptoPublicKey()?.getOrNull()

}

class DefaultVerifierJwsService(
    @Suppress("DEPRECATION") @Deprecated("Use verifySignature and supportedAlgorithms")
    private val cryptoService: VerifierCryptoService = DefaultVerifierCryptoService(),
    private val verifySignature: VerifySignatureFun = VerifySignature(),
    override val supportedAlgorithms: List<JwsAlgorithm> = listOf(JwsAlgorithm.ES256),
    private val verifyJwsSignature: VerifyJwsSignatureFun = VerifyJwsSignature(verifySignature),
    private val verifyJwsSignatureObject: VerifyJwsObjectFun = VerifyJwsObject(verifyJwsSignature),
    private val verifyJwsSignatureWithKey: VerifyJwsSignatureWithKeyFun = VerifyJwsSignatureWithKey(
        verifyJwsSignature
    ),
    private val verifyJwsSignatureWithCnf: VerifyJwsSignatureWithCnfFun = VerifyJwsSignatureWithCnf(
        verifyJwsSignature
    ),
    /**
     * Need to implement if JSON web keys in JWS headers are referenced by a `kid`, and need to be retrieved from
     * the `jku`.
     */
    private val jwkSetRetriever: JwkSetRetrieverFunction = { null },
    /** Need to implement if valid keys for JWS are transported somehow out-of-band, e.g. provided by a trust store */
    @Deprecated("Use verifyJwsSignatureObject and pass publicKeyLookup there")
    private val publicKeyLookup: PublicJsonWebKeyLookup = { null },
) : VerifierJwsService {

    /**
     * Verifies the signature of [jwsObject], by extracting the public key from [JwsHeader.publicKey],
     * or by using [jwkSetRetriever] if [JwsHeader.jsonWebKeySetUrl] is set.
     */
    override suspend fun verifyJwsObject(jwsObject: JwsSigned<*>): Boolean = verifyJwsSignatureObject(jwsObject)

    /**
     * Either take the single key from the JSON Web Key Set, or the one matching the keyId
     */
    private suspend fun retrieveJwkFromKeySetUrl(jku: String, keyId: String?): CryptoPublicKey? =
        retrieveFromKeySetUrl(jku, keyId)?.toCryptoPublicKey()?.getOrNull()

    /**
     * Either take the single key from the JSON Web Key Set, or the one matching the keyId
     */
    private suspend fun retrieveFromKeySetUrl(jku: String, keyId: String?): JsonWebKey? =
        jwkSetRetriever(jku)?.keys?.let { keys ->
            (keys.firstOrNull { it.keyId == keyId } ?: keys.singleOrNull())
        }

    /**
     * Verifiers the signature of [jwsObject] by using [signer].
     */
    override suspend fun verifyJws(jwsObject: JwsSigned<*>, signer: JsonWebKey): Boolean =
        verifyJwsSignatureWithKey(jwsObject, signer)

    /**
     * Verifiers the signature of [jwsObject] by using keys from [cnf].
     */
    override suspend fun verifyJws(jwsObject: JwsSigned<*>, cnf: ConfirmationClaim): Boolean =
        verifyJwsSignatureWithCnf(jwsObject, cnf)

}


data class CompositeKey(
    val aesKey: ByteArray,
    val hmacKey: ByteArray? = null,
) {
    override fun equals(other: Any?): Boolean {
        if (this === other) return true
        if (other == null || this::class != other::class) return false

        other as CompositeKey

        if (!aesKey.contentEquals(other.aesKey)) return false
        if (hmacKey != null) {
            if (other.hmacKey == null) return false
            if (!hmacKey.contentEquals(other.hmacKey)) return false
        } else if (other.hmacKey != null) return false

        return true
    }

    override fun hashCode(): Int {
        var result = aesKey.contentHashCode()
        result = 31 * result + (hmacKey?.contentHashCode() ?: 0)
        return result
    }
}<|MERGE_RESOLUTION|>--- conflicted
+++ resolved
@@ -82,11 +82,7 @@
      * @param addJsonWebKey sets [JwsHeader.jsonWebKey] from [KeyMaterial.jsonWebKey]
      * @param addKeyId sets [JwsHeader.keyId] from [KeyMaterial.identifier]
      */
-<<<<<<< HEAD
-    // TODO Refactor in next major release (with functions) the flags into an enum
-=======
     @Deprecated("Use SignJwtFun instead")
->>>>>>> 6ed417ee
     suspend fun <T : Any> createSignedJwsAddingParams(
         header: JwsHeader? = null,
         payload: T,
