--- conflicted
+++ resolved
@@ -41,12 +41,7 @@
         fun fromIssuerSignedItem(value: IssuerSignedItem, namespace: String): ValueDigest =
             ValueDigest(
                 value.digestId,
-<<<<<<< HEAD
-                // Ensure wrapping it in the whole "bytes" cbor structure,
-                // afterwards wrapping it with D818
-=======
                 // Ensure wrapping it in the whole "bytes" cbor structure, afterward wrapping it with D818
->>>>>>> 6cdb193a
                 vckCborSerializer.encodeToByteArray(ByteArraySerializer(), value.serialize(namespace))
                     .wrapInCborTag(24).sha256()
             )
