--- conflicted
+++ resolved
@@ -21,12 +21,9 @@
     val claimValue: JsonPrimitive,
 ) {
 
-<<<<<<< HEAD
-=======
     constructor(salt: ByteArray, claimName: String, claimValue: Any)
             : this(salt, claimName, claimValue.toJsonPrimitive())
 
->>>>>>> 11e6dbd3
     fun serialize() = vckJsonSerializer.encodeToString(this)
 
     /**
