--- conflicted
+++ resolved
@@ -83,12 +83,6 @@
             isInstantInThePast = isInstantInThePast,
         )
 
-<<<<<<< HEAD
-                if (jwsSigned.header.type?.lowercase() != MediaTypes.STATUSLIST_JWT.lowercase()) {
-                    throw IllegalArgumentException("Invalid type header")
-                }
-                jwsSigned.payload
-=======
         suspend fun validate(
             verifyJwsObject: VerifyJwsObjectFun = VerifyJwsObject(),
             statusListInfo: StatusListInfo,
@@ -101,7 +95,6 @@
                     verifyJwsObject = verifyJwsObject,
                     verifyCoseSignature = { _, _, _ -> KmmResult.failure(IllegalArgumentException("CWT not expected")) },
                 ).validateStatusListTokenIntegrity(it).getOrThrow()
->>>>>>> 6ed417ee
             },
             statusListInfo = statusListInfo,
             isInstantInThePast = isInstantInThePast,
