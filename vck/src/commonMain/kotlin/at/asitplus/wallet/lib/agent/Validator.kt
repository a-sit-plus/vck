--- conflicted
+++ resolved
@@ -22,11 +22,8 @@
 import at.asitplus.wallet.lib.DefaultZlibService
 import at.asitplus.wallet.lib.ZlibService
 import at.asitplus.wallet.lib.agent.Verifier.VerifyCredentialResult
+import at.asitplus.wallet.lib.agent.Verifier.VerifyCredentialResult.*
 import at.asitplus.wallet.lib.agent.Verifier.VerifyPresentationResult
-<<<<<<< HEAD
-import at.asitplus.wallet.lib.agent.Verifier.VerifyPresentationResult.ValidationError
-import at.asitplus.wallet.lib.cbor.*
-=======
 import at.asitplus.wallet.lib.agent.validation.*
 import at.asitplus.wallet.lib.agent.validation.mdoc.MdocInputValidator
 import at.asitplus.wallet.lib.agent.validation.sdJwt.SdJwtInputValidator
@@ -36,7 +33,6 @@
 import at.asitplus.wallet.lib.cbor.VerifyCoseSignatureFun
 import at.asitplus.wallet.lib.cbor.VerifyCoseSignatureWithKey
 import at.asitplus.wallet.lib.cbor.VerifyCoseSignatureWithKeyFun
->>>>>>> 205619be
 import at.asitplus.wallet.lib.data.*
 import at.asitplus.wallet.lib.data.rfc.tokenStatusList.StatusListTokenPayload
 import at.asitplus.wallet.lib.data.rfc.tokenStatusList.primitives.TokenStatus
@@ -70,60 +66,10 @@
      * Toggles whether transaction data should be verified if present
      */
     private val verifyTransactionData: Boolean = true,
-<<<<<<< HEAD
-) {
-    @Deprecated("Use constructor with verifySignature")
-    constructor(
-        cryptoService: VerifierCryptoService,
-        parser: Parser = Parser(),
-        tokenStatusResolver: (suspend (Status) -> TokenStatus)? = null,
-    ) : this(
-        verifyJwsObject = VerifyJwsObject(VerifyJwsSignature { input, signature, algorithm, publicKey ->
-            cryptoService.verify(
-                input,
-                signature,
-                algorithm.toX509SignatureAlgorithm().getOrThrow(),
-                publicKey
-            )
-        }),
-        verifyCoseSignatureWithKey = VerifyCoseSignatureWithKey { input, signature, algorithm, publicKey ->
-            cryptoService.verify(
-                input,
-                signature,
-                algorithm.toX509SignatureAlgorithm().getOrThrow(),
-                publicKey
-            )
-        },
-        parser = parser,
-        tokenStatusResolver = tokenStatusResolver,
-    )
-
-    constructor(
-        verifySignature: VerifySignatureFun,
-        parser: Parser = Parser(),
-        tokenStatusResolver: (suspend (Status) -> TokenStatus)? = null,
-    ) : this(
-        verifyJwsObject = VerifyJwsObject(VerifyJwsSignature(verifySignature)),
-        verifyCoseSignatureWithKey = VerifyCoseSignatureWithKey(verifySignature),
-        parser = parser,
-        tokenStatusResolver = tokenStatusResolver,
-    )
-
-    constructor(
-        resolveStatusListToken: suspend (UniformResourceIdentifier) -> StatusListToken,
-        verifyJwsObject: VerifyJwsObjectFun = VerifyJwsObject(),
-        verifyCoseSignatureWithKey: VerifyCoseSignatureWithKeyFun<MobileSecurityObject> = VerifyCoseSignatureWithKey(),
-        verifyCoseSignature: VerifyCoseSignatureFun<StatusListTokenPayload> = VerifyCoseSignature(),
-        zlibService: ZlibService = DefaultZlibService(),
-        clock: Clock = Clock.System,
-        parser: Parser = Parser(clock = clock),
-    ) : this(
-=======
     /**
      * Structure / Integrity / Semantics validator for each credential
      */
     private val vcJwsInputValidator: VcJwsInputValidator = VcJwsInputValidator(
->>>>>>> 205619be
         verifyJwsObject = verifyJwsObject,
     ),
     private val sdJwtInputValidator: SdJwtInputValidator = SdJwtInputValidator(
@@ -131,30 +77,7 @@
     ),
     private val mdocInputValidator: MdocInputValidator = MdocInputValidator(
         verifyCoseSignatureWithKey = verifyCoseSignatureWithKey,
-<<<<<<< HEAD
-        parser = parser,
-        tokenStatusResolver = { status ->
-            val token = resolveStatusListToken(status.statusList.uri)
-
-            val payload = token.validate(
-                verifyJwsObject = verifyJwsObject,
-                verifyCoseSignature = verifyCoseSignature,
-                statusListInfo = status.statusList,
-                isInstantInThePast = {
-                    it < clock.now()
-                },
-            ).getOrThrow()
-
-            StatusListTokenValidator.extractTokenStatus(
-                statusList = payload.statusList,
-                statusListInfo = status.statusList,
-            ).getOrThrow()
-        },
-    )
-
-=======
     ),
->>>>>>> 205619be
     /**
      * @param timeLeeway specifies tolerance for expiration and start of validity of credentials.
      * A credential that expired at most `timeLeeway` ago is not yet considered expired.
@@ -214,24 +137,12 @@
     /**
      * Checks the revocation state of the passed credential.
      */
-<<<<<<< HEAD
-    private suspend fun checkRevocationStatus(status: Status): KmmResult<TokenStatus>? = try {
-        val resolver = tokenStatusResolver ?: {
-            TokenStatus.Valid
-        }
-        KmmResult.success(resolver.invoke(status))
-    } catch (it: Throwable) {
-        // A status mechanism is specified, but token status cannot be evaluated
-        null
-    }
-=======
     internal suspend fun checkRevocationStatus(storeEntry: SubjectCredentialStore.StoreEntry) =
         tokenStatusValidator(storeEntry)
 
     internal suspend fun checkRevocationStatus(issuerSigned: IssuerSigned) = tokenStatusValidator(issuerSigned)
     internal suspend fun checkRevocationStatus(sdJwt: VerifiableCredentialSdJwt) = tokenStatusValidator(sdJwt)
     internal suspend fun checkRevocationStatus(vcJws: VerifiableCredentialJws) = tokenStatusValidator(vcJws)
->>>>>>> 205619be
 
     /**
      * Validates the content of a JWS, expected to contain a Verifiable Presentation.
@@ -255,20 +166,6 @@
             Napier.d("VP: Could not parse content")
             throw (parsedVp as? Parser.ParseVpResult.ValidationError)?.cause
                 ?: IllegalArgumentException("vp.content")
-<<<<<<< HEAD
-        }
-        val parsedVcList = parsedVp.jws.vp.verifiableCredential
-            .map { verifyVcJws(it, null) }
-        val validVcList = parsedVcList
-            .filterIsInstance<VerifyCredentialResult.SuccessJwt>()
-            .map { it.jws }
-        val revokedVcList = parsedVcList
-            .filterIsInstance<VerifyCredentialResult.Revoked>()
-            .map { it.jws }
-        val invalidVcList = parsedVcList
-            .filterIsInstance<VerifyCredentialResult.InvalidStructure>()
-            .map { it.input }
-=======
         }
         val vcValidationResults = parsedVp.jws.vp.verifiableCredential
             .map { it to verifyVcJws(it, null) }
@@ -290,7 +187,6 @@
             )
         }
 
->>>>>>> 205619be
         val vp = VerifiablePresentationParsed(
             id = parsedVp.jws.vp.id,
             type = parsedVp.jws.vp.type,
@@ -322,45 +218,41 @@
     ): VerifyPresentationResult {
         Napier.d("verifyVpSdJwt: '$input', '$challenge', '$clientId', '$transactionData'")
         val sdJwtResult = verifySdJwt(input, null)
-        if (sdJwtResult !is VerifyCredentialResult.SuccessSdJwt) {
+        if (sdJwtResult !is SuccessSdJwt) {
             Napier.w("verifyVpSdJwt: Could not verify SD-JWT: $sdJwtResult")
             val error = (sdJwtResult as? VerifyCredentialResult.ValidationError)?.cause
                 ?: Throwable("SD-JWT not verified")
-<<<<<<< HEAD
-            return ValidationError(error)
-=======
             return VerifyPresentationResult.ValidationError(error)
->>>>>>> 205619be
         }
         val keyBindingSigned = sdJwtResult.sdJwtSigned.keyBindingJws ?: run {
             Napier.w("verifyVpSdJwt: No key binding JWT")
-            return ValidationError("No key binding JWT")
+            return VerifyPresentationResult.ValidationError("No key binding JWT")
         }
         val vcSdJwt = sdJwtResult.verifiableCredentialSdJwt
         if (vcSdJwt.confirmationClaim != null) {
             if (!verifyJwsSignatureWithCnf(keyBindingSigned, vcSdJwt.confirmationClaim)) {
                 Napier.w("verifyVpSdJwt: Key binding JWT not verified with keys from cnf")
-                return ValidationError("Key binding JWT not verified (from cnf)")
+                return VerifyPresentationResult.ValidationError("Key binding JWT not verified (from cnf)")
             }
         } else {
             if (!verifyJwsObject(keyBindingSigned)) {
                 Napier.w("verifyVpSdJwt: Key binding JWT not verified")
-                return ValidationError("Key binding JWT not verified")
+                return VerifyPresentationResult.ValidationError("Key binding JWT not verified")
             }
         }
         val keyBinding = keyBindingSigned.payload
 
         if (keyBinding.challenge != challenge) {
             Napier.w("verifyVpSdJwt: Challenge not correct: ${keyBinding.challenge}, expected $clientId")
-            return ValidationError("Challenge not correct: ${keyBinding.challenge}")
+            return VerifyPresentationResult.ValidationError("Challenge not correct: ${keyBinding.challenge}")
         }
         if (keyBinding.audience != clientId) {
             Napier.w("verifyVpSdJwt: Audience not correct: ${keyBinding.audience}, expected $clientId")
-            return ValidationError("Audience not correct: ${keyBinding.audience}")
+            return VerifyPresentationResult.ValidationError("Audience not correct: ${keyBinding.audience}")
         }
         if (!keyBinding.sdHash.contentEquals(input.hashInput.encodeToByteArray().sha256())) {
             Napier.w("verifyVpSdJwt: Key Binding does not contain correct sd_hash")
-            return ValidationError("Key Binding does not contain correct sd_hash")
+            return VerifyPresentationResult.ValidationError("Key Binding does not contain correct sd_hash")
         }
         if (verifyTransactionData) {
             transactionData?.let { (flow, data) ->
@@ -368,15 +260,15 @@
                     //TODO support more hash algorithms
                     if (keyBinding.transactionDataHashesAlgorithm != "sha-256") {
                         Napier.w("verifyVpSdJwt: Key Binding uses unsupported hashing algorithm. Please use sha256")
-                        return ValidationError("verifyVpSdJwt: Key Binding uses unsupported hashing algorithm. Please use sha256")
+                        return VerifyPresentationResult.ValidationError("verifyVpSdJwt: Key Binding uses unsupported hashing algorithm. Please use sha256")
                     }
                     if (keyBinding.transactionDataHashes?.contentEquals(data.map { it.sha256() }) == false) {
                         Napier.w("verifyVpSdJwt: Key Binding does not contain correct transaction data hashes")
-                        return ValidationError("Key Binding does not contain correct transaction data hashes")
+                        return VerifyPresentationResult.ValidationError("Key Binding does not contain correct transaction data hashes")
                     }
                 } else if (keyBinding.transactionData?.contentEqualsIfArray(data) == false) {
                     Napier.w("verifyVpSdJwt: Key Binding does not contain correct transaction data hashes")
-                    return ValidationError("Key Binding does not contain correct transaction data")
+                    return VerifyPresentationResult.ValidationError("Key Binding does not contain correct transaction data")
                 }
             }
         }
@@ -430,25 +322,12 @@
         val issuerSigned = doc.issuerSigned
         val issuerAuth = issuerSigned.issuerAuth
 
-<<<<<<< HEAD
-        val certificateChain =
-            issuerAuth.unprotectedHeader?.certificateChain?.firstOrNull() ?: run {
-                Napier.w("Got no issuer certificate in $issuerAuth")
-                throw IllegalArgumentException("issuerKey")
-            }
-        val x509Certificate = X509Certificate.decodeFromDerSafe(certificateChain).getOrElse {
-            Napier.w(
-                "Could not parse issuer certificate in ${certificateChain.encodeToString(Base64())}",
-                it
-            )
-=======
         val certificateHead = issuerAuth.unprotectedHeader?.certificateChain?.firstOrNull() ?: run {
             Napier.w("Got no issuer certificate in $issuerAuth")
             throw IllegalArgumentException("issuerKey")
         }
         val x509Certificate = X509Certificate.decodeFromDerSafe(certificateHead).getOrElse {
             Napier.w("Could not parse issuer certificate in ${certificateHead.encodeToString(Base64())}}", it)
->>>>>>> 205619be
             throw IllegalArgumentException("issuerKey")
         }
         val issuerKey = x509Certificate.publicKey.toCoseKey().getOrElse {
@@ -504,11 +383,7 @@
         val issuerHash = mdlItems?.entries?.firstOrNull { it.key == value.digestId }
             ?: return false
         val verifierHash =
-<<<<<<< HEAD
-            vckCborSerializer.encodeToByteArray(ByteArraySerializer(), serialized).wrapInCborTag(24)
-=======
             coseCompliantSerializer.encodeToByteArray(ByteArraySerializer(), serialized).wrapInCborTag(24)
->>>>>>> 205619be
                 .sha256()
         if (!verifierHash.contentEquals(issuerHash.value)) {
             Napier.w("Could not verify hash of value for ${value.elementIdentifier}")
@@ -527,54 +402,6 @@
         input: String,
         publicKey: CryptoPublicKey?,
     ): VerifyCredentialResult {
-<<<<<<< HEAD
-        Napier.d("Verifying VC-JWS $input")
-        val jws = JwsSigned.deserialize<VerifiableCredentialJws>(
-            VerifiableCredentialJws.serializer(),
-            input,
-            vckJsonSerializer
-        ).getOrElse {
-            Napier.w("VC: Could not parse JWS", it)
-            return VerifyCredentialResult.InvalidStructure(input)
-        }
-        if (!verifyJwsObject(jws)) {
-            Napier.w("VC: Signature invalid")
-            return VerifyCredentialResult.InvalidStructure(input)
-        }
-        val vcJws = jws.payload
-        publicKey?.let {
-            if (!it.matchesIdentifier(vcJws.subject)) {
-                Napier.d("VC: sub invalid")
-                return VerifyCredentialResult.ValidationError("Sub invalid: ${vcJws.subject}")
-            }
-        }
-        vcJws.vc.credentialStatus?.let {
-            Napier.d("VC: status found")
-            if (checkRevocationStatus(it)?.getOrNull() == TokenStatus.Invalid) {
-                // TODO: how to handle case where resolving token status fails?
-                Napier.d("VC: revoked")
-                return VerifyCredentialResult.Revoked(input, vcJws)
-            }
-            Napier.d("VC: not revoked")
-        }
-        return when (val vcValid = parser.parseVcJws(input, vcJws)) {
-            is Parser.ParseVcResult.InvalidStructure -> VerifyCredentialResult.InvalidStructure(
-                input
-            )
-                .also { Napier.d("VC: Invalid structure from Parser") }
-
-            is Parser.ParseVcResult.ValidationError -> VerifyCredentialResult.ValidationError(
-                vcValid.cause
-            )
-                .also { Napier.d("VC: Validation error: $vcValid") }
-
-            is Parser.ParseVcResult.Success -> VerifyCredentialResult.SuccessJwt(vcJws)
-                .also { Napier.d("VC: Valid") }
-
-            is Parser.ParseVcResult.SuccessSdJwt -> VerifyCredentialResult.SuccessJwt(vcJws)
-                .also { Napier.d("VC: Valid") }
-
-=======
         Napier.d("Validating VC-JWS $input")
         val validationSummary = vcJwsInputValidator(input, publicKey)
         return when {
@@ -584,7 +411,6 @@
             validationSummary.subjectMatchingResult?.isSuccess == false -> ValidationError("subject not matching key")
             validationSummary.isSuccess -> SuccessJwt(validationSummary.payload)
             else -> ValidationError(input) // this branch shouldn't be executed anyway
->>>>>>> 205619be
         }
     }
 
@@ -598,59 +424,6 @@
         publicKey: CryptoPublicKey?,
     ): VerifyCredentialResult {
         Napier.d("Verifying SD-JWT $sdJwtSigned for $publicKey")
-<<<<<<< HEAD
-        if (!verifyJwsObject(sdJwtSigned.jws)) {
-            Napier.w("verifySdJwt: Signature invalid")
-            return VerifyCredentialResult.ValidationError("Signature not verified")
-        }
-        val sdJwt = sdJwtSigned.getPayloadAsVerifiableCredentialSdJwt().getOrElse { ex ->
-            Napier.w("verifySdJwt: Could not parse payload", ex)
-            return VerifyCredentialResult.ValidationError(ex)
-        }
-        if (publicKey != null) {
-            sdJwt.confirmationClaim?.jsonWebKey?.toCryptoPublicKey()?.getOrNull()?.let {
-                if (it != publicKey) {
-                    Napier.w("verifySdJwt: cnf not matching public key: ${sdJwt.confirmationClaim}, $publicKey")
-                    return VerifyCredentialResult.ValidationError("cnf not matching public key")
-                }
-            } ?: run {
-                Napier.w("verifySdJwt: No cnf found")
-                return VerifyCredentialResult.ValidationError("No cnf claim")
-            }
-        }
-        // considering a failing attempt at retrieving the token status as "WE DO NOT KNOW"
-        val isRevoked = checkRevocationStatus(sdJwt)?.let { result ->
-            result.getOrNull()?.let {
-                it == TokenStatus.Invalid // TODO: is this the only status we consider "revoked"?
-            }
-                ?: false // TODO: how to handle the case where resolving token status fails? Currently considered "not revoked"
-        } ?: false
-
-        if (isRevoked) { // How to handle "WE DO NOT KNOW"?
-            Napier.d("verifySdJwt: revoked")
-        }
-        sdJwtSigned.getPayloadAsJsonObject().getOrElse { ex ->
-            Napier.w("verifySdJwt: Could not parse payload", ex)
-            return VerifyCredentialResult.ValidationError(ex)
-        }
-
-        val sdJwtValidator = SdJwtValidator(sdJwtSigned)
-        val reconstructedJsonObject = sdJwtValidator.reconstructedJsonObject ?: buildJsonObject { }
-
-        /** Map of serialized disclosure item (as [String]) to parsed item (as [SelectiveDisclosureItem]) */
-        val validDisclosures: Map<String, SelectiveDisclosureItem> = sdJwtValidator.validDisclosures
-        return when (val valid = parser.verifySdJwtValidity(sdJwt)) {
-            is Parser.ParseVcResult.SuccessSdJwt -> VerifyCredentialResult.SuccessSdJwt(
-                sdJwtSigned = sdJwtSigned,
-                verifiableCredentialSdJwt = sdJwt,
-                reconstructedJsonObject = reconstructedJsonObject,
-                disclosures = validDisclosures,
-                isRevoked = isRevoked
-            ).also { Napier.d("verifySdJwt: Valid") }
-
-            is Parser.ParseVcResult.ValidationError -> VerifyCredentialResult.ValidationError(valid.cause)
-            else -> VerifyCredentialResult.ValidationError("Invalid time validity")
-=======
         val validationResult = sdJwtInputValidator.invoke(sdJwtSigned, publicKey)
         return when {
             !validationResult.isIntegrityGood -> ValidationError("Signature not verified")
@@ -658,7 +431,6 @@
                 -> ValidationError("cnf claim invalid")
 
             else -> validationResult.payload.getOrElse { return ValidationError(it) }
->>>>>>> 205619be
         }
     }
 
@@ -669,32 +441,9 @@
      */
     suspend fun verifyIsoCred(it: IssuerSigned, issuerKey: CoseKey?): VerifyCredentialResult {
         Napier.d("Verifying ISO Cred $it")
-<<<<<<< HEAD
-        if (issuerKey == null) {
-            Napier.w("ISO: No issuer key")
-            return VerifyCredentialResult.InvalidStructure(
-                it.serialize().encodeToString(Base16(strict = true))
-            )
-        }
-        verifyCoseSignatureWithKey(it.issuerAuth, issuerKey, byteArrayOf(), null).onFailure { ex ->
-            Napier.w("ISO: Could not verify credential", ex)
-            return VerifyCredentialResult.InvalidStructure(
-                it.serialize().encodeToString(Base16(strict = true))
-            )
-=======
         if (!mdocInputValidator(it, issuerKey).isSuccess) {
             return InvalidStructure(coseCompliantSerializer.encodeToByteArray(it).encodeToString(Base16Strict))
->>>>>>> 205619be
-        }
-        return VerifyCredentialResult.SuccessIso(it)
-    }
-<<<<<<< HEAD
-}
-
-@Deprecated("Will not be thrown")
-class TokenStatusEvaluationException(
-    val delegate: Throwable,
-) : Exception(delegate)
-=======
-}
->>>>>>> 205619be
+        }
+        return SuccessIso(it)
+    }
+}