package at.asitplus.wallet.lib.agent

import at.asitplus.signum.indispensable.CryptoPublicKey
import at.asitplus.signum.indispensable.asn1.BitSet
import at.asitplus.signum.indispensable.asn1.toBitSet
import at.asitplus.signum.indispensable.cosef.CoseKey
import at.asitplus.signum.indispensable.cosef.io.ByteStringWrapper
import at.asitplus.signum.indispensable.cosef.toCoseKey
import at.asitplus.signum.indispensable.io.Base64Strict
import at.asitplus.signum.indispensable.josef.JwsHeader
import at.asitplus.signum.indispensable.josef.JwsSigned
import at.asitplus.signum.indispensable.pki.X509Certificate
import at.asitplus.wallet.lib.DefaultZlibService
import at.asitplus.wallet.lib.ZlibService
import at.asitplus.wallet.lib.cbor.DefaultVerifierCoseService
import at.asitplus.wallet.lib.cbor.VerifierCoseService
import at.asitplus.wallet.lib.data.IsoDocumentParsed
import at.asitplus.wallet.lib.data.KeyBindingJws
import at.asitplus.wallet.lib.data.RevocationListSubject
import at.asitplus.wallet.lib.data.SelectiveDisclosureItem
import at.asitplus.wallet.lib.data.VerifiableCredentialJws
import at.asitplus.wallet.lib.data.VerifiableCredentialSdJwt
import at.asitplus.wallet.lib.data.VerifiablePresentationJws
import at.asitplus.wallet.lib.data.VerifiablePresentationParsed
import at.asitplus.wallet.lib.data.vckJsonSerializer
import at.asitplus.wallet.lib.iso.DeviceResponse
import at.asitplus.wallet.lib.iso.Document
import at.asitplus.wallet.lib.iso.IssuerSigned
import at.asitplus.wallet.lib.iso.IssuerSignedItem
import at.asitplus.wallet.lib.iso.MobileSecurityObject
import at.asitplus.wallet.lib.iso.ValueDigestList
import at.asitplus.wallet.lib.iso.sha256
import at.asitplus.wallet.lib.iso.wrapInCborTag
import at.asitplus.wallet.lib.jws.DefaultVerifierJwsService
import at.asitplus.wallet.lib.jws.SdJwtSigned
import at.asitplus.wallet.lib.jws.VerifierJwsService
import io.github.aakira.napier.Napier
import io.matthewnelson.encoding.base16.Base16
import io.matthewnelson.encoding.base64.Base64
import io.matthewnelson.encoding.core.Decoder.Companion.decodeToByteArrayOrNull
import io.matthewnelson.encoding.core.Encoder.Companion.encodeToString
import kotlinx.serialization.builtins.ByteArraySerializer
import kotlinx.serialization.json.buildJsonObject


/**
 * Parses and validates Verifiable Credentials and Verifiable Presentations.
 * Does verify the cryptographic authenticity of the data.
 * Does verify the revocation status of the data (when a status information is encoded in the credential).
 */
class Validator(
    private val verifierJwsService: VerifierJwsService = DefaultVerifierJwsService(DefaultVerifierCryptoService()),
    private val verifierCoseService: VerifierCoseService = DefaultVerifierCoseService(DefaultVerifierCryptoService()),
    private val parser: Parser = Parser(),
    private val zlibService: ZlibService = DefaultZlibService(),
) {

    constructor(
        cryptoService: VerifierCryptoService,
        parser: Parser = Parser(),
        zlibService: ZlibService = DefaultZlibService(),
    ) : this(
        verifierJwsService = DefaultVerifierJwsService(cryptoService = cryptoService),
        verifierCoseService = DefaultVerifierCoseService(cryptoService = cryptoService),
        parser = parser,
        zlibService = zlibService
    )

    private var revocationList: BitSet? = null

    /**
     * Sets the revocation list for verifying the revocation status of the VC
     * that will be later verified with [verifyVcJws].
     *
     * @return `true` if the revocation list was valid and has been set
     */
    fun setRevocationList(it: String): Boolean {
        Napier.d("setRevocationList: Loading $it")
        val jws =
            JwsSigned.deserialize<VerifiableCredentialJws>(VerifiableCredentialJws.serializer(), it, vckJsonSerializer)
                .getOrElse {
                    Napier.w("Revocation List: Could not parse JWS", it)
                    return false
                }
        if (!verifierJwsService.verifyJwsObject(jws)) {
            Napier.w("Revocation List: Signature invalid")
            return false
        }
        val parsedVc = parser.parseVcJws(it, jws.payload)
        if (parsedVc !is Parser.ParseVcResult.Success) {
            Napier.d("Revocation List: Could not parse VC: $parsedVc")
            return false
        }
        if (parsedVc.jws.vc.credentialSubject !is RevocationListSubject) {
            Napier.d("credentialSubject invalid")
            return false
        }
        val encodedList = parsedVc.jws.vc.credentialSubject.encodedList
        this.revocationList = encodedList.decodeToByteArrayOrNull(Base64Strict)?.let {
            zlibService.decompress(it)?.toBitSet() ?: return false.also { Napier.d("Invalid ZLIB") }
        } ?: return false.also { Napier.d("Invalid Base64") }
        Napier.d("Revocation list is valid")
        return true
    }

    enum class RevocationStatus {
        /**
         * Either no revocation status list has been set (see [Validator.setRevocationList]),
         * or there is no revocation lookup information attached to the credential.
         */
        UNKNOWN,

        /**
         * Revocation status list is available, credential has been marked revoked in there.
         */
        REVOKED,

        /**
         * Revocation status list is available, credential is not revoked.
         */
        VALID;
    }

    /**
     * Checks the revocation state of the passed Verifiable Credential.
     *
     * Be sure to call [setRevocationList] first, otherwise this method will return [RevocationStatus.UNKNOWN].
     */
    fun checkRevocationStatus(vcJws: VerifiableCredentialJws): RevocationStatus {
        return vcJws.vc.credentialStatus?.index?.let { checkRevocationStatus(it) } ?: RevocationStatus.UNKNOWN
    }

    /**
     * Checks the revocation state of the passed Verifiable Credential.
     *
     * Be sure to call [setRevocationList] first, otherwise this method will return [RevocationStatus.UNKNOWN].
     */
    fun checkRevocationStatus(sdJwt: VerifiableCredentialSdJwt): RevocationStatus {
        return sdJwt.credentialStatus?.index?.let { checkRevocationStatus(it) } ?: RevocationStatus.UNKNOWN
    }

    /**
     * Checks the revocation status of a Verifiable Credential with defined [statusListIndex].
     *
     * Be sure to call [setRevocationList] first, otherwise this method will return [RevocationStatus.UNKNOWN].
     */
    fun checkRevocationStatus(statusListIndex: Long): RevocationStatus {
        revocationList?.let { bitSet ->
            if (bitSet.length() > statusListIndex && bitSet[statusListIndex])
                return RevocationStatus.REVOKED
            return RevocationStatus.VALID
        }
        return RevocationStatus.UNKNOWN
    }

    /**
     * Validates the content of a JWS, expected to contain a Verifiable Presentation.
     *
     * @param input JWS in compact representation
     * @param challenge Nonce that the verifier has sent to the holder
     * @param clientId Identifier of the verifier (i.e. the audience of the presentation)
     */
    @Throws(IllegalArgumentException::class)
    fun verifyVpJws(
        input: String,
        challenge: String,
        clientId: String,
    ): Verifier.VerifyPresentationResult {
        Napier.d("Verifying VP $input")
        val jws = JwsSigned.deserialize<VerifiablePresentationJws>(
            VerifiablePresentationJws.serializer(),
            input,
            vckJsonSerializer
        ).getOrElse {
            Napier.w("VP: Could not parse JWS", it)
            throw IllegalArgumentException(it)
        }
        if (!verifierJwsService.verifyJwsObject(jws)) {
            Napier.w("VP: Signature invalid")
            throw IllegalArgumentException("signature")
        }
        val parsedVp = parser.parseVpJws(input, jws.payload, challenge, clientId)
        if (parsedVp !is Parser.ParseVpResult.Success) {
            Napier.d("VP: Could not parse content")
            throw IllegalArgumentException("vp.content")
        }
        val parsedVcList = parsedVp.jws.vp.verifiableCredential
            .map { verifyVcJws(it, null) }
        val validVcList = parsedVcList
            .filterIsInstance<Verifier.VerifyCredentialResult.SuccessJwt>()
            .map { it.jws }
        val revokedVcList = parsedVcList
            .filterIsInstance<Verifier.VerifyCredentialResult.Revoked>()
            .map { it.jws }
        val invalidVcList = parsedVcList
            .filterIsInstance<Verifier.VerifyCredentialResult.InvalidStructure>()
            .map { it.input }
        val vp = VerifiablePresentationParsed(
            id = parsedVp.jws.vp.id,
            type = parsedVp.jws.vp.type,
            verifiableCredentials = validVcList,
            revokedVerifiableCredentials = revokedVcList,
            invalidVerifiableCredentials = invalidVcList,
        )
        Napier.d("VP: Valid")
        return Verifier.VerifyPresentationResult.Success(vp)
    }

    /**
     * Validates the content of a SD-JWT presentation, expected to contain a [VerifiableCredentialSdJwt],
     * as well as some disclosures and a key binding JWT at the end.
     *
     * @param input SD-JWT in compact representation, i.e. `$jws~$disclosure1~$disclosure2...~$keyBinding`
     * @param clientId Identifier of the verifier, to verify audience of key binding JWS
     */
    fun verifyVpSdJwt(
        input: String,
        challenge: String,
        clientId: String,
    ): Verifier.VerifyPresentationResult {
        Napier.d("verifyVpSdJwt: '$input', '$challenge', '$clientId'")
        val sdJwtResult = verifySdJwt(input, null)
        if (sdJwtResult !is Verifier.VerifyCredentialResult.SuccessSdJwt) {
            Napier.w("verifyVpSdJwt: Could not verify SD-JWT: $sdJwtResult")
            return Verifier.VerifyPresentationResult.InvalidStructure(input)
        }
        val keyBindingSigned = sdJwtResult.sdJwtSigned.keyBindingJws ?: run {
            Napier.w("verifyVpSdJwt: No key binding JWT")
            return Verifier.VerifyPresentationResult.NotVerified(input, challenge)
        }
        if (!verifierJwsService.verifyJwsObject(keyBindingSigned)) {
            Napier.w("verifyVpSdJwt: Key binding JWT not verified")
            return Verifier.VerifyPresentationResult.NotVerified(input, challenge)
        }
        val keyBinding = keyBindingSigned.payload

        if (keyBinding.challenge != challenge) {
            Napier.w("verifyVpSdJwt: Challenge not correct: ${keyBinding.challenge}, expected $clientId")
            return Verifier.VerifyPresentationResult.InvalidStructure(input)
        }
        if (keyBinding.audience != clientId) {
            Napier.w("verifyVpSdJwt: Audience not correct: ${keyBinding.audience}, expected $clientId")
            return Verifier.VerifyPresentationResult.InvalidStructure(input)
        }
        val vcSdJwt = sdJwtResult.verifiableCredentialSdJwt
        if (!vcSdJwt.verifyKeyBinding(keyBindingSigned.header, keyBindingSigned)) {
            Napier.w("verifyVpSdJwt: Key Binding $keyBindingSigned does not prove possession of subject")
            return Verifier.VerifyPresentationResult.InvalidStructure(input)
        }

        val hashInput = input.substringBeforeLast("~") + "~"
        if (!keyBinding.sdHash.contentEquals(hashInput.encodeToByteArray().sha256())) {
            Napier.w("verifyVpSdJwt: Key Binding does not contain correct sd_hash")
            return Verifier.VerifyPresentationResult.InvalidStructure(input)
        }

        Napier.d("verifyVpSdJwt: Valid")
        return Verifier.VerifyPresentationResult.SuccessSdJwt(
            sdJwtSigned = sdJwtResult.sdJwtSigned,
            verifiableCredentialSdJwt = vcSdJwt,
            reconstructedJsonObject = sdJwtResult.reconstructedJsonObject,
            disclosures = sdJwtResult.disclosures.values,
            isRevoked = sdJwtResult.isRevoked,
        )
    }

    private fun VerifiableCredentialSdJwt.verifyKeyBinding(
        jwsHeader: JwsHeader,
        keyBindingSigned: JwsSigned<KeyBindingJws>,
    ): Boolean =
        if (confirmationClaim != null) {
            verifierJwsService.verifyConfirmationClaim(this.confirmationClaim, keyBindingSigned)
        } else {
            subject == jwsHeader.keyId
        }

    /**
     * Validates an ISO device response, equivalent of a Verifiable Presentation
     */
    @Throws(IllegalArgumentException::class)
    fun verifyDeviceResponse(deviceResponse: DeviceResponse, challenge: String): Verifier.VerifyPresentationResult {
        if (deviceResponse.status != 0U) {
            Napier.w("Status invalid: ${deviceResponse.status}")
            throw IllegalArgumentException("status")
        }
        if (deviceResponse.documents == null) {
            Napier.w("No documents: $deviceResponse")
            throw IllegalArgumentException("documents")
        }
        return Verifier.VerifyPresentationResult.SuccessIso(
            documents = deviceResponse.documents.map { verifyDocument(it, challenge) }
        )
    }

    /**
     * Validates an ISO document, equivalent of a Verifiable Presentation
     */
    @Throws(IllegalArgumentException::class)
    fun verifyDocument(doc: Document, challenge: String): IsoDocumentParsed {
        if (doc.errors != null) {
            Napier.w("Document has errors: ${doc.errors}")
            throw IllegalArgumentException("errors")
        }
        val issuerSigned = doc.issuerSigned
        val issuerAuth = issuerSigned.issuerAuth

        val certificateChain = issuerAuth.unprotectedHeader?.certificateChain ?: run {
            Napier.w("Got no issuer certificate in $issuerAuth")
            throw IllegalArgumentException("issuerKey")
        }
        val x509Certificate = X509Certificate.decodeFromDerSafe(certificateChain).getOrElse {
            Napier.w("Could not parse issuer certificate in ${certificateChain.encodeToString(Base64())}", it)
            throw IllegalArgumentException("issuerKey")
        }
        val issuerKey = x509Certificate.publicKey.toCoseKey().getOrElse {
            Napier.w("Could not parse key from certificate in $x509Certificate", it)
            throw IllegalArgumentException("issuerKey")
        }

        if (verifierCoseService.verifyCose(issuerAuth, issuerKey, MobileSecurityObject.serializer()).isFailure) {
            Napier.w("IssuerAuth not verified: $issuerAuth")
            throw IllegalArgumentException("issuerAuth")
        }

<<<<<<< HEAD
        val mso: MobileSecurityObject? =
            issuerSigned.issuerAuth.getTypedPayload(MobileSecurityObject.serializer()).onFailure {
                throw IllegalArgumentException("mso", it)
                Napier.w("MSO could not be decoded", it)
            }.getOrNull()?.value
=======
        val mso: MobileSecurityObject? = issuerSigned.issuerAuth.payload
>>>>>>> 5c40e62a
        if (mso == null) {
            Napier.w("MSO is null: $issuerAuth")
            throw IllegalArgumentException("mso")
        }

        if (mso.docType != doc.docType) {
            Napier.w("Invalid MSO docType '${mso.docType}' does not match Doc docType '${doc.docType}")
            throw IllegalArgumentException("mso.docType")
        }
        val walletKey = mso.deviceKeyInfo.deviceKey

        val deviceSignature = doc.deviceSigned.deviceAuth.deviceSignature ?: run {
            Napier.w("DeviceSignature is null: ${doc.deviceSigned.deviceAuth}")
            throw IllegalArgumentException("deviceSignature")
        }

        if (verifierCoseService.verifyCose(deviceSignature, walletKey, ByteArraySerializer()).isFailure) {
            Napier.w("DeviceSignature not verified: ${doc.deviceSigned.deviceAuth}")
            throw IllegalArgumentException("deviceSignature")
        }

        val deviceSignaturePayload = deviceSignature.payload ?: run {
            Napier.w("DeviceSignature does not contain challenge")
            throw IllegalArgumentException("challenge")
        }
        if (!deviceSignaturePayload.contentEquals(challenge.encodeToByteArray())) {
            Napier.w("DeviceSignature does not contain correct challenge")
            throw IllegalArgumentException("challenge")
        }

        val validItems = mutableListOf<IssuerSignedItem>()
        val invalidItems = mutableListOf<IssuerSignedItem>()
        issuerSigned.namespaces?.forEach { (namespace, issuerSignedItems) ->
            issuerSignedItems.entries.forEach {
                if (it.verify(mso.valueDigests[namespace])) {
                    validItems += it.value
                } else {
                    invalidItems += it.value
                }
            }
        }
        return IsoDocumentParsed(mso = mso, validItems = validItems, invalidItems = invalidItems)
    }

    /**
     * Verify that calculated digests equal the corresponding digest values in the MSO.
     *
     * See ISO/IEC 18013-5:2021, 9.3.1 Inspection procedure for issuer data authentication
     */
    private fun ByteStringWrapper<IssuerSignedItem>.verify(mdlItems: ValueDigestList?): Boolean {
        val issuerHash = mdlItems?.entries?.firstOrNull { it.key == value.digestId }
            ?: return false
        val verifierHash = serialized.wrapInCborTag(24).sha256()
        if (!verifierHash.contentEquals(issuerHash.value)) {
            Napier.w("Could not verify hash of value for ${value.elementIdentifier}")
            return false
        }
        return true
    }

    /**
     * Validates the content of a JWS, expected to contain a Verifiable Credential.
     *
     * @param input JWS in compact representation
     * @param publicKey Optionally the local key, to verify VC was issued to correct subject
     */
    fun verifyVcJws(input: String, publicKey: CryptoPublicKey?): Verifier.VerifyCredentialResult {
        Napier.d("Verifying VC-JWS $input")
        val jws = JwsSigned.deserialize<VerifiableCredentialJws>(
            VerifiableCredentialJws.serializer(),
            input,
            vckJsonSerializer
        ).getOrElse {
            Napier.w("VC: Could not parse JWS", it)
            return Verifier.VerifyCredentialResult.InvalidStructure(input)
        }
        if (!verifierJwsService.verifyJwsObject(jws)) {
            Napier.w("VC: Signature invalid")
            return Verifier.VerifyCredentialResult.InvalidStructure(input)
        }
        val vcJws = jws.payload
        publicKey?.let {
            if (!it.matchesIdentifier(vcJws.subject)) {
                Napier.d("VC: sub invalid")
                return Verifier.VerifyCredentialResult.InvalidStructure(input)
            }
        }
        if (checkRevocationStatus(vcJws) == RevocationStatus.REVOKED) {
            Napier.d("VC: revoked")
            return Verifier.VerifyCredentialResult.Revoked(input, vcJws)
        }
        return when (parser.parseVcJws(input, vcJws)) {
            is Parser.ParseVcResult.InvalidStructure -> Verifier.VerifyCredentialResult.InvalidStructure(input)
                .also { Napier.d("VC: Invalid structure from Parser") }

            is Parser.ParseVcResult.Success -> Verifier.VerifyCredentialResult.SuccessJwt(vcJws)
                .also { Napier.d("VC: Valid") }

            is Parser.ParseVcResult.SuccessSdJwt -> Verifier.VerifyCredentialResult.SuccessJwt(vcJws)
                .also { Napier.d("VC: Valid") }
        }
    }

    /**
     * Validates the content of a SD-JWT, expected to contain a [VerifiableCredentialSdJwt].
     *
     * @param input SD-JWT in compact representation, i.e. `$jws~$disclosure1~$disclosure2...`
     * @param publicKey Optionally the local key, to verify SD-JWT was issued to correct subject
     */
    fun verifySdJwt(input: String, publicKey: CryptoPublicKey?): Verifier.VerifyCredentialResult {
        Napier.d("Verifying SD-JWT $input for $publicKey")
        val sdJwtSigned = SdJwtSigned.parse(input) ?: run {
            Napier.w("verifySdJwt: Could not parse SD-JWT from $input")
            return Verifier.VerifyCredentialResult.InvalidStructure(input)
        }
        if (!verifierJwsService.verifyJwsObject(sdJwtSigned.jws)) {
            Napier.w("verifySdJwt: Signature invalid")
            return Verifier.VerifyCredentialResult.InvalidStructure(input)
        }
        val sdJwt = sdJwtSigned.getPayloadAsVerifiableCredentialSdJwt().getOrElse { ex ->
            Napier.w("verifySdJwt: Could not parse payload", ex)
            return Verifier.VerifyCredentialResult.InvalidStructure(input)
        }
        if (publicKey != null && sdJwt.subject != null) {
            if (!publicKey.matchesIdentifier(sdJwt.subject)) {
                Napier.d("verifySdJwt: sub invalid")
                return Verifier.VerifyCredentialResult.InvalidStructure(input)
            }
        }
        val isRevoked = checkRevocationStatus(sdJwt) == RevocationStatus.REVOKED
        if (isRevoked)
            Napier.d("verifySdJwt: revoked")
        val issuerSigned = sdJwtSigned.getPayloadAsJsonObject().getOrElse { ex ->
            Napier.w("verifySdJwt: Could not parse payload", ex)
            return Verifier.VerifyCredentialResult.InvalidStructure(input)
        }

        val sdJwtValidator = SdJwtValidator(sdJwtSigned)
        val reconstructedJsonObject = sdJwtValidator.reconstructedJsonObject
            ?: buildJsonObject { }

        /** Map of serialized disclosure item (as [String]) to parsed item (as [SelectiveDisclosureItem]) */
        val validDisclosures: Map<String, SelectiveDisclosureItem> = sdJwtValidator.validDisclosures
        return when (parser.parseSdJwt(input, sdJwt)) {
            is Parser.ParseVcResult.SuccessSdJwt -> {
                Verifier.VerifyCredentialResult.SuccessSdJwt(
                    sdJwtSigned = sdJwtSigned,
                    verifiableCredentialSdJwt = sdJwt,
                    reconstructedJsonObject = reconstructedJsonObject,
                    disclosures = validDisclosures,
                    isRevoked = isRevoked
                ).also { Napier.d("verifySdJwt: Valid") }
            }

            else -> Verifier.VerifyCredentialResult.InvalidStructure(input)
                .also { Napier.d("verifySdJwt: Invalid structure from Parser") }
        }
    }

    /**
     * Validates the content of a [IssuerSigned] object.
     *
     * @param it The [IssuerSigned] structure from ISO 18013-5
     */
    fun verifyIsoCred(it: IssuerSigned, issuerKey: CoseKey?): Verifier.VerifyCredentialResult {
        Napier.d("Verifying ISO Cred $it")
        if (issuerKey == null) {
            Napier.w("ISO: No issuer key")
            return Verifier.VerifyCredentialResult.InvalidStructure(
                it.serialize().encodeToString(Base16(strict = true))
            )
        }
        val result = verifierCoseService.verifyCose(it.issuerAuth, issuerKey, MobileSecurityObject.serializer())
        if (result.isFailure) {
            Napier.w("ISO: Could not verify credential", result.exceptionOrNull())
            return Verifier.VerifyCredentialResult.InvalidStructure(
                it.serialize().encodeToString(Base16(strict = true))
            )
        }
        return Verifier.VerifyCredentialResult.SuccessIso(it)
    }

}<|MERGE_RESOLUTION|>--- conflicted
+++ resolved
@@ -322,15 +322,7 @@
             throw IllegalArgumentException("issuerAuth")
         }
 
-<<<<<<< HEAD
-        val mso: MobileSecurityObject? =
-            issuerSigned.issuerAuth.getTypedPayload(MobileSecurityObject.serializer()).onFailure {
-                throw IllegalArgumentException("mso", it)
-                Napier.w("MSO could not be decoded", it)
-            }.getOrNull()?.value
-=======
         val mso: MobileSecurityObject? = issuerSigned.issuerAuth.payload
->>>>>>> 5c40e62a
         if (mso == null) {
             Napier.w("MSO is null: $issuerAuth")
             throw IllegalArgumentException("mso")
