package at.asitplus.wallet.lib.agent

import at.asitplus.signum.indispensable.CryptoPublicKey
import at.asitplus.signum.indispensable.cosef.CoseKey
import at.asitplus.signum.indispensable.cosef.io.ByteStringWrapper
import at.asitplus.signum.indispensable.cosef.toCoseKey
import at.asitplus.signum.indispensable.josef.JwsSigned
import at.asitplus.signum.indispensable.pki.X509Certificate
import at.asitplus.wallet.lib.DefaultZlibService
import at.asitplus.wallet.lib.ZlibService
import at.asitplus.wallet.lib.agent.Verifier.VerifyCredentialResult
import at.asitplus.wallet.lib.agent.Verifier.VerifyCredentialResult.*
import at.asitplus.wallet.lib.agent.Verifier.VerifyPresentationResult
import at.asitplus.wallet.lib.cbor.DefaultVerifierCoseService
import at.asitplus.wallet.lib.cbor.VerifierCoseService
import at.asitplus.wallet.lib.data.*
import at.asitplus.wallet.lib.data.rfc.tokenStatusList.StatusListTokenValidator
import at.asitplus.wallet.lib.data.rfc.tokenStatusList.primitives.TokenStatus
import at.asitplus.wallet.lib.data.rfc3986.UniformResourceIdentifier
import at.asitplus.wallet.lib.iso.*
import at.asitplus.wallet.lib.jws.DefaultVerifierJwsService
import at.asitplus.wallet.lib.jws.SdJwtSigned
import at.asitplus.wallet.lib.jws.VerifierJwsService
import io.github.aakira.napier.Napier
import io.matthewnelson.encoding.base16.Base16
import io.matthewnelson.encoding.base64.Base64
import io.matthewnelson.encoding.core.Encoder.Companion.encodeToString
import kotlinx.datetime.Clock
import kotlinx.serialization.builtins.ByteArraySerializer
import kotlinx.serialization.json.buildJsonObject
import kotlin.coroutines.cancellation.CancellationException

/**
 * Parses and validates Verifiable Credentials and Verifiable Presentations.
 * Does verify the cryptographic authenticity of the data.
 * Does verify the revocation status of the data (when a status information is encoded in the credential).
 */
class Validator(
    private val verifierJwsService: VerifierJwsService = DefaultVerifierJwsService(
        DefaultVerifierCryptoService(),
    ),
    private val verifierCoseService: VerifierCoseService = DefaultVerifierCoseService(
        DefaultVerifierCryptoService(),
    ),
    private val parser: Parser = Parser(),
    /**
     * This function should check the status mechanisms in a given status claim in order to
     * evaluate the token status.
     * If [tokenStatusResolver] is null, all tokens are considered to be valid.
     */
    private val tokenStatusResolver: (suspend (Status) -> TokenStatus)? = null,
) {
    constructor(
        cryptoService: VerifierCryptoService,
        parser: Parser = Parser(),
        tokenStatusResolver: (suspend (Status) -> TokenStatus)? = null,
    ) : this(
        verifierJwsService = DefaultVerifierJwsService(cryptoService = cryptoService),
        verifierCoseService = DefaultVerifierCoseService(cryptoService = cryptoService),
        parser = parser,
        tokenStatusResolver = tokenStatusResolver,
    )

    constructor(
        resolveStatusListToken: suspend (UniformResourceIdentifier) -> StatusListToken,
        verifierJwsService: VerifierJwsService = DefaultVerifierJwsService(
            DefaultVerifierCryptoService(),
        ),
        verifierCoseService: VerifierCoseService = DefaultVerifierCoseService(
            DefaultVerifierCryptoService(),
        ),
        zlibService: ZlibService = DefaultZlibService(),
        clock: Clock = Clock.System,
        parser: Parser = Parser(clock = clock),
    ) : this(
        verifierJwsService = verifierJwsService,
        verifierCoseService = verifierCoseService,
        parser = parser,
        tokenStatusResolver = { status ->
            val token = resolveStatusListToken(status.statusList.uri)

            val payload = token.validate(
                verifierJwsService = verifierJwsService,
                verifierCoseService = verifierCoseService,
                statusListInfo = status.statusList,
                isInstantInThePast = {
                    it < clock.now()
                },
            ).getOrThrow()

            StatusListTokenValidator.extractTokenStatus(
                statusList = payload.statusList,
                statusListInfo = status.statusList,
                zlibService = zlibService,
            ).getOrThrow()
        },
    )

    /**
     * Checks the revocation state of the passed MDOC Credential.
     */
    suspend fun checkRevocationStatus(issuerSigned: IssuerSigned): TokenStatus? =
        issuerSigned.issuerAuth.payload?.status?.let {
            checkRevocationStatus(it)
        }

    /**
     * Checks the revocation state of the passed Verifiable Credential.
     */
    suspend fun checkRevocationStatus(vcJws: VerifiableCredentialJws): TokenStatus? =
        vcJws.vc.credentialStatus?.let {
            checkRevocationStatus(it)
        }

    /**
     * Checks the revocation state of the passed Verifiable Credential.
     */
    suspend fun checkRevocationStatus(sdJwt: VerifiableCredentialSdJwt): TokenStatus? =
        sdJwt.credentialStatus?.let {
            checkRevocationStatus(it)
        }

    /**
     * Checks the revocation state using the provided status mechanisms
     */
    private suspend fun checkRevocationStatus(status: Status): TokenStatus = runCatching {
        val resolver = tokenStatusResolver ?: {
            TokenStatus.Valid
        }
        resolver.invoke(status)
    }.getOrElse {
        // A status mechanism is specified, but no status can be retrieved, consider this to be invalid
        TokenStatus.Invalid
    }

    /**
     * Validates the content of a JWS, expected to contain a Verifiable Presentation.
     *
     * @param challenge Nonce that the verifier has sent to the holder
     * @param clientId Identifier of the verifier (i.e. the audience of the presentation)
     */
    @Throws(IllegalArgumentException::class, CancellationException::class)
    suspend fun verifyVpJws(
        input: JwsSigned<VerifiablePresentationJws>,
        challenge: String,
        clientId: String,
    ): VerifyPresentationResult {
        Napier.d("Verifying VP $input with $challenge and $clientId")
        if (!verifierJwsService.verifyJwsObject(input)) {
            Napier.w("VP: Signature invalid")
            throw IllegalArgumentException("signature")
        }
        val parsedVp = parser.parseVpJws(input.payload, challenge, clientId)
        if (parsedVp !is Parser.ParseVpResult.Success) {
            Napier.d("VP: Could not parse content")
            throw IllegalArgumentException("vp.content")
        }
        val parsedVcList = parsedVp.jws.vp.verifiableCredential
            .map { verifyVcJws(it, null) }
        val validVcList = parsedVcList
            .filterIsInstance<SuccessJwt>()
            .map { it.jws }
        val revokedVcList = parsedVcList
            .filterIsInstance<Revoked>()
            .map { it.jws }
        val invalidVcList = parsedVcList
            .filterIsInstance<InvalidStructure>()
            .map { it.input }
        val vp = VerifiablePresentationParsed(
            id = parsedVp.jws.vp.id,
            type = parsedVp.jws.vp.type,
            verifiableCredentials = validVcList,
            revokedVerifiableCredentials = revokedVcList,
            invalidVerifiableCredentials = invalidVcList,
        )
        Napier.d("VP: Valid")
        return VerifyPresentationResult.Success(vp)
    }

    /**
     * Validates the content of a SD-JWT presentation, expected to contain a [VerifiableCredentialSdJwt],
     * as well as some disclosures and a key binding JWT at the end.
     *
     * @param challenge Expected challenge in the [KeyBindingJws] inside the [input]
     * @param clientId Identifier of the verifier, to verify audience of key binding JWS
     */
    suspend fun verifyVpSdJwt(
        input: SdJwtSigned,
        challenge: String,
        clientId: String,
    ): VerifyPresentationResult {
        Napier.d("verifyVpSdJwt: '$input', '$challenge', '$clientId'")
        val sdJwtResult = verifySdJwt(input, null)
        if (sdJwtResult !is SuccessSdJwt) {
            Napier.w("verifyVpSdJwt: Could not verify SD-JWT: $sdJwtResult")
            return VerifyPresentationResult.ValidationError("SD-JWT not verified")
        }
        val keyBindingSigned = sdJwtResult.sdJwtSigned.keyBindingJws ?: run {
            Napier.w("verifyVpSdJwt: No key binding JWT")
            return VerifyPresentationResult.ValidationError("No key binding JWT")
        }
        val vcSdJwt = sdJwtResult.verifiableCredentialSdJwt
        if (vcSdJwt.confirmationClaim != null) {
            if (!verifierJwsService.verifyJws(keyBindingSigned, vcSdJwt.confirmationClaim)) {
                Napier.w("verifyVpSdJwt: Key binding JWT not verified with keys from cnf")
                return VerifyPresentationResult.ValidationError("Key binding JWT not verified (from cnf)")
            }
        } else {
            if (!verifierJwsService.verifyJwsObject(keyBindingSigned)) {
                Napier.w("verifyVpSdJwt: Key binding JWT not verified")
                return VerifyPresentationResult.ValidationError("Key binding JWT not verified")
            }
        }
        val keyBinding = keyBindingSigned.payload

        if (keyBinding.challenge != challenge) {
            Napier.w("verifyVpSdJwt: Challenge not correct: ${keyBinding.challenge}, expected $clientId")
            return VerifyPresentationResult.ValidationError("Challenge not correct: ${keyBinding.challenge}")
        }
        if (keyBinding.audience != clientId) {
            Napier.w("verifyVpSdJwt: Audience not correct: ${keyBinding.audience}, expected $clientId")
            return VerifyPresentationResult.ValidationError("Audience not correct: ${keyBinding.audience}")
        }
        if (!keyBinding.sdHash.contentEquals(input.hashInput.encodeToByteArray().sha256())) {
            Napier.w("verifyVpSdJwt: Key Binding does not contain correct sd_hash")
            return VerifyPresentationResult.ValidationError("Key Binding does not contain correct sd_hash")
        }

        Napier.d("verifyVpSdJwt: Valid")
        return VerifyPresentationResult.SuccessSdJwt(
            sdJwtSigned = sdJwtResult.sdJwtSigned,
            verifiableCredentialSdJwt = vcSdJwt,
            reconstructedJsonObject = sdJwtResult.reconstructedJsonObject,
            disclosures = sdJwtResult.disclosures.values,
            isRevoked = sdJwtResult.isRevoked,
        )
    }

    /**
     * Validates an ISO device response, equivalent of a Verifiable Presentation
     */
    @Throws(IllegalArgumentException::class)
    fun verifyDeviceResponse(
        deviceResponse: DeviceResponse,
        verifyDocumentCallback: (MobileSecurityObject, Document) -> Boolean,
    ): VerifyPresentationResult {
        if (deviceResponse.status != 0U) {
            Napier.w("Status invalid: ${deviceResponse.status}")
            throw IllegalArgumentException("status")
        }
        if (deviceResponse.documents == null) {
            Napier.w("No documents: $deviceResponse")
            throw IllegalArgumentException("documents")
        }
        return VerifyPresentationResult.SuccessIso(
            documents = deviceResponse.documents.map {
                verifyDocument(it, verifyDocumentCallback)
            }
        )
    }

    /**
     * Validates an ISO document, equivalent of a Verifiable Presentation
     */
    @Throws(IllegalArgumentException::class)
    fun verifyDocument(
        doc: Document,
        verifyDocumentCallback: (MobileSecurityObject, Document) -> Boolean,
    ): IsoDocumentParsed {
        if (doc.errors != null) {
            Napier.w("Document has errors: ${doc.errors}")
            throw IllegalArgumentException("errors")
        }
        val issuerSigned = doc.issuerSigned
        val issuerAuth = issuerSigned.issuerAuth

        val certificateChain = issuerAuth.unprotectedHeader?.certificateChain?.firstOrNull() ?: run {
            Napier.w("Got no issuer certificate in $issuerAuth")
            throw IllegalArgumentException("issuerKey")
        }
        val x509Certificate = X509Certificate.decodeFromDerSafe(certificateChain).getOrElse {
            Napier.w(
                "Could not parse issuer certificate in ${certificateChain.encodeToString(Base64())}",
                it
            )
            throw IllegalArgumentException("issuerKey")
        }
        val issuerKey = x509Certificate.publicKey.toCoseKey().getOrElse {
            Napier.w("Could not parse key from certificate in $x509Certificate", it)
            throw IllegalArgumentException("issuerKey")
        }

        verifierCoseService.verifyCose(issuerAuth, issuerKey).onFailure {
            Napier.w("IssuerAuth not verified: $issuerAuth", it)
            throw IllegalArgumentException("issuerAuth")
        }

        val mso: MobileSecurityObject? = issuerSigned.issuerAuth.payload
        if (mso == null) {
            Napier.w("MSO is null: $issuerAuth")
            throw IllegalArgumentException("mso")
        }

        if (mso.docType != doc.docType) {
            Napier.w("Invalid MSO docType '${mso.docType}' does not match Doc docType '${doc.docType}")
            throw IllegalArgumentException("mso.docType")
        }

        if (!verifyDocumentCallback.invoke(mso, doc))
            throw IllegalArgumentException("document callback failed: $doc")

        val validItems = mutableListOf<IssuerSignedItem>()
        val invalidItems = mutableListOf<IssuerSignedItem>()
        issuerSigned.namespaces?.forEach { (namespace, issuerSignedItems) ->
            issuerSignedItems.entries.forEach {
                if (it.verify(mso.valueDigests[namespace])) {
                    validItems += it.value
                } else {
                    invalidItems += it.value
                }
            }
        }
        return IsoDocumentParsed(mso = mso, validItems = validItems, invalidItems = invalidItems)
    }

<<<<<<< HEAD
    @Deprecated("This is just here to keep functionality implemented before, to be deleted after 5.3.0")
    fun verifyDocumentFallback(mso: MobileSecurityObject, doc: Document, challenge: String): Boolean {
        val walletKey = mso.deviceKeyInfo.deviceKey
        val deviceSignature = doc.deviceSigned.deviceAuth.deviceSignature ?: run {
            Napier.w("DeviceSignature is null: ${doc.deviceSigned.deviceAuth}")
            throw IllegalArgumentException("deviceSignature")
        }

        verifierCoseService.verifyCose(deviceSignature, walletKey).onFailure {
            Napier.w("DeviceSignature not verified: ${deviceSignature}", it)
            throw IllegalArgumentException("deviceSignature", it)
        }
        val deviceSignaturePayload = deviceSignature.payload ?: run {
            Napier.w("DeviceSignature does not contain challenge")
            throw IllegalArgumentException("challenge")
        }
        if (!deviceSignaturePayload.contentEquals(challenge.encodeToByteArray())) {
            Napier.w("DeviceSignature does not contain correct challenge")
            throw IllegalArgumentException("challenge")
        }
        return true
    }

=======
>>>>>>> 6cdb193a
    /**
     * Verify that calculated digests equal the corresponding digest values in the MSO.
     *
     * See ISO/IEC 18013-5:2021, 9.3.1 Inspection procedure for issuer data authentication
     */
    private fun ByteStringWrapper<IssuerSignedItem>.verify(mdlItems: ValueDigestList?): Boolean {
        val issuerHash = mdlItems?.entries?.firstOrNull { it.key == value.digestId }
            ?: return false
        val verifierHash = vckCborSerializer.encodeToByteArray(ByteArraySerializer(), serialized).wrapInCborTag(24).sha256()
        if (!verifierHash.contentEquals(issuerHash.value)) {
            Napier.w("Could not verify hash of value for ${value.elementIdentifier}")
            return false
        }
        return true
    }

    /**
     * Validates the content of a JWS, expected to contain a Verifiable Credential.
     *
     * @param input JWS in compact representation
     * @param publicKey Optionally the local key, to verify VC was issued to correct subject
     */
    suspend fun verifyVcJws(
        input: String,
        publicKey: CryptoPublicKey?,
    ): VerifyCredentialResult {
        Napier.d("Verifying VC-JWS $input")
        val jws = JwsSigned.deserialize<VerifiableCredentialJws>(
            VerifiableCredentialJws.serializer(),
            input,
            vckJsonSerializer
        ).getOrElse {
            Napier.w("VC: Could not parse JWS", it)
            return InvalidStructure(input)
        }
        if (!verifierJwsService.verifyJwsObject(jws)) {
            Napier.w("VC: Signature invalid")
            return InvalidStructure(input)
        }
        val vcJws = jws.payload
        publicKey?.let {
            if (!it.matchesIdentifier(vcJws.subject)) {
                Napier.d("VC: sub invalid")
                return ValidationError("Sub invalid: ${vcJws.subject}")
            }
        }
        vcJws.vc.credentialStatus?.let {
            Napier.d("VC: status found")
            if (checkRevocationStatus(it) == TokenStatus.Invalid) {
                Napier.d("VC: revoked")
                return Revoked(input, vcJws)
            }
            Napier.d("VC: not revoked")
        }
        return when (val vcValid = parser.parseVcJws(input, vcJws)) {
            is Parser.ParseVcResult.InvalidStructure -> InvalidStructure(input)
                .also { Napier.d("VC: Invalid structure from Parser") }

            is Parser.ParseVcResult.ValidationError -> ValidationError(vcValid.cause)
                .also { Napier.d("VC: Validation error: $vcValid") }

            is Parser.ParseVcResult.Success -> SuccessJwt(vcJws)
                .also { Napier.d("VC: Valid") }

            is Parser.ParseVcResult.SuccessSdJwt -> SuccessJwt(vcJws)
                .also { Napier.d("VC: Valid") }

        }
    }

    /**
     * Validates the content of an [SdJwtSigned], expected to contain a [VerifiableCredentialSdJwt].
     *
     * @param publicKey Optionally the local key, to verify SD-JWT was issued to correct subject
     */
    suspend fun verifySdJwt(
        sdJwtSigned: SdJwtSigned,
        publicKey: CryptoPublicKey?,
    ): VerifyCredentialResult {
        Napier.d("Verifying SD-JWT $sdJwtSigned for $publicKey")
        if (!verifierJwsService.verifyJwsObject(sdJwtSigned.jws)) {
            Napier.w("verifySdJwt: Signature invalid")
            return ValidationError("Signature not verified")
        }
        val sdJwt = sdJwtSigned.getPayloadAsVerifiableCredentialSdJwt().getOrElse { ex ->
            Napier.w("verifySdJwt: Could not parse payload", ex)
            return ValidationError(ex)
        }
        if (publicKey != null && sdJwt.subject != null) {
            if (!publicKey.matchesIdentifier(sdJwt.subject)) {
                Napier.d("verifySdJwt: sub invalid")
                return ValidationError("subject invalid")
            }
        }
        val isRevoked = checkRevocationStatus(sdJwt) == TokenStatus.Invalid
        if (isRevoked) {
            Napier.d("verifySdJwt: revoked")
        }
        sdJwtSigned.getPayloadAsJsonObject().getOrElse { ex ->
            Napier.w("verifySdJwt: Could not parse payload", ex)
            return ValidationError(ex)
        }

        val sdJwtValidator = SdJwtValidator(sdJwtSigned)
        val reconstructedJsonObject = sdJwtValidator.reconstructedJsonObject ?: buildJsonObject { }

        /** Map of serialized disclosure item (as [String]) to parsed item (as [SelectiveDisclosureItem]) */
        val validDisclosures: Map<String, SelectiveDisclosureItem> = sdJwtValidator.validDisclosures
        return when (parser.verifySdJwtValidity(sdJwt)) {
            is Parser.ParseVcResult.SuccessSdJwt -> SuccessSdJwt(
                sdJwtSigned = sdJwtSigned,
                verifiableCredentialSdJwt = sdJwt,
                reconstructedJsonObject = reconstructedJsonObject,
                disclosures = validDisclosures,
                isRevoked = isRevoked
            ).also { Napier.d("verifySdJwt: Valid") }

            else -> ValidationError("Invalid time validity")
        }
    }

    /**
     * Validates the content of a [IssuerSigned] object.
     *
     * @param it The [IssuerSigned] structure from ISO 18013-5
     */
    fun verifyIsoCred(it: IssuerSigned, issuerKey: CoseKey?): VerifyCredentialResult {
        Napier.d("Verifying ISO Cred $it")
        if (issuerKey == null) {
            Napier.w("ISO: No issuer key")
            return InvalidStructure(it.serialize().encodeToString(Base16(strict = true)))
        }
        verifierCoseService.verifyCose(it.issuerAuth, issuerKey).onFailure { ex ->
            Napier.w("ISO: Could not verify credential", ex)
            return InvalidStructure(it.serialize().encodeToString(Base16(strict = true)))
        }
        return SuccessIso(it)
    }
}<|MERGE_RESOLUTION|>--- conflicted
+++ resolved
@@ -323,32 +323,6 @@
         return IsoDocumentParsed(mso = mso, validItems = validItems, invalidItems = invalidItems)
     }
 
-<<<<<<< HEAD
-    @Deprecated("This is just here to keep functionality implemented before, to be deleted after 5.3.0")
-    fun verifyDocumentFallback(mso: MobileSecurityObject, doc: Document, challenge: String): Boolean {
-        val walletKey = mso.deviceKeyInfo.deviceKey
-        val deviceSignature = doc.deviceSigned.deviceAuth.deviceSignature ?: run {
-            Napier.w("DeviceSignature is null: ${doc.deviceSigned.deviceAuth}")
-            throw IllegalArgumentException("deviceSignature")
-        }
-
-        verifierCoseService.verifyCose(deviceSignature, walletKey).onFailure {
-            Napier.w("DeviceSignature not verified: ${deviceSignature}", it)
-            throw IllegalArgumentException("deviceSignature", it)
-        }
-        val deviceSignaturePayload = deviceSignature.payload ?: run {
-            Napier.w("DeviceSignature does not contain challenge")
-            throw IllegalArgumentException("challenge")
-        }
-        if (!deviceSignaturePayload.contentEquals(challenge.encodeToByteArray())) {
-            Napier.w("DeviceSignature does not contain correct challenge")
-            throw IllegalArgumentException("challenge")
-        }
-        return true
-    }
-
-=======
->>>>>>> 6cdb193a
     /**
      * Verify that calculated digests equal the corresponding digest values in the MSO.
      *
