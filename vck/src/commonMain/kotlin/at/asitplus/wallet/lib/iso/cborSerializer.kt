package at.asitplus.wallet.lib.iso

import kotlinx.serialization.ExperimentalSerializationApi
import kotlinx.serialization.KSerializer
import kotlinx.serialization.cbor.Cbor
import kotlinx.serialization.descriptors.SerialDescriptor
import kotlinx.serialization.encoding.CompositeDecoder
import kotlinx.serialization.encoding.CompositeEncoder
import okio.ByteString.Companion.toByteString

<<<<<<< HEAD
internal object CborCredentialSerializer {

    private val decoderMap = mutableMapOf<String, Map<String, ItemValueDecoder>>()
    private val encoderMap = mutableMapOf<String, Map<String, ItemValueEncoder>>()
    private val serializerLookupMap = mutableMapOf<String, Map<String, KSerializer<*>>>()

    fun register(serializerMap: Map<String, KSerializer<*>>, isoNamespace: String) {
        decoderMap[isoNamespace] =
            serializerMap.map { (k, ser) ->
                k to decodeFun(ser)
            }.toMap()
        encoderMap[isoNamespace] =
            serializerMap.map { (k, ser) ->
                @Suppress("UNCHECKED_CAST")
                k to encodeFun(ser as KSerializer<Any>)
            }.toMap()
        serializerLookupMap[isoNamespace] = serializerMap
    }

    private fun decodeFun(ser: KSerializer<*>) =
        { descriptor: SerialDescriptor, index: Int, compositeDecoder: CompositeDecoder ->
            compositeDecoder.decodeSerializableElement(descriptor, index, ser)!!
        }

    private fun encodeFun(ser: KSerializer<Any>) =
        { descriptor: SerialDescriptor, index: Int, compositeEncoder: CompositeEncoder, value: Any ->
            compositeEncoder.encodeSerializableElement(descriptor, index, ser, value)
        }

    fun lookupSerializer(namespace: String, elementIdentifier: String): KSerializer<*>? =
        serializerLookupMap[namespace]?.get(elementIdentifier)

    fun encode(
        namespace: String,
        elementIdentifier: String,
        descriptor: SerialDescriptor,
        index: Int,
        compositeEncoder: CompositeEncoder,
        value: Any
    ) {
        encoderMap[namespace]?.get(elementIdentifier)?.invoke(descriptor, index, compositeEncoder, value)
    }

    fun decode(
        descriptor: SerialDescriptor,
        index: Int,
        compositeDecoder: CompositeDecoder,
        elementIdentifier: String,
        isoNamespace: String,
    ): Any? = decoderMap[isoNamespace]?.get(elementIdentifier)?.let {
        runCatching { it.invoke(descriptor, index, compositeDecoder) }.getOrNull()
    }
}

@Deprecated("use vckCborSerializer instead", replaceWith = ReplaceWith("vckCborSerializer"))
val cborSerializer get() = vckCborSerializer

=======
>>>>>>> 205619be
@OptIn(ExperimentalSerializationApi::class)
@Deprecated("No added value", ReplaceWith("at.asitplus.signum.indispensable.cosef.io.coseCompliantSerializer"))
val vckCborSerializer by lazy {
    Cbor(from = at.asitplus.signum.indispensable.cosef.io.coseCompliantSerializer) {
        ignoreUnknownKeys = true
        alwaysUseByteString = true
        encodeDefaults = false
    }
}

@Deprecated("Moved", ReplaceWith("at.asitplus.iso.cborSerializer.ByteArray.stripCborTag"))
fun ByteArray.stripCborTag(tag: Byte): ByteArray {
    val tagBytes = byteArrayOf(0xd8.toByte(), tag)
    return if (this.take(tagBytes.size).toByteArray().contentEquals(tagBytes)) {
        this.drop(tagBytes.size).toByteArray()
    } else {
        this
    }
}

@Deprecated("Moved", ReplaceWith("at.asitplus.iso.cborSerializer.ByteArray.wrapInCborTag"))
fun ByteArray.wrapInCborTag(tag: Byte) = byteArrayOf(0xd8.toByte()) + byteArrayOf(tag) + this

fun ByteArray.sha256(): ByteArray = toByteString().sha256().toByteArray()<|MERGE_RESOLUTION|>--- conflicted
+++ resolved
@@ -8,66 +8,6 @@
 import kotlinx.serialization.encoding.CompositeEncoder
 import okio.ByteString.Companion.toByteString
 
-<<<<<<< HEAD
-internal object CborCredentialSerializer {
-
-    private val decoderMap = mutableMapOf<String, Map<String, ItemValueDecoder>>()
-    private val encoderMap = mutableMapOf<String, Map<String, ItemValueEncoder>>()
-    private val serializerLookupMap = mutableMapOf<String, Map<String, KSerializer<*>>>()
-
-    fun register(serializerMap: Map<String, KSerializer<*>>, isoNamespace: String) {
-        decoderMap[isoNamespace] =
-            serializerMap.map { (k, ser) ->
-                k to decodeFun(ser)
-            }.toMap()
-        encoderMap[isoNamespace] =
-            serializerMap.map { (k, ser) ->
-                @Suppress("UNCHECKED_CAST")
-                k to encodeFun(ser as KSerializer<Any>)
-            }.toMap()
-        serializerLookupMap[isoNamespace] = serializerMap
-    }
-
-    private fun decodeFun(ser: KSerializer<*>) =
-        { descriptor: SerialDescriptor, index: Int, compositeDecoder: CompositeDecoder ->
-            compositeDecoder.decodeSerializableElement(descriptor, index, ser)!!
-        }
-
-    private fun encodeFun(ser: KSerializer<Any>) =
-        { descriptor: SerialDescriptor, index: Int, compositeEncoder: CompositeEncoder, value: Any ->
-            compositeEncoder.encodeSerializableElement(descriptor, index, ser, value)
-        }
-
-    fun lookupSerializer(namespace: String, elementIdentifier: String): KSerializer<*>? =
-        serializerLookupMap[namespace]?.get(elementIdentifier)
-
-    fun encode(
-        namespace: String,
-        elementIdentifier: String,
-        descriptor: SerialDescriptor,
-        index: Int,
-        compositeEncoder: CompositeEncoder,
-        value: Any
-    ) {
-        encoderMap[namespace]?.get(elementIdentifier)?.invoke(descriptor, index, compositeEncoder, value)
-    }
-
-    fun decode(
-        descriptor: SerialDescriptor,
-        index: Int,
-        compositeDecoder: CompositeDecoder,
-        elementIdentifier: String,
-        isoNamespace: String,
-    ): Any? = decoderMap[isoNamespace]?.get(elementIdentifier)?.let {
-        runCatching { it.invoke(descriptor, index, compositeDecoder) }.getOrNull()
-    }
-}
-
-@Deprecated("use vckCborSerializer instead", replaceWith = ReplaceWith("vckCborSerializer"))
-val cborSerializer get() = vckCborSerializer
-
-=======
->>>>>>> 205619be
 @OptIn(ExperimentalSerializationApi::class)
 @Deprecated("No added value", ReplaceWith("at.asitplus.signum.indispensable.cosef.io.coseCompliantSerializer"))
 val vckCborSerializer by lazy {
