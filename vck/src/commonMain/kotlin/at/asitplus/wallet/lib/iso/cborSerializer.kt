--- conflicted
+++ resolved
@@ -2,35 +2,6 @@
 
 import at.asitplus.signum.indispensable.Digest
 import at.asitplus.signum.supreme.hash.digest
-<<<<<<< HEAD
-import kotlinx.serialization.ExperimentalSerializationApi
-import kotlinx.serialization.cbor.Cbor
-
-@OptIn(ExperimentalSerializationApi::class)
-@Deprecated("No added value", ReplaceWith("at.asitplus.signum.indispensable.cosef.io.coseCompliantSerializer"))
-val vckCborSerializer by lazy {
-    Cbor(from = at.asitplus.signum.indispensable.cosef.io.coseCompliantSerializer) {
-        ignoreUnknownKeys = true
-        alwaysUseByteString = true
-        encodeDefaults = false
-    }
-}
-
-@Deprecated("Moved", ReplaceWith("at.asitplus.iso.cborSerializer.ByteArray.stripCborTag"))
-fun ByteArray.stripCborTag(tag: Byte): ByteArray {
-    val tagBytes = byteArrayOf(0xd8.toByte(), tag)
-    return if (this.take(tagBytes.size).toByteArray().contentEquals(tagBytes)) {
-        this.drop(tagBytes.size).toByteArray()
-    } else {
-        this
-    }
-}
-
-@Deprecated("Moved", ReplaceWith("at.asitplus.iso.cborSerializer.ByteArray.wrapInCborTag"))
-fun ByteArray.wrapInCborTag(tag: Byte) = byteArrayOf(0xd8.toByte()) + byteArrayOf(tag) + this
-
-=======
 
 @Deprecated("Moved", ReplaceWith("sha256()", "at.asitplus.iso.sha256"))
->>>>>>> 406c1fc6
 fun ByteArray.sha256(): ByteArray = Digest.SHA256.digest(this)