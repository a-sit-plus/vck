import at.asitplus.gradle.*

import at.asitplus.gradle.commonImplementationAndApiDependencies
import at.asitplus.gradle.exportIosFramework
import at.asitplus.gradle.setupDokka
import org.jetbrains.kotlin.gradle.ExperimentalKotlinGradlePluginApi
import org.jetbrains.kotlin.gradle.plugin.KotlinSourceSetTree.Companion.test

plugins {
    kotlin("multiplatform")
    kotlin("plugin.serialization")

    id("at.asitplus.gradle.vclib-conventions")
    id("org.jetbrains.dokka")
    id("signing")
}

/* required for maven publication */
val artifactVersion: String by extra
group = "at.asitplus.wallet"
version = artifactVersion


kotlin {

    jvm()
    androidTarget {
        publishLibraryVariants("release")
        @OptIn(ExperimentalKotlinGradlePluginApi::class)
        instrumentedTestVariant.sourceSetTree.set(test)
    }
    iosArm64()
    iosSimulatorArm64()
    iosX64()
    sourceSets {
        commonMain {
            dependencies {
                api(project(":dif-data-classes"))
                commonImplementationAndApiDependencies()
            }
        }

        commonTest {
            dependencies {
                implementation("io.arrow-kt:arrow-core:1.2.4") //to make arrow's nonFatalOrThrow work in tests
                implementation(kotlin("reflect"))
            }
        }


        jvmMain {
            dependencies {
                implementation(signum.bcpkix.jdk18on)
            }
        }
        jvmTest {
            dependencies {
                implementation(signum.jose)
<<<<<<< HEAD
=======
                implementation(kotlin("reflect"))
                implementation("io.arrow-kt:arrow-core-jvm:1.2.4") //to make arrow's nonFatalOrThrow work in tests
>>>>>>> 11e6dbd3
                implementation("org.json:json:${VcLibVersions.Jvm.json}")
                implementation("com.authlete:cbor:${VcLibVersions.Jvm.`authlete-cbor`}")
            }
        }
    }
}


setupAndroid()

exportIosFramework(
    name = "VckKmm",
    transitiveExports = false,
    project(":dif-data-classes"),
    "at.asitplus.signum:supreme:${VcLibVersions.supreme}"
)

val javadocJar = setupDokka(
    baseUrl = "https://github.com/a-sit-plus/vck/tree/main/",
    multiModuleDoc = true
)

publishing {
    publications {
        withType<MavenPublication> {
            if (this.name != "relocation") artifact(javadocJar)
            pom {
                name.set("VC-K")
                description.set("Kotlin Multiplatform library implementing the W3C VC Data Model")
                url.set("https://github.com/a-sit-plus/vck")
                licenses {
                    license {
                        name.set("The Apache License, Version 2.0")
                        url.set("http://www.apache.org/licenses/LICENSE-2.0.txt")
                    }
                }
                developers {
                    developer {
                        id.set("JesusMcCloud")
                        name.set("Bernd Prünster")
                        email.set("bernd.pruenster@a-sit.at")
                    }
                    developer {
                        id.set("nodh")
                        name.set("Christian Kollmann")
                        email.set("christian.kollmann@a-sit.at")
                    }
                }
                scm {
                    connection.set("scm:git:git@github.com:a-sit-plus/vck.git")
                    developerConnection.set("scm:git:git@github.com:a-sit-plus/vck.git")
                    url.set("https://github.com/a-sit-plus/vck")
                }
            }
        }
    }
    repositories {
        mavenLocal {
            signing.isRequired = false
        }
        maven {
            url = uri(layout.projectDirectory.dir("..").dir("repo"))
            name = "local"
            signing.isRequired = false
        }
    }
}

repositories {
    maven(url = uri("https://s01.oss.sonatype.org/content/repositories/snapshots/"))
    mavenCentral()
}

signing {
    val signingKeyId: String? by project
    val signingKey: String? by project
    val signingPassword: String? by project
    useInMemoryPgpKeys(signingKeyId, signingKey, signingPassword)
    sign(publishing.publications)
}<|MERGE_RESOLUTION|>--- conflicted
+++ resolved
@@ -56,11 +56,8 @@
         jvmTest {
             dependencies {
                 implementation(signum.jose)
-<<<<<<< HEAD
-=======
                 implementation(kotlin("reflect"))
                 implementation("io.arrow-kt:arrow-core-jvm:1.2.4") //to make arrow's nonFatalOrThrow work in tests
->>>>>>> 11e6dbd3
                 implementation("org.json:json:${VcLibVersions.Jvm.json}")
                 implementation("com.authlete:cbor:${VcLibVersions.Jvm.`authlete-cbor`}")
             }
