package at.asitplus.wallet.lib.aries

import at.asitplus.wallet.lib.agent.CredentialToBeIssued
import at.asitplus.wallet.lib.agent.CryptoService
import at.asitplus.wallet.lib.agent.DefaultCryptoService
import at.asitplus.wallet.lib.agent.Holder
import at.asitplus.wallet.lib.agent.HolderAgent
import at.asitplus.wallet.lib.agent.InMemorySubjectCredentialStore
import at.asitplus.wallet.lib.agent.Issuer
import at.asitplus.wallet.lib.agent.IssuerAgent
import at.asitplus.wallet.lib.agent.SubjectCredentialStore
import at.asitplus.wallet.lib.agent.Verifier
import at.asitplus.wallet.lib.agent.VerifierAgent
import at.asitplus.wallet.lib.data.AtomicAttribute2023
import at.asitplus.wallet.lib.data.ConstantIndex
import com.benasher44.uuid.uuid4
import io.kotest.core.spec.style.FreeSpec
import io.kotest.matchers.collections.shouldHaveSize
import io.kotest.matchers.collections.shouldNotBeEmpty
import io.kotest.matchers.shouldBe
import io.kotest.matchers.types.shouldBeInstanceOf
import kotlinx.datetime.Clock
import kotlin.time.Duration
import kotlin.time.DurationUnit
import kotlin.time.toDuration

class PresentProofMessengerTest : FreeSpec() {

    private lateinit var holderCryptoService: CryptoService
    private lateinit var verifierCryptoService: CryptoService
    private lateinit var issuerCryptoService: CryptoService
    private lateinit var holderCredentialStore: SubjectCredentialStore
    private lateinit var holder: Holder
    private lateinit var verifier: Verifier
    private lateinit var issuer: Issuer
    private lateinit var verifierChallenge: String
    private lateinit var holderServiceEndpoint: String
    private var attributeLifetime: Duration = 5.toDuration(DurationUnit.SECONDS)

    init {

        beforeEach {
            holderCryptoService = DefaultCryptoService()
            verifierCryptoService = DefaultCryptoService()
            issuerCryptoService = DefaultCryptoService()
<<<<<<< HEAD
            holder = HolderAgent.newDefaultInstance(holderCryptoService)
            verifier = VerifierAgent.newDefaultInstance(verifierCryptoService.jsonWebKey.identifier)
            issuer = IssuerAgent.newDefaultInstance(issuerCryptoService)
=======
            holderCredentialStore = InMemorySubjectCredentialStore()
            holder = HolderAgent.newDefaultInstance(holderCryptoService, subjectCredentialStore = holderCredentialStore)
            verifier = VerifierAgent.newDefaultInstance(verifierCryptoService.identifier)
            issuer = IssuerAgent.newDefaultInstance(issuerCryptoService, dataProvider = DummyCredentialDataProvider())
>>>>>>> cd329850
            verifierChallenge = uuid4().toString()
            holderServiceEndpoint = "https://example.com/present-proof?${uuid4()}"
        }

        "presentProof" {
<<<<<<< HEAD
            val credentialSubject = randomCredential(holderCryptoService.jsonWebKey.identifier)
            holder.storeCredentials(issuer.issueCredential(credentialSubject).toStoreCredentialInput())
=======
            holder.storeCredentials(
                issuer.issueCredential(
                    holderCryptoService.toPublicKey(),
                    listOf(ConstantIndex.AtomicAttribute2023.vcType),
                    ConstantIndex.CredentialRepresentation.PLAIN_JWT
                ).toStoreCredentialInput()
            )
>>>>>>> cd329850
            val holderMessenger = PresentProofMessenger.newHolderInstance(
                holder = holder,
                messageWrapper = MessageWrapper(holderCryptoService),
                serviceEndpoint = holderServiceEndpoint,
                credentialScheme = ConstantIndex.AtomicAttribute2023,
            )
            val verifierMessenger = PresentProofMessenger.newVerifierInstance(
                verifier = verifier,
                messageWrapper = MessageWrapper(verifierCryptoService),
                credentialScheme = ConstantIndex.AtomicAttribute2023,
            )

            val oobInvitation = holderMessenger.startCreatingInvitation()
            oobInvitation.shouldBeInstanceOf<NextMessage.Send>()
            val invitationMessage = oobInvitation.message

            val parsedInvitation = verifierMessenger.parseMessage(invitationMessage)
            parsedInvitation.shouldBeInstanceOf<NextMessage.Send>()
            parsedInvitation.endpoint shouldBe holderServiceEndpoint
            val requestPresentation = parsedInvitation.message

            val parsedRequestPresentation = holderMessenger.parseMessage(requestPresentation)
            parsedRequestPresentation.shouldBeInstanceOf<NextMessage.Send>()
            val presentation = parsedRequestPresentation.message

            val parsePresentation = verifierMessenger.parseMessage(presentation)
            parsePresentation.shouldBeInstanceOf<NextMessage.Result<PresentProofProtocolResult>>()
            val vpResult = parsePresentation.result

            vpResult.shouldBeInstanceOf<Verifier.VerifyPresentationResult.Success>()
            vpResult.vp.verifiableCredentials.shouldNotBeEmpty()
        }

        "selectiveDisclosure" {
            val issuedCredential = issuer.issueCredential(
                holderCryptoService.toPublicKey(),
                listOf(ConstantIndex.AtomicAttribute2023.vcType),
                ConstantIndex.CredentialRepresentation.PLAIN_JWT
            )
            holder.storeCredentials(issuedCredential.toStoreCredentialInput())
            val expectedSubject = holderCredentialStore.getCredentials().getOrThrow().first()
                    as SubjectCredentialStore.StoreEntry.Vc
            val subject = expectedSubject.vc.vc.credentialSubject as AtomicAttribute2023
            val attributeName = subject.name
            val attributeValue = subject.value

            val holderMessenger = PresentProofMessenger.newHolderInstance(
                holder = holder,
                messageWrapper = MessageWrapper(holderCryptoService),
                serviceEndpoint = "https://example.com",
                credentialScheme = ConstantIndex.AtomicAttribute2023,
            )
            val verifierMessenger = PresentProofMessenger.newVerifierInstance(
                verifier = verifier,
                messageWrapper = MessageWrapper(verifierCryptoService),
                challengeForPresentation = verifierChallenge,
                credentialScheme = ConstantIndex.AtomicAttribute2023,
                requestedClaims = listOf(attributeName)
            )

            val oobInvitation = holderMessenger.startCreatingInvitation()
            oobInvitation.shouldBeInstanceOf<NextMessage.Send>()
            val invitationMessage = oobInvitation.message

            val parsedInvitation = verifierMessenger.parseMessage(invitationMessage)
            parsedInvitation.shouldBeInstanceOf<NextMessage.Send>()
            val requestPresentation = parsedInvitation.message

            val parsedRequestPresentation = holderMessenger.parseMessage(requestPresentation)
            parsedRequestPresentation.shouldBeInstanceOf<NextMessage.Send>()
            val presentation = parsedRequestPresentation.message

            val parsePresentation = verifierMessenger.parseMessage(presentation)
            parsePresentation.shouldBeInstanceOf<NextMessage.Result<PresentProofProtocolResult>>()
            val receivedPresentation = parsePresentation.result

            // TODO assertPresentation(receivedPresentation, attributeName, attributeValue)
            // TODO test with SD JWT or something supported
        }
    }

    private fun assertPresentation(
        vpResult: PresentProofProtocolResult,
        attributeName: String,
        attributeValue: String
    ) {
        vpResult.shouldBeInstanceOf<Verifier.VerifyPresentationResult.Success>()
        val vp = vpResult.vp
        vp.verifiableCredentials shouldHaveSize 1
        vp.verifiableCredentials.forEach {
            it.vc.credentialSubject.shouldBeInstanceOf<AtomicAttribute2023>()
            (it.vc.credentialSubject as AtomicAttribute2023).name shouldBe attributeName
            (it.vc.credentialSubject as AtomicAttribute2023).value shouldBe attributeValue
        }
    }

    private fun randomCredential(subjectId: String) = CredentialToBeIssued.VcJwt(
        subject = AtomicAttribute2023(subjectId, uuid4().toString(), uuid4().toString()),
        expiration = Clock.System.now() + attributeLifetime,
    )

}<|MERGE_RESOLUTION|>--- conflicted
+++ resolved
@@ -43,33 +43,22 @@
             holderCryptoService = DefaultCryptoService()
             verifierCryptoService = DefaultCryptoService()
             issuerCryptoService = DefaultCryptoService()
-<<<<<<< HEAD
-            holder = HolderAgent.newDefaultInstance(holderCryptoService)
-            verifier = VerifierAgent.newDefaultInstance(verifierCryptoService.jsonWebKey.identifier)
-            issuer = IssuerAgent.newDefaultInstance(issuerCryptoService)
-=======
             holderCredentialStore = InMemorySubjectCredentialStore()
             holder = HolderAgent.newDefaultInstance(holderCryptoService, subjectCredentialStore = holderCredentialStore)
-            verifier = VerifierAgent.newDefaultInstance(verifierCryptoService.identifier)
+            verifier = VerifierAgent.newDefaultInstance(verifierCryptoService.publicKey.keyId)
             issuer = IssuerAgent.newDefaultInstance(issuerCryptoService, dataProvider = DummyCredentialDataProvider())
->>>>>>> cd329850
             verifierChallenge = uuid4().toString()
             holderServiceEndpoint = "https://example.com/present-proof?${uuid4()}"
         }
 
         "presentProof" {
-<<<<<<< HEAD
-            val credentialSubject = randomCredential(holderCryptoService.jsonWebKey.identifier)
-            holder.storeCredentials(issuer.issueCredential(credentialSubject).toStoreCredentialInput())
-=======
             holder.storeCredentials(
                 issuer.issueCredential(
-                    holderCryptoService.toPublicKey(),
+                    holderCryptoService.publicKey,
                     listOf(ConstantIndex.AtomicAttribute2023.vcType),
                     ConstantIndex.CredentialRepresentation.PLAIN_JWT
                 ).toStoreCredentialInput()
             )
->>>>>>> cd329850
             val holderMessenger = PresentProofMessenger.newHolderInstance(
                 holder = holder,
                 messageWrapper = MessageWrapper(holderCryptoService),
@@ -105,7 +94,7 @@
 
         "selectiveDisclosure" {
             val issuedCredential = issuer.issueCredential(
-                holderCryptoService.toPublicKey(),
+                holderCryptoService.publicKey,
                 listOf(ConstantIndex.AtomicAttribute2023.vcType),
                 ConstantIndex.CredentialRepresentation.PLAIN_JWT
             )
