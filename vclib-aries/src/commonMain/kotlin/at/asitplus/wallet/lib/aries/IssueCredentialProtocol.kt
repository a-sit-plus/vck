package at.asitplus.wallet.lib.aries

<<<<<<< HEAD
import at.asitplus.crypto.datatypes.jws.JsonWebKey
=======
import at.asitplus.wallet.lib.CryptoPublicKey
>>>>>>> cd329850
import at.asitplus.wallet.lib.DataSourceProblem
import at.asitplus.wallet.lib.agent.Holder
import at.asitplus.wallet.lib.agent.Issuer
import at.asitplus.wallet.lib.data.AriesGoalCodeParser
import at.asitplus.wallet.lib.data.AttributeIndex
import at.asitplus.wallet.lib.data.ConstantIndex
import at.asitplus.wallet.lib.data.SchemaIndex
import at.asitplus.wallet.lib.data.dif.CredentialDefinition
import at.asitplus.wallet.lib.data.dif.CredentialManifest
import at.asitplus.wallet.lib.data.dif.SchemaReference
import at.asitplus.wallet.lib.iso.IssuerSigned
import at.asitplus.wallet.lib.msg.AttachmentFormatReference
import at.asitplus.wallet.lib.msg.IssueCredential
import at.asitplus.wallet.lib.msg.IssueCredentialBody
import at.asitplus.wallet.lib.msg.JsonWebMessage
import at.asitplus.wallet.lib.msg.JwmAttachment
import at.asitplus.wallet.lib.msg.OutOfBandInvitation
import at.asitplus.wallet.lib.msg.OutOfBandInvitationBody
import at.asitplus.wallet.lib.msg.OutOfBandService
import at.asitplus.wallet.lib.msg.RequestCredential
import at.asitplus.wallet.lib.msg.RequestCredentialAttachment
import at.asitplus.wallet.lib.msg.RequestCredentialBody
import io.github.aakira.napier.Napier
import kotlinx.serialization.encodeToString

typealias IssueCredentialProtocolResult = Holder.StoredCredentialsResult

/**
 * Use this class for exactly one instance of a protocol run.
 *
 * Implements a trimmed-down version of
 * [ARIES RFC 0453 Issue Credential V2](https://github.com/hyperledger/aries-rfcs/tree/main/features/0453-issue-credential-v2)
 * and uses
 * [DIF Credential Manifest](https://identity.foundation/credential-manifest/)
 * for
 * [attachments](https://github.com/hyperledger/aries-rfcs/blob/main/features/0511-dif-cred-manifest-attach).
 *
 * If [holder] is passed as `null`, no verification of the received messages will happen!
 */
class IssueCredentialProtocol(
    private val issuer: Issuer? = null,
    private val holder: Holder? = null,
    private val serviceEndpoint: String? = null,
    private val credentialScheme: ConstantIndex.CredentialScheme
) : ProtocolStateMachine<IssueCredentialProtocolResult> {

    companion object {
        /**
         * Creates a new instance of this protocol for the Holder side,
         * it will receive the Verifiable Credentials and validate them.
         */
        fun newHolderInstance(
            holder: Holder,
            credentialScheme: ConstantIndex.CredentialScheme,
        ) = IssueCredentialProtocol(
            holder = holder,
            credentialScheme = credentialScheme,
        )

        /**
         * Creates a new instance of this protocol for the Issuer side,
         * it will issue the Verifiable Credentials.
         */
        fun newIssuerInstance(
            issuer: Issuer,
            serviceEndpoint: String? = null,
            credentialScheme: ConstantIndex.CredentialScheme,
        ) = IssueCredentialProtocol(
            issuer = issuer,
            serviceEndpoint = serviceEndpoint,
            credentialScheme = credentialScheme,
        )
    }

    private var result: IssueCredentialProtocolResult? = null
    private val problemReporter = ProblemReporter()
    private var state: State = State.START
    private var invitationId: String? = null
    private var threadId: String? = null

    enum class State {
        START,
        INVITATION_SENT,
        REQUEST_CREDENTIAL_SENT,
        FINISHED
    }

    override fun startCreatingInvitation(): InternalNextMessage {
        if (this.state != State.START)
            return InternalNextMessage.IncorrectState("state")
                .also { Napier.w("Unexpected state: $state") }
        Napier.d("Start IssueCredentialProtocol with oobInvitation")
        return createOobInvitation()
    }

    override fun startDirect(): InternalNextMessage {
        if (this.state != State.START)
            return InternalNextMessage.IncorrectState("state")
                .also { Napier.w("Unexpected state: $state") }
        Napier.d("Start IssueCredentialProtocol with requestCredential")
        return createRequestCredential()
    }

    override suspend fun parseMessage(body: JsonWebMessage, senderKey: JsonWebKey): InternalNextMessage {
        when (this.state) {
            State.START -> {
                if (body is OutOfBandInvitation)
                    return createRequestCredential(body, senderKey)
                if (body is RequestCredential)
                    return issueCredential(body, senderKey)
                return InternalNextMessage.IncorrectState("messageType")
                    .also { Napier.w("Unexpected messageType: ${body.type}") }
            }

            State.INVITATION_SENT -> {
                if (body !is RequestCredential)
                    return InternalNextMessage.IncorrectState("messageType")
                        .also { Napier.w("Unexpected messageType: ${body.type}") }
                if (body.parentThreadId != invitationId)
                    return InternalNextMessage.IncorrectState("parentThreadId")
                        .also { Napier.w("Unexpected parentThreadId: ${body.parentThreadId}") }
                return issueCredential(body, senderKey)
            }

            State.REQUEST_CREDENTIAL_SENT -> {
                if (body !is IssueCredential)
                    return InternalNextMessage.IncorrectState("messageType")
                        .also { Napier.w("Unexpected messageType: ${body.type}") }
                if (body.threadId != threadId)
                    return InternalNextMessage.IncorrectState("threadId")
                        .also { Napier.w("Unexpected threadId: ${body.threadId}") }
                return storeCredentials(body)
            }

            else -> return InternalNextMessage.IncorrectState("state")
                .also { Napier.w("Unexpected internal state: $state") }
        }
    }

    private fun createOobInvitation(): InternalNextMessage {
        val recipientKey = issuer?.identifier
            ?: return InternalNextMessage.IncorrectState("issuer")
        val message = OutOfBandInvitation(
            body = OutOfBandInvitationBody(
                handshakeProtocols = arrayOf(SchemaIndex.PROT_ISSUE_CRED),
                acceptTypes = arrayOf("application/didcomm-signed+json"),
                goalCode = "issue-vc-${AriesGoalCodeParser.getAriesName(credentialScheme)}",
                services = arrayOf(
                    OutOfBandService(
                        type = "did-communication",
                        recipientKeys = arrayOf(recipientKey),
                        serviceEndpoint = serviceEndpoint ?: "https://example.com",
                    )
                )
            )
        )
        return InternalNextMessage.SendAndWrap(message)
            .also { this.invitationId = message.id }
            .also { this.state = State.INVITATION_SENT }
    }

    private fun createRequestCredential(): InternalNextMessage {
        val message = buildRequestCredentialMessage(credentialScheme)
            ?: return InternalNextMessage.IncorrectState("holder")
        return InternalNextMessage.SendAndWrap(message)
            .also { this.threadId = message.threadId }
            .also { this.state = State.REQUEST_CREDENTIAL_SENT }
    }

    private fun createRequestCredential(invitation: OutOfBandInvitation, senderKey: JsonWebKey): InternalNextMessage {
        val credentialScheme = AriesGoalCodeParser.parseGoalCode(invitation.body.goalCode)
            ?: return problemReporter.problemLastMessage(invitation.threadId, "goal-code-unknown")
        val message = buildRequestCredentialMessage(credentialScheme, invitation.id)
            ?: return InternalNextMessage.IncorrectState("holder")
        val serviceEndpoint = invitation.body.services?.let {
            if (it.isNotEmpty()) it[0].serviceEndpoint else null
        }
        return InternalNextMessage.SendAndWrap(message, senderKey, serviceEndpoint)
            .also { this.threadId = message.threadId }
            .also { this.state = State.REQUEST_CREDENTIAL_SENT }
    }

    private fun buildRequestCredentialMessage(
        credentialScheme: ConstantIndex.CredentialScheme,
        parentThreadId: String? = null,
    ): RequestCredential? {
        val subject = holder?.identifier
            ?: return null
        val credentialManifest = CredentialManifest(
            issuer = "somebody",
            subject = subject,
            credential = CredentialDefinition(
                name = credentialScheme.vcType,
                schema = SchemaReference(uri = credentialScheme.schemaUri),
            )
        )
        val requestPresentation = RequestCredentialAttachment(
            credentialManifest = credentialManifest,
        )
        val attachment = JwmAttachment.encodeBase64(jsonSerializer.encodeToString(requestPresentation))
        return RequestCredential(
            body = RequestCredentialBody(
                comment = "Please issue some credentials",
                goalCode = "issue-vc-${AriesGoalCodeParser.getAriesName(credentialScheme)}",
                formats = arrayOf(
                    AttachmentFormatReference(
                        attachmentId = attachment.id,
                        format = "dif/credential-manifest@v1.0"
                    )
                )
            ),
            parentThreadId = parentThreadId,
            attachment = attachment
        )
    }

    private suspend fun issueCredential(lastMessage: RequestCredential, senderKey: JsonWebKey): InternalNextMessage {
        val lastJwmAttachment = lastMessage.attachments?.firstOrNull()
            ?: return problemReporter.problemLastMessage(lastMessage.threadId, "attachments-missing")
        val requestCredentialAttachment = lastJwmAttachment.decodeString()?.let {
            RequestCredentialAttachment.deserialize(it)
        } ?: return problemReporter.problemLastMessage(lastMessage.threadId, "attachments-format")

        val uri = requestCredentialAttachment.credentialManifest.credential.schema.uri
        val requestedCredentialScheme = AttributeIndex.resolveSchemaUri(uri)
        val requestedAttributeType = requestedCredentialScheme?.vcType
            ?: return problemReporter.problemLastMessage(lastMessage.threadId, "requested-attributes-empty")

        // TODO Is there a way to transport the format, i.e. JWT-VC or SD-JWT?
        val cryptoPublicKey =
            requestCredentialAttachment.credentialManifest.subject?.let { CryptoPublicKey.Ec.fromKeyId(it) }
                ?: senderKey.toCryptoPublicKey()
                ?: return problemReporter.problemInternal(lastMessage.threadId, "no-sender-key")
        val issuedCredentials = issuer?.issueCredential(
            subjectPublicKey = cryptoPublicKey,
            attributeTypes = listOf(requestedAttributeType),
            representation = ConstantIndex.CredentialRepresentation.PLAIN_JWT
        ) ?: return problemReporter.problemInternal(lastMessage.threadId, "credentials-empty")

        //TODO: Pack this info into `args` or `comment`
        if (issuedCredentials.failed.isNotEmpty()) {
            //TODO prioritise which descriptors to handle when
            //TODO communicate auth problems too? we have an exception for that now…
            return issuedCredentials.failed.firstOrNull { it.reason is DataSourceProblem }
                ?.let {
                    val comment = it.reason.message + (it.reason as DataSourceProblem).details?.let { ": $it" }
                    problemReporter.problemRequirement(threadId, "data-source", comment)
                } ?: problemReporter.problemInternal(lastMessage.threadId, "data-source")
        }
        if (issuedCredentials.successful.isEmpty())
            return problemReporter.problemInternal(lastMessage.threadId, "credentials-empty")

        val fulfillmentAttachments = mutableListOf<JwmAttachment>()
        val binaryAttachments = mutableListOf<JwmAttachment>()
        issuedCredentials.successful.forEach { cred ->
            when (cred) {
                is Issuer.IssuedCredential.Iso -> {
                    fulfillmentAttachments.add(JwmAttachment.encodeBase64(cred.issuerSigned.serialize()))
                }

                is Issuer.IssuedCredential.VcJwt -> {
                    val fulfillment = JwmAttachment.encodeJws(cred.vcJws)
                    val binary = cred.attachments?.map {
                        JwmAttachment.encode(
                            data = it.data,
                            filename = it.name,
                            mediaType = it.mediaType,
                            parent = fulfillment.id
                        )
                    } ?: listOf()
                    fulfillmentAttachments.add(fulfillment)
                    binaryAttachments.addAll(binary)
                }

                is Issuer.IssuedCredential.VcSdJwt -> {
                    fulfillmentAttachments.add(JwmAttachment.encodeJws(cred.vcSdJwt))
                }
            }
        }
        val message = IssueCredential(
            body = IssueCredentialBody(
                comment = "Here are your credentials",
                formats = fulfillmentAttachments.map {
                    AttachmentFormatReference(
                        attachmentId = it.id,
                        format = "dif/credential-manifest/fulfillment@v1.0"
                    )
                }.toTypedArray()
            ),
            threadId = lastMessage.threadId!!, //is allowed to fail horribly
            attachments = (fulfillmentAttachments + binaryAttachments).toTypedArray()
        )
        return InternalNextMessage.SendAndWrap(message, senderKey)
            .also { this.threadId = message.threadId }
            .also { this.state = State.FINISHED }
    }

    private suspend fun storeCredentials(lastMessage: IssueCredential): InternalNextMessage {
        val attachmentIdsForFulfillment = lastMessage.body.formats
            .filter { it.format == "dif/credential-manifest/fulfillment@v1.0" }
            .map { it.attachmentId }
        val lastAttachments = lastMessage.attachments
            ?: return problemReporter.problemLastMessage(lastMessage.threadId, "attachments-missing")
        val issueCredentialAttachments = lastAttachments
            .filter { attachmentIdsForFulfillment.contains(it.id) }
        val binaryAttachments = lastAttachments
            .filter { !attachmentIdsForFulfillment.contains(it.id) }
        if (issueCredentialAttachments.isEmpty())
            return problemReporter.problemLastMessage(lastMessage.threadId, "attachments-format")
        val credentialList = issueCredentialAttachments
            .mapNotNull { extractFulfillmentAttachment(it, binaryAttachments) }
        this.result = holder?.storeCredentials(credentialList)
            ?: IssueCredentialProtocolResult(notVerified = issueCredentialAttachments.mapNotNull { it.decodeString() })

        return InternalNextMessage.Finished(lastMessage)
            .also { this.state = State.FINISHED }
    }

    private fun extractFulfillmentAttachment(
        fulfillment: JwmAttachment,
        binaryAttachments: List<JwmAttachment>
    ): Holder.StoreCredentialInput? {
        runCatching { fulfillment.decodeString() }.getOrNull()?.let { decoded ->
            val attachmentList = binaryAttachments
                .filter { it.parent == fulfillment.id }
                .mapNotNull { extractBinaryAttachment(it) }
            return Holder.StoreCredentialInput.Vc(decoded, credentialScheme, attachmentList)
        } ?: runCatching { fulfillment.decodeBinary() }.getOrNull()?.let { decoded ->
            IssuerSigned.deserialize(decoded)?.let { issuerSigned ->
                return Holder.StoreCredentialInput.Iso(issuerSigned, credentialScheme)
            }
        } ?: return null
    }

    private fun extractBinaryAttachment(attachment: JwmAttachment): Issuer.Attachment? {
        val filename = attachment.filename ?: return null
        val mediaType = attachment.mediaType ?: return null
        val decoded = attachment.decodeBinary() ?: return null
        return Issuer.Attachment(filename, mediaType, decoded)
    }

    override fun getResult(): IssueCredentialProtocolResult? {
        return result
    }

    override val isFinished: Boolean
        get() = this.state == State.FINISHED

}<|MERGE_RESOLUTION|>--- conflicted
+++ resolved
@@ -1,10 +1,7 @@
 package at.asitplus.wallet.lib.aries
 
-<<<<<<< HEAD
+import at.asitplus.crypto.datatypes.CryptoPublicKey
 import at.asitplus.crypto.datatypes.jws.JsonWebKey
-=======
-import at.asitplus.wallet.lib.CryptoPublicKey
->>>>>>> cd329850
 import at.asitplus.wallet.lib.DataSourceProblem
 import at.asitplus.wallet.lib.agent.Holder
 import at.asitplus.wallet.lib.agent.Issuer
@@ -235,8 +232,8 @@
 
         // TODO Is there a way to transport the format, i.e. JWT-VC or SD-JWT?
         val cryptoPublicKey =
-            requestCredentialAttachment.credentialManifest.subject?.let { CryptoPublicKey.Ec.fromKeyId(it) }
-                ?: senderKey.toCryptoPublicKey()
+            requestCredentialAttachment.credentialManifest.subject?.let { kotlin.runCatching { CryptoPublicKey.fromKeyId(it) }.getOrNull()}
+                ?: senderKey.toCryptoPublicKey().getOrNull()
                 ?: return problemReporter.problemInternal(lastMessage.threadId, "no-sender-key")
         val issuedCredentials = issuer?.issueCredential(
             subjectPublicKey = cryptoPublicKey,
